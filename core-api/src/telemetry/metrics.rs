<<<<<<< HEAD
use crate::dbg_panic;
use std::sync::atomic::{AtomicU64, Ordering};
=======
use crate::{dbg_panic, telemetry::TaskQueueLabelStrategy};
>>>>>>> 561ca796
use std::{
    any::Any,
    borrow::Cow,
    collections::{BTreeMap, HashMap},
    fmt::{Debug, Display},
    ops::Deref,
    sync::{Arc, OnceLock},
    time::Duration,
};

/// Implementors of this trait are expected to be defined in each language's bridge.
/// The implementor is responsible for the allocation/instantiation of new metric meters which
/// Core has requested.
pub trait CoreMeter: Send + Sync + Debug {
    /// Given some k/v pairs, create a return a new instantiated instance of metric attributes.
    /// Only [MetricAttributes] created by this meter can be used when calling record on instruments
    /// created by this meter.
    fn new_attributes(&self, attribs: NewAttributes) -> MetricAttributes;
    /// Extend some existing attributes with new values. Implementations should create new instances
    /// when doing so, rather than mutating whatever is backing the passed in `existing` attributes.
    /// Ideally that new instance retains a ref to the extended old attribute, promoting re-use.
    fn extend_attributes(
        &self,
        existing: MetricAttributes,
        attribs: NewAttributes,
    ) -> MetricAttributes;
    fn counter(&self, params: MetricParameters) -> Counter;

    /// Create a counter with in-memory tracking for worker heartbeating reporting
    fn counter_with_in_memory(
        &self,
        params: MetricParameters,
        in_memory_counter: HeartbeatMetricType,
    ) -> Counter {
        let primary_counter = self.counter(params);

        Counter::new_with_in_memory(primary_counter.primary.metric.clone(), in_memory_counter)
    }

    fn histogram(&self, params: MetricParameters) -> Histogram;
    fn histogram_f64(&self, params: MetricParameters) -> HistogramF64;
    /// Create a histogram which records Durations. Implementations should choose to emit in
    /// either milliseconds or seconds depending on how they have been configured.
    /// [MetricParameters::unit] should be overwritten by implementations to be `ms` or `s`
    /// accordingly.
    fn histogram_duration(&self, params: MetricParameters) -> HistogramDuration;

    /// Create a histogram duration with in-memory tracking for worker heartbeating reporting
    fn histogram_duration_with_in_memory(
        &self,
        params: MetricParameters,
        in_memory_hist: HeartbeatMetricType,
    ) -> HistogramDuration {
        let primary_hist = self.histogram_duration(params);

        HistogramDuration::new_with_in_memory(primary_hist.primary.metric.clone(), in_memory_hist)
    }
    fn gauge(&self, params: MetricParameters) -> Gauge;

    /// Create a gauge with in-memory tracking for worker heartbeating reporting
    fn gauge_with_in_memory(
        &self,
        params: MetricParameters,
        in_memory_metrics: HeartbeatMetricType,
    ) -> Gauge {
        let primary_gauge = self.gauge(params.clone());
        Gauge::new_with_in_memory(primary_gauge.primary.metric.clone(), in_memory_metrics)
    }

    fn gauge_f64(&self, params: MetricParameters) -> GaugeF64;
}

/// Provides a generic way to record metrics in memory.
/// This can be done either with individual metrics or more fine-grained metrics
/// that vary by a set of labels for the same metric.
#[derive(Clone, Debug)]
pub enum HeartbeatMetricType {
    Individual(Arc<AtomicU64>),
    WithLabel {
        label_key: String,
        metrics: HashMap<String, Arc<AtomicU64>>,
    },
}

impl HeartbeatMetricType {
    fn record_counter(&self, delta: u64) {
        match self {
            HeartbeatMetricType::Individual(metric) => {
                metric.fetch_add(delta, Ordering::Relaxed);
            }
            HeartbeatMetricType::WithLabel { .. } => {
                dbg_panic!("Counter does not support in-memory metric with labels");
            }
        }
    }

    fn record_histogram_observation(&self) {
        match self {
            HeartbeatMetricType::Individual(metric) => {
                metric.fetch_add(1, Ordering::Relaxed);
            }
            HeartbeatMetricType::WithLabel { .. } => {
                dbg_panic!("Histogram does not support in-memory metric with labels");
            }
        }
    }

    fn record_gauge(&self, value: u64, attributes: &MetricAttributes) {
        match self {
            HeartbeatMetricType::Individual(metric) => {
                metric.store(value, Ordering::Relaxed);
            }
            HeartbeatMetricType::WithLabel { label_key, metrics } => {
                if let Some(metric) = label_value_from_attributes(attributes, label_key.as_str())
                    .and_then(|label_value| metrics.get(label_value.as_str()))
                {
                    metric.store(value, Ordering::Relaxed)
                }
            }
        }
    }
}

fn label_value_from_attributes(attributes: &MetricAttributes, key: &str) -> Option<String> {
    match attributes {
        MetricAttributes::Prometheus { labels } => labels.as_prom_labels().get(key).cloned(),
        #[cfg(feature = "otel_impls")]
        MetricAttributes::OTel { kvs } => kvs
            .iter()
            .find(|kv| kv.key.as_str() == key)
            .map(|kv| kv.value.to_string()),
        MetricAttributes::NoOp(labels) => labels.get(key).cloned(),
        _ => None,
    }
}

#[derive(Default, Debug)]
pub struct NumPollersMetric {
    pub wft_current_pollers: Arc<AtomicU64>,
    pub sticky_wft_current_pollers: Arc<AtomicU64>,
    pub activity_current_pollers: Arc<AtomicU64>,
    pub nexus_current_pollers: Arc<AtomicU64>,
}

impl NumPollersMetric {
    pub fn as_map(&self) -> HashMap<String, Arc<AtomicU64>> {
        HashMap::from([
            (
                "workflow_task".to_string(),
                self.wft_current_pollers.clone(),
            ),
            (
                "sticky_workflow_task".to_string(),
                self.sticky_wft_current_pollers.clone(),
            ),
            (
                "activity_task".to_string(),
                self.activity_current_pollers.clone(),
            ),
            ("nexus_task".to_string(), self.nexus_current_pollers.clone()),
        ])
    }
}

#[derive(Default, Debug)]
pub struct SlotMetrics {
    pub workflow_worker: Arc<AtomicU64>,
    pub activity_worker: Arc<AtomicU64>,
    pub nexus_worker: Arc<AtomicU64>,
    pub local_activity_worker: Arc<AtomicU64>,
}

impl SlotMetrics {
    pub fn as_map(&self) -> HashMap<String, Arc<AtomicU64>> {
        HashMap::from([
            ("WorkflowWorker".to_string(), self.workflow_worker.clone()),
            ("ActivityWorker".to_string(), self.activity_worker.clone()),
            ("NexusWorker".to_string(), self.nexus_worker.clone()),
            (
                "LocalActivityWorker".to_string(),
                self.local_activity_worker.clone(),
            ),
        ])
    }
}

#[derive(Default, Debug)]
pub struct WorkerHeartbeatMetrics {
    pub sticky_cache_size: Arc<AtomicU64>,
    pub total_sticky_cache_hit: Arc<AtomicU64>,
    pub total_sticky_cache_miss: Arc<AtomicU64>,
    pub num_pollers: NumPollersMetric,
    pub worker_task_slots_used: SlotMetrics,
    pub worker_task_slots_available: SlotMetrics,
    pub workflow_task_execution_failed: Arc<AtomicU64>,
    pub activity_execution_failed: Arc<AtomicU64>,
    pub nexus_task_execution_failed: Arc<AtomicU64>,
    pub local_activity_execution_failed: Arc<AtomicU64>,
    pub activity_execution_latency: Arc<AtomicU64>,
    pub local_activity_execution_latency: Arc<AtomicU64>,
    pub workflow_task_execution_latency: Arc<AtomicU64>,
    pub nexus_task_execution_latency: Arc<AtomicU64>,
}

impl WorkerHeartbeatMetrics {
    pub fn get_metric(&self, name: &str) -> Option<HeartbeatMetricType> {
        match name {
            "sticky_cache_size" => Some(HeartbeatMetricType::Individual(
                self.sticky_cache_size.clone(),
            )),
            "sticky_cache_hit" => Some(HeartbeatMetricType::Individual(
                self.total_sticky_cache_hit.clone(),
            )),
            "sticky_cache_miss" => Some(HeartbeatMetricType::Individual(
                self.total_sticky_cache_miss.clone(),
            )),
            "num_pollers" => Some(HeartbeatMetricType::WithLabel {
                label_key: "poller_type".to_string(),
                metrics: self.num_pollers.as_map(),
            }),
            "worker_task_slots_used" => Some(HeartbeatMetricType::WithLabel {
                label_key: "worker_type".to_string(),
                metrics: self.worker_task_slots_used.as_map(),
            }),
            "worker_task_slots_available" => Some(HeartbeatMetricType::WithLabel {
                label_key: "worker_type".to_string(),
                metrics: self.worker_task_slots_available.as_map(),
            }),
            "workflow_task_execution_failed" => Some(HeartbeatMetricType::Individual(
                self.workflow_task_execution_failed.clone(),
            )),
            "activity_execution_failed" => Some(HeartbeatMetricType::Individual(
                self.activity_execution_failed.clone(),
            )),
            "nexus_task_execution_failed" => Some(HeartbeatMetricType::Individual(
                self.nexus_task_execution_failed.clone(),
            )),
            "local_activity_execution_failed" => Some(HeartbeatMetricType::Individual(
                self.local_activity_execution_failed.clone(),
            )),
            "activity_execution_latency" => Some(HeartbeatMetricType::Individual(
                self.activity_execution_latency.clone(),
            )),
            "local_activity_execution_latency" => Some(HeartbeatMetricType::Individual(
                self.local_activity_execution_latency.clone(),
            )),
            "workflow_task_execution_latency" => Some(HeartbeatMetricType::Individual(
                self.workflow_task_execution_latency.clone(),
            )),
            "nexus_task_execution_latency" => Some(HeartbeatMetricType::Individual(
                self.nexus_task_execution_latency.clone(),
            )),
            _ => None,
        }
    }
}

#[derive(Debug, Clone, derive_builder::Builder)]
pub struct MetricParameters {
    /// The name for the new metric/instrument
    #[builder(setter(into))]
    pub name: Cow<'static, str>,
    /// A description that will appear in metadata if the backend supports it
    #[builder(setter(into), default = "\"\".into()")]
    pub description: Cow<'static, str>,
    /// Unit information that will appear in metadata if the backend supports it
    #[builder(setter(into), default = "\"\".into()")]
    pub unit: Cow<'static, str>,
}
impl From<&'static str> for MetricParameters {
    fn from(value: &'static str) -> Self {
        Self {
            name: value.into(),
            description: Default::default(),
            unit: Default::default(),
        }
    }
}

/// Wraps a [CoreMeter] to enable the attaching of default labels to metrics. Cloning is cheap.
#[derive(derive_more::Constructor, Clone, Debug)]
pub struct TemporalMeter {
    pub inner: Arc<dyn CoreMeter>,
    pub default_attribs: NewAttributes,
    pub task_queue_label_strategy: TaskQueueLabelStrategy,
}

impl Deref for TemporalMeter {
    type Target = dyn CoreMeter;
    fn deref(&self) -> &Self::Target {
        self.inner.as_ref()
    }
}

impl CoreMeter for Arc<dyn CoreMeter> {
    fn new_attributes(&self, attribs: NewAttributes) -> MetricAttributes {
        self.as_ref().new_attributes(attribs)
    }

    fn extend_attributes(
        &self,
        existing: MetricAttributes,
        attribs: NewAttributes,
    ) -> MetricAttributes {
        self.as_ref().extend_attributes(existing, attribs)
    }

    fn counter(&self, params: MetricParameters) -> Counter {
        self.as_ref().counter(params)
    }
    fn histogram(&self, params: MetricParameters) -> Histogram {
        self.as_ref().histogram(params)
    }

    fn histogram_f64(&self, params: MetricParameters) -> HistogramF64 {
        self.as_ref().histogram_f64(params)
    }

    fn histogram_duration(&self, params: MetricParameters) -> HistogramDuration {
        self.as_ref().histogram_duration(params)
    }

    fn gauge(&self, params: MetricParameters) -> Gauge {
        self.as_ref().gauge(params)
    }

    fn gauge_f64(&self, params: MetricParameters) -> GaugeF64 {
        self.as_ref().gauge_f64(params)
    }
}

/// Attributes which are provided every time a call to record a specific metric is made.
/// Implementors must be very cheap to clone, as these attributes will be re-used frequently.
#[derive(Clone, Debug)]
#[non_exhaustive]
pub enum MetricAttributes {
    #[cfg(feature = "otel_impls")]
    OTel {
        kvs: Arc<Vec<opentelemetry::KeyValue>>,
    },
    Prometheus {
        labels: Arc<OrderedPromLabelSet>,
    },
    Buffer(BufferAttributes),
    Dynamic(Arc<dyn CustomMetricAttributes>),
    NoOp(Arc<HashMap<String, String>>),
    Empty,
}

/// A reference to some attributes created lang side.
pub trait CustomMetricAttributes: Debug + Send + Sync {
    /// Must be implemented to work around existing type system restrictions, see
    /// [here](https://internals.rust-lang.org/t/downcast-not-from-any-but-from-any-trait/16736/12)
    fn as_any(self: Arc<Self>) -> Arc<dyn Any + Send + Sync>;
}

/// Options that are attached to metrics on a per-call basis
#[derive(Clone, Debug, Default, derive_more::Constructor)]
pub struct NewAttributes {
    pub attributes: Vec<MetricKeyValue>,
}
impl NewAttributes {
    pub fn extend(&mut self, new_kvs: impl IntoIterator<Item = MetricKeyValue>) {
        self.attributes.extend(new_kvs)
    }
}
impl<I> From<I> for NewAttributes
where
    I: IntoIterator<Item = MetricKeyValue>,
{
    fn from(value: I) -> Self {
        Self {
            attributes: value.into_iter().collect(),
        }
    }
}

impl From<NewAttributes> for HashMap<String, String> {
    fn from(value: NewAttributes) -> Self {
        value
            .attributes
            .into_iter()
            .map(|kv| (kv.key, kv.value.to_string()))
            .collect()
    }
}

/// A K/V pair that can be used to label a specific recording of a metric
#[derive(Clone, Debug, PartialEq)]
pub struct MetricKeyValue {
    pub key: String,
    pub value: MetricValue,
}
impl MetricKeyValue {
    pub fn new(key: impl Into<String>, value: impl Into<MetricValue>) -> Self {
        Self {
            key: key.into(),
            value: value.into(),
        }
    }
}

/// Values metric labels may assume
#[derive(Clone, Debug, PartialEq, derive_more::From)]
pub enum MetricValue {
    String(String),
    Int(i64),
    Float(f64),
    Bool(bool),
    // can add array if needed
}
impl From<&'static str> for MetricValue {
    fn from(value: &'static str) -> Self {
        MetricValue::String(value.to_string())
    }
}
impl Display for MetricValue {
    fn fmt(&self, f1: &mut std::fmt::Formatter<'_>) -> std::fmt::Result {
        match self {
            MetricValue::String(s) => write!(f1, "{s}"),
            MetricValue::Int(i) => write!(f1, "{i}"),
            MetricValue::Float(f) => write!(f1, "{f}"),
            MetricValue::Bool(b) => write!(f1, "{b}"),
        }
    }
}

pub trait MetricAttributable<Base> {
    /// Replace any existing attributes on this metric with new ones, and return a new copy
    /// of the metric, or a base version, which can be used to record values.
    ///
    /// Note that this operation is relatively expensive compared to simply recording a value
    /// without any additional attributes, so users should prefer to save the metric instance
    /// after calling this, and use the value-only methods afterward.
    ///
    /// This operation may fail if the underlying metrics implementation disallows the registration
    /// of a new metric, or encounters any other issue.
    fn with_attributes(
        &self,
        attributes: &MetricAttributes,
    ) -> Result<Base, Box<dyn std::error::Error>>;
}

#[derive(Clone)]
pub struct LazyBoundMetric<T, B> {
    metric: T,
    attributes: MetricAttributes,
    bound_cache: OnceLock<B>,
}
impl<T, B> LazyBoundMetric<T, B> {
    pub fn update_attributes(&mut self, new_attributes: MetricAttributes) {
        self.attributes = new_attributes;
        self.bound_cache = OnceLock::new();
    }
}

pub trait CounterBase: Send + Sync {
    fn adds(&self, value: u64);
}

pub type CounterImpl = LazyBoundMetric<
    Arc<dyn MetricAttributable<Box<dyn CounterBase>> + Send + Sync>,
    Arc<dyn CounterBase>,
>;

#[derive(Clone)]
pub struct Counter {
    primary: CounterImpl,
    in_memory: Option<HeartbeatMetricType>,
}
impl Counter {
    pub fn new(inner: Arc<dyn MetricAttributable<Box<dyn CounterBase>> + Send + Sync>) -> Self {
        Self {
            primary: LazyBoundMetric {
                metric: inner,
                attributes: MetricAttributes::Empty,
                bound_cache: OnceLock::new(),
            },
            in_memory: None,
        }
    }

    pub fn new_with_in_memory(
        primary: Arc<dyn MetricAttributable<Box<dyn CounterBase>> + Send + Sync>,
        in_memory: HeartbeatMetricType,
    ) -> Self {
        Self {
            primary: LazyBoundMetric {
                metric: primary,
                attributes: MetricAttributes::Empty,
                bound_cache: OnceLock::new(),
            },
            in_memory: Some(in_memory),
        }
    }

    pub fn add(&self, value: u64, attributes: &MetricAttributes) {
        match self.primary.metric.with_attributes(attributes) {
            Ok(base) => base.adds(value),
            Err(e) => {
                dbg_panic!("Failed to initialize primary metric, will drop values: {e:?}");
            }
        }

        if let Some(ref in_mem) = self.in_memory {
            in_mem.record_counter(value);
        }
    }

    pub fn update_attributes(&mut self, new_attributes: MetricAttributes) {
        self.primary.update_attributes(new_attributes.clone());
    }
}
impl CounterBase for Counter {
    fn adds(&self, value: u64) {
        // TODO: Replace all of these with below when stable
        //   https://doc.rust-lang.org/std/sync/struct.OnceLock.html#method.get_or_try_init
        let bound = self.primary.bound_cache.get_or_init(|| {
            self.primary
                .metric
                .with_attributes(&self.primary.attributes)
                .map(Into::into)
                .unwrap_or_else(|e| {
                    dbg_panic!("Failed to initialize primary metric, will drop values: {e:?}");
                    Arc::new(NoOpInstrument) as Arc<dyn CounterBase>
                })
        });
        bound.adds(value);

        if let Some(ref in_mem) = self.in_memory {
            in_mem.record_counter(value);
        }
    }
}
impl MetricAttributable<Counter> for Counter {
    fn with_attributes(
        &self,
        attributes: &MetricAttributes,
    ) -> Result<Counter, Box<dyn std::error::Error>> {
        let primary = LazyBoundMetric {
            metric: self.primary.metric.clone(),
            attributes: attributes.clone(),
            bound_cache: OnceLock::new(),
        };

        Ok(Counter {
            primary,
            in_memory: self.in_memory.clone(),
        })
    }
}

pub trait HistogramBase: Send + Sync {
    fn records(&self, value: u64);
}
pub type Histogram = LazyBoundMetric<
    Arc<dyn MetricAttributable<Box<dyn HistogramBase>> + Send + Sync>,
    Arc<dyn HistogramBase>,
>;
impl Histogram {
    pub fn new(inner: Arc<dyn MetricAttributable<Box<dyn HistogramBase>> + Send + Sync>) -> Self {
        Self {
            metric: inner,
            attributes: MetricAttributes::Empty,
            bound_cache: OnceLock::new(),
        }
    }
    pub fn record(&self, value: u64, attributes: &MetricAttributes) {
        match self.metric.with_attributes(attributes) {
            Ok(base) => {
                base.records(value);
            }
            Err(e) => {
                dbg_panic!("Failed to initialize metric, will drop values: {e:?}",);
            }
        }
    }
}
impl HistogramBase for Histogram {
    fn records(&self, value: u64) {
        let bound = self.bound_cache.get_or_init(|| {
            self.metric
                .with_attributes(&self.attributes)
                .map(Into::into)
                .unwrap_or_else(|e| {
                    dbg_panic!("Failed to initialize metric, will drop values: {e:?}");
                    Arc::new(NoOpInstrument) as Arc<dyn HistogramBase>
                })
        });
        bound.records(value);
    }
}
impl MetricAttributable<Histogram> for Histogram {
    fn with_attributes(
        &self,
        attributes: &MetricAttributes,
    ) -> Result<Histogram, Box<dyn std::error::Error>> {
        Ok(Self {
            metric: self.metric.clone(),
            attributes: attributes.clone(),
            bound_cache: OnceLock::new(),
        })
    }
}

pub trait HistogramF64Base: Send + Sync {
    fn records(&self, value: f64);
}
pub type HistogramF64 = LazyBoundMetric<
    Arc<dyn MetricAttributable<Box<dyn HistogramF64Base>> + Send + Sync>,
    Arc<dyn HistogramF64Base>,
>;
impl HistogramF64 {
    pub fn new(
        inner: Arc<dyn MetricAttributable<Box<dyn HistogramF64Base>> + Send + Sync>,
    ) -> Self {
        Self {
            metric: inner,
            attributes: MetricAttributes::Empty,
            bound_cache: OnceLock::new(),
        }
    }
    pub fn record(&self, value: f64, attributes: &MetricAttributes) {
        match self.metric.with_attributes(attributes) {
            Ok(base) => {
                base.records(value);
            }
            Err(e) => {
                dbg_panic!("Failed to initialize metric, will drop values: {e:?}",);
            }
        }
    }
}
impl HistogramF64Base for HistogramF64 {
    fn records(&self, value: f64) {
        let bound = self.bound_cache.get_or_init(|| {
            self.metric
                .with_attributes(&self.attributes)
                .map(Into::into)
                .unwrap_or_else(|e| {
                    dbg_panic!("Failed to initialize metric, will drop values: {e:?}");
                    Arc::new(NoOpInstrument) as Arc<dyn HistogramF64Base>
                })
        });
        bound.records(value);
    }
}
impl MetricAttributable<HistogramF64> for HistogramF64 {
    fn with_attributes(
        &self,
        attributes: &MetricAttributes,
    ) -> Result<HistogramF64, Box<dyn std::error::Error>> {
        Ok(Self {
            metric: self.metric.clone(),
            attributes: attributes.clone(),
            bound_cache: OnceLock::new(),
        })
    }
}

pub trait HistogramDurationBase: Send + Sync {
    fn records(&self, value: Duration);
}

pub type HistogramDurationImpl = LazyBoundMetric<
    Arc<dyn MetricAttributable<Box<dyn HistogramDurationBase>> + Send + Sync>,
    Arc<dyn HistogramDurationBase>,
>;

#[derive(Clone)]
pub struct HistogramDuration {
    primary: HistogramDurationImpl,
    in_memory: Option<HeartbeatMetricType>,
}
impl HistogramDuration {
    pub fn new(
        inner: Arc<dyn MetricAttributable<Box<dyn HistogramDurationBase>> + Send + Sync>,
    ) -> Self {
        Self {
            primary: LazyBoundMetric {
                metric: inner,
                attributes: MetricAttributes::Empty,
                bound_cache: OnceLock::new(),
            },
            in_memory: None,
        }
    }
    pub fn new_with_in_memory(
        primary: Arc<dyn MetricAttributable<Box<dyn HistogramDurationBase>> + Send + Sync>,
        in_memory: HeartbeatMetricType,
    ) -> Self {
        Self {
            primary: LazyBoundMetric {
                metric: primary,
                attributes: MetricAttributes::Empty,
                bound_cache: OnceLock::new(),
            },
            in_memory: Some(in_memory),
        }
    }
    pub fn record(&self, value: Duration, attributes: &MetricAttributes) {
        match self.primary.metric.with_attributes(attributes) {
            Ok(base) => {
                base.records(value);
            }
            Err(e) => {
                dbg_panic!("Failed to initialize metric, will drop values: {e:?}",);
            }
        }

        if let Some(ref in_mem) = self.in_memory {
            in_mem.record_histogram_observation();
        }
    }

    pub fn update_attributes(&mut self, new_attributes: MetricAttributes) {
        self.primary.update_attributes(new_attributes.clone());
    }
}
impl HistogramDurationBase for HistogramDuration {
    fn records(&self, value: Duration) {
        let bound = self.primary.bound_cache.get_or_init(|| {
            self.primary
                .metric
                .with_attributes(&self.primary.attributes)
                .map(Into::into)
                .unwrap_or_else(|e| {
                    dbg_panic!("Failed to initialize metric, will drop values: {e:?}");
                    Arc::new(NoOpInstrument) as Arc<dyn HistogramDurationBase>
                })
        });
        bound.records(value);

        if let Some(ref in_mem) = self.in_memory {
            in_mem.record_histogram_observation();
        }
    }
}
impl MetricAttributable<HistogramDuration> for HistogramDuration {
    fn with_attributes(
        &self,
        attributes: &MetricAttributes,
    ) -> Result<HistogramDuration, Box<dyn std::error::Error>> {
        let primary = LazyBoundMetric {
            metric: self.primary.metric.clone(),
            attributes: attributes.clone(),
            bound_cache: OnceLock::new(),
        };

        Ok(HistogramDuration {
            primary,
            in_memory: self.in_memory.clone(),
        })
    }
}

pub trait GaugeBase: Send + Sync {
    fn records(&self, value: u64);
}

pub type GaugeImpl = LazyBoundMetric<
    Arc<dyn MetricAttributable<Box<dyn GaugeBase>> + Send + Sync>,
    Arc<dyn GaugeBase>,
>;

#[derive(Clone)]
pub struct Gauge {
    primary: GaugeImpl,
    in_memory: Option<HeartbeatMetricType>,
}
impl Gauge {
    pub fn new(inner: Arc<dyn MetricAttributable<Box<dyn GaugeBase>> + Send + Sync>) -> Self {
        Self {
            primary: LazyBoundMetric {
                metric: inner,
                attributes: MetricAttributes::Empty,
                bound_cache: OnceLock::new(),
            },
            in_memory: None,
        }
    }

    pub fn new_with_in_memory(
        primary: Arc<dyn MetricAttributable<Box<dyn GaugeBase>> + Send + Sync>,
        in_memory: HeartbeatMetricType,
    ) -> Self {
        Self {
            primary: LazyBoundMetric {
                metric: primary,
                attributes: MetricAttributes::Empty,
                bound_cache: OnceLock::new(),
            },
            in_memory: Some(in_memory),
        }
    }

    pub fn record(&self, value: u64, attributes: &MetricAttributes) {
        match self.primary.metric.with_attributes(attributes) {
            Ok(base) => base.records(value),
            Err(e) => {
                dbg_panic!("Failed to initialize primary metric, will drop values: {e:?}");
            }
        }

        if let Some(ref in_mem) = self.in_memory {
            in_mem.record_gauge(value, attributes);
        }
    }

    pub fn update_attributes(&mut self, new_attributes: MetricAttributes) {
        self.primary.update_attributes(new_attributes.clone());
    }
}
impl GaugeBase for Gauge {
    fn records(&self, value: u64) {
        let bound = self.primary.bound_cache.get_or_init(|| {
            self.primary
                .metric
                .with_attributes(&self.primary.attributes)
                .map(Into::into)
                .unwrap_or_else(|e| {
                    dbg_panic!("Failed to initialize primary metric, will drop values: {e:?}");
                    Arc::new(NoOpInstrument) as Arc<dyn GaugeBase>
                })
        });
        bound.records(value);

        if let Some(ref in_mem) = self.in_memory {
            in_mem.record_gauge(value, &self.primary.attributes);
        }
    }
}
impl MetricAttributable<Gauge> for Gauge {
    fn with_attributes(
        &self,
        attributes: &MetricAttributes,
    ) -> Result<Gauge, Box<dyn std::error::Error>> {
        let primary = LazyBoundMetric {
            metric: self.primary.metric.clone(),
            attributes: attributes.clone(),
            bound_cache: OnceLock::new(),
        };

        Ok(Gauge {
            primary,
            in_memory: self.in_memory.clone(),
        })
    }
}

pub trait GaugeF64Base: Send + Sync {
    fn records(&self, value: f64);
}
pub type GaugeF64 = LazyBoundMetric<
    Arc<dyn MetricAttributable<Box<dyn GaugeF64Base>> + Send + Sync>,
    Arc<dyn GaugeF64Base>,
>;
impl GaugeF64 {
    pub fn new(inner: Arc<dyn MetricAttributable<Box<dyn GaugeF64Base>> + Send + Sync>) -> Self {
        Self {
            metric: inner,
            attributes: MetricAttributes::Empty,
            bound_cache: OnceLock::new(),
        }
    }
    pub fn record(&self, value: f64, attributes: &MetricAttributes) {
        match self.metric.with_attributes(attributes) {
            Ok(base) => {
                base.records(value);
            }
            Err(e) => {
                dbg_panic!("Failed to initialize metric, will drop values: {e:?}",);
            }
        }
    }
}
impl GaugeF64Base for GaugeF64 {
    fn records(&self, value: f64) {
        let bound = self.bound_cache.get_or_init(|| {
            self.metric
                .with_attributes(&self.attributes)
                .map(Into::into)
                .unwrap_or_else(|e| {
                    dbg_panic!("Failed to initialize metric, will drop values: {e:?}");
                    Arc::new(NoOpInstrument) as Arc<dyn GaugeF64Base>
                })
        });
        bound.records(value);
    }
}
impl MetricAttributable<GaugeF64> for GaugeF64 {
    fn with_attributes(
        &self,
        attributes: &MetricAttributes,
    ) -> Result<GaugeF64, Box<dyn std::error::Error>> {
        Ok(Self {
            metric: self.metric.clone(),
            attributes: attributes.clone(),
            bound_cache: OnceLock::new(),
        })
    }
}

#[derive(Debug, Clone)]
pub enum MetricEvent<I: BufferInstrumentRef> {
    Create {
        params: MetricParameters,
        /// Once you receive this event, call `set` on this with the initialized instrument
        /// reference
        populate_into: LazyBufferInstrument<I>,
        kind: MetricKind,
    },
    CreateAttributes {
        /// Once you receive this event, call `set` on this with the initialized attributes
        populate_into: BufferAttributes,
        /// If not `None`, use these already-initialized attributes as the base (extended with
        /// `attributes`) for the ones you are about to initialize.
        append_from: Option<BufferAttributes>,
        attributes: Vec<MetricKeyValue>,
    },
    Update {
        instrument: LazyBufferInstrument<I>,
        attributes: BufferAttributes,
        update: MetricUpdateVal,
    },
}
#[derive(Debug, Clone, Copy)]
pub enum MetricKind {
    Counter,
    Gauge,
    GaugeF64,
    Histogram,
    HistogramF64,
    HistogramDuration,
}
#[derive(Debug, Clone, Copy)]
pub enum MetricUpdateVal {
    Delta(u64),
    DeltaF64(f64),
    Value(u64),
    ValueF64(f64),
    Duration(Duration),
}

pub trait MetricCallBufferer<I: BufferInstrumentRef>: Send + Sync {
    fn retrieve(&self) -> Vec<MetricEvent<I>>;
}

/// A lazy reference to some metrics buffer attributes
pub type BufferAttributes = LazyRef<Arc<dyn CustomMetricAttributes + 'static>>;

/// Types lang uses to contain references to its lang-side defined instrument references must
/// implement this marker trait
pub trait BufferInstrumentRef {}
/// A lazy reference to a metrics buffer instrument
pub type LazyBufferInstrument<T> = LazyRef<Arc<T>>;

#[derive(Debug, Clone)]
pub struct LazyRef<T> {
    to_be_initted: Arc<OnceLock<T>>,
}
impl<T> LazyRef<T> {
    pub fn hole() -> Self {
        Self {
            to_be_initted: Arc::new(OnceLock::new()),
        }
    }

    /// Get the reference you previously initialized
    ///
    /// # Panics
    /// If `set` has not already been called. You must set the reference before using it.
    pub fn get(&self) -> &T {
        self.to_be_initted
            .get()
            .expect("You must initialize the reference before using it")
    }

    /// Assigns a value to fill this reference.
    /// Returns according to semantics of [OnceLock].
    pub fn set(&self, val: T) -> Result<(), T> {
        self.to_be_initted.set(val)
    }
}

#[derive(Debug)]
pub struct NoOpCoreMeter;
impl CoreMeter for NoOpCoreMeter {
    fn new_attributes(&self, attribs: NewAttributes) -> MetricAttributes {
        MetricAttributes::NoOp(Arc::new(attribs.into()))
    }

    fn extend_attributes(
        &self,
        existing: MetricAttributes,
        attribs: NewAttributes,
    ) -> MetricAttributes {
        if let MetricAttributes::NoOp(labels) = existing {
            let mut labels = (*labels).clone();
            labels.extend::<HashMap<String, String>>(attribs.into());
            MetricAttributes::NoOp(Arc::new(labels))
        } else {
            dbg_panic!("Must use NoOp attributes with a NoOp metric implementation");
            existing
        }
    }

    fn counter(&self, _: MetricParameters) -> Counter {
        Counter::new(Arc::new(NoOpInstrument))
    }

    fn histogram(&self, _: MetricParameters) -> Histogram {
        Histogram::new(Arc::new(NoOpInstrument))
    }

    fn histogram_f64(&self, _: MetricParameters) -> HistogramF64 {
        HistogramF64::new(Arc::new(NoOpInstrument))
    }

    fn histogram_duration(&self, _: MetricParameters) -> HistogramDuration {
        HistogramDuration::new(Arc::new(NoOpInstrument))
    }

    fn gauge(&self, _: MetricParameters) -> Gauge {
        Gauge::new(Arc::new(NoOpInstrument))
    }

    fn gauge_f64(&self, _: MetricParameters) -> GaugeF64 {
        GaugeF64::new(Arc::new(NoOpInstrument))
    }
}

macro_rules! impl_metric_attributable {
    ($base_trait:ident, $rt:ty, $init:expr) => {
        impl MetricAttributable<Box<dyn $base_trait>> for $rt {
            fn with_attributes(
                &self,
                _: &MetricAttributes,
            ) -> Result<Box<dyn $base_trait>, Box<dyn std::error::Error>> {
                Ok(Box::new($init))
            }
        }
    };
}

pub struct NoOpInstrument;
macro_rules! impl_no_op {
    ($base_trait:ident, $value_type:ty) => {
        impl_metric_attributable!($base_trait, NoOpInstrument, NoOpInstrument);
        impl $base_trait for NoOpInstrument {
            fn records(&self, _: $value_type) {}
        }
    };
    ($base_trait:ident) => {
        impl_metric_attributable!($base_trait, NoOpInstrument, NoOpInstrument);
        impl $base_trait for NoOpInstrument {
            fn adds(&self, _: u64) {}
        }
    };
}
impl_no_op!(CounterBase);
impl_no_op!(HistogramBase, u64);
impl_no_op!(HistogramF64Base, f64);
impl_no_op!(HistogramDurationBase, Duration);
impl_no_op!(GaugeBase, u64);
impl_no_op!(GaugeF64Base, f64);

#[cfg(test)]
mod tests {
    use super::*;
    use std::{
        collections::HashMap,
        sync::{
            Arc,
            atomic::{AtomicU64, Ordering},
        },
    };

    #[test]
    fn in_memory_attributes_provide_label_values() {
        let meter = NoOpCoreMeter;
        let base_attrs = meter.new_attributes(NewAttributes::default());
        let attrs = meter.extend_attributes(
            base_attrs,
            NewAttributes::from(vec![MetricKeyValue::new("poller_type", "workflow_task")]),
        );

        let value = Arc::new(AtomicU64::new(0));
        let mut metrics = HashMap::new();
        metrics.insert("workflow_task".to_string(), value.clone());
        let heartbeat_metric = HeartbeatMetricType::WithLabel {
            label_key: "poller_type".to_string(),
            metrics,
        };

        heartbeat_metric.record_gauge(3, &attrs);

        assert_eq!(value.load(Ordering::Relaxed), 3);
        assert_eq!(
            label_value_from_attributes(&attrs, "poller_type").as_deref(),
            Some("workflow_task")
        );
    }
}

#[cfg(feature = "otel_impls")]
mod otel_impls {
    use super::*;
    use opentelemetry::{KeyValue, metrics};

    #[derive(Clone)]
    struct InstrumentWithAttributes<I> {
        inner: I,
        attributes: MetricAttributes,
    }

    impl From<MetricKeyValue> for KeyValue {
        fn from(kv: MetricKeyValue) -> Self {
            KeyValue::new(kv.key, kv.value)
        }
    }

    impl From<MetricValue> for opentelemetry::Value {
        fn from(mv: MetricValue) -> Self {
            match mv {
                MetricValue::String(s) => opentelemetry::Value::String(s.into()),
                MetricValue::Int(i) => opentelemetry::Value::I64(i),
                MetricValue::Float(f) => opentelemetry::Value::F64(f),
                MetricValue::Bool(b) => opentelemetry::Value::Bool(b),
            }
        }
    }

    impl MetricAttributable<Box<dyn CounterBase>> for metrics::Counter<u64> {
        fn with_attributes(
            &self,
            attributes: &MetricAttributes,
        ) -> Result<Box<dyn CounterBase>, Box<dyn std::error::Error>> {
            Ok(Box::new(InstrumentWithAttributes {
                inner: self.clone(),
                attributes: attributes.clone(),
            }))
        }
    }

    impl CounterBase for InstrumentWithAttributes<metrics::Counter<u64>> {
        fn adds(&self, value: u64) {
            if let MetricAttributes::OTel { kvs } = &self.attributes {
                self.inner.add(value, kvs);
            } else {
                dbg_panic!("Must use OTel attributes with an OTel metric implementation");
            }
        }
    }

    impl MetricAttributable<Box<dyn GaugeBase>> for metrics::Gauge<u64> {
        fn with_attributes(
            &self,
            attributes: &MetricAttributes,
        ) -> Result<Box<dyn GaugeBase>, Box<dyn std::error::Error>> {
            Ok(Box::new(InstrumentWithAttributes {
                inner: self.clone(),
                attributes: attributes.clone(),
            }))
        }
    }

    impl GaugeBase for InstrumentWithAttributes<metrics::Gauge<u64>> {
        fn records(&self, value: u64) {
            if let MetricAttributes::OTel { kvs } = &self.attributes {
                self.inner.record(value, kvs);
            } else {
                dbg_panic!("Must use OTel attributes with an OTel metric implementation");
            }
        }
    }

    impl MetricAttributable<Box<dyn GaugeF64Base>> for metrics::Gauge<f64> {
        fn with_attributes(
            &self,
            attributes: &MetricAttributes,
        ) -> Result<Box<dyn GaugeF64Base>, Box<dyn std::error::Error>> {
            Ok(Box::new(InstrumentWithAttributes {
                inner: self.clone(),
                attributes: attributes.clone(),
            }))
        }
    }

    impl GaugeF64Base for InstrumentWithAttributes<metrics::Gauge<f64>> {
        fn records(&self, value: f64) {
            if let MetricAttributes::OTel { kvs } = &self.attributes {
                self.inner.record(value, kvs);
            } else {
                dbg_panic!("Must use OTel attributes with an OTel metric implementation");
            }
        }
    }

    impl MetricAttributable<Box<dyn HistogramBase>> for metrics::Histogram<u64> {
        fn with_attributes(
            &self,
            attributes: &MetricAttributes,
        ) -> Result<Box<dyn HistogramBase>, Box<dyn std::error::Error>> {
            Ok(Box::new(InstrumentWithAttributes {
                inner: self.clone(),
                attributes: attributes.clone(),
            }))
        }
    }

    impl HistogramBase for InstrumentWithAttributes<metrics::Histogram<u64>> {
        fn records(&self, value: u64) {
            if let MetricAttributes::OTel { kvs } = &self.attributes {
                self.inner.record(value, kvs);
            } else {
                dbg_panic!("Must use OTel attributes with an OTel metric implementation");
            }
        }
    }

    impl MetricAttributable<Box<dyn HistogramF64Base>> for metrics::Histogram<f64> {
        fn with_attributes(
            &self,
            attributes: &MetricAttributes,
        ) -> Result<Box<dyn HistogramF64Base>, Box<dyn std::error::Error>> {
            Ok(Box::new(InstrumentWithAttributes {
                inner: self.clone(),
                attributes: attributes.clone(),
            }))
        }
    }

    impl HistogramF64Base for InstrumentWithAttributes<metrics::Histogram<f64>> {
        fn records(&self, value: f64) {
            if let MetricAttributes::OTel { kvs } = &self.attributes {
                self.inner.record(value, kvs);
            } else {
                dbg_panic!("Must use OTel attributes with an OTel metric implementation");
            }
        }
    }
}

/// Maintains a mapping of metric labels->values with a defined ordering, used for Prometheus labels
#[derive(Debug, Clone, PartialEq, Default)]
pub struct OrderedPromLabelSet {
    attributes: BTreeMap<String, MetricValue>,
}

impl OrderedPromLabelSet {
    pub const fn new() -> Self {
        Self {
            attributes: BTreeMap::new(),
        }
    }
    pub fn keys_ordered(&self) -> impl Iterator<Item = &str> {
        self.attributes.keys().map(|s| s.as_str())
    }
    pub fn as_prom_labels(&self) -> HashMap<&str, String> {
        let mut labels = HashMap::new();
        for (k, v) in self.attributes.iter() {
            labels.insert(k.as_str(), v.to_string());
        }
        labels
    }
    pub fn add_kv(&mut self, kv: MetricKeyValue) {
        // Replace '-' with '_' per Prom naming requirements
        self.attributes.insert(kv.key.replace('-', "_"), kv.value);
    }
}

impl From<NewAttributes> for OrderedPromLabelSet {
    fn from(n: NewAttributes) -> Self {
        let mut me = Self::default();
        for kv in n.attributes {
            me.add_kv(kv);
        }
        me
    }
}<|MERGE_RESOLUTION|>--- conflicted
+++ resolved
@@ -1,16 +1,14 @@
-<<<<<<< HEAD
-use crate::dbg_panic;
-use std::sync::atomic::{AtomicU64, Ordering};
-=======
 use crate::{dbg_panic, telemetry::TaskQueueLabelStrategy};
->>>>>>> 561ca796
 use std::{
     any::Any,
     borrow::Cow,
     collections::{BTreeMap, HashMap},
     fmt::{Debug, Display},
     ops::Deref,
-    sync::{Arc, OnceLock},
+    sync::{
+        Arc, OnceLock,
+        atomic::{AtomicU64, Ordering},
+    },
     time::Duration,
 };
 
