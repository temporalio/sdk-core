--- conflicted
+++ resolved
@@ -11,13 +11,8 @@
     IntoUpdateValidatorFunc, RustWfCmd, SignalExternalWfResult, TimerResult, UnblockEvent,
     Unblockable, UpdateFunctions,
 };
-<<<<<<< HEAD
 use std::sync::mpsc::{Receiver, Sender};
-use futures::{task::Context, FutureExt, Stream, StreamExt};
-=======
-use crossbeam_channel::{Receiver, Sender};
 use futures_util::{task::Context, FutureExt, Stream, StreamExt};
->>>>>>> c0042b7a
 use parking_lot::{RwLock, RwLockReadGuard};
 use std::{
     collections::HashMap,
