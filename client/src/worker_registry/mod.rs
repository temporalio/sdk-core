//! This module enables the tracking of workers that are associated with a client instance.
//! This is needed to implement Eager Workflow Start, a latency optimization in which the client,
//!  after reserving a slot, directly forwards a WFT to a local worker.

use anyhow::bail;
use parking_lot::RwLock;
use std::collections::{
    HashMap,
    hash_map::Entry::{Occupied, Vacant},
};
use std::sync::Arc;
use temporal_sdk_core_protos::temporal::api::worker::v1::WorkerHeartbeat;
use temporal_sdk_core_protos::temporal::api::workflowservice::v1::PollWorkflowTaskQueueResponse;
<<<<<<< HEAD
use uuid::Uuid;
=======

slotmap::new_key_type! {
    /// Registration key for a worker
    pub struct WorkerKey;
}

/// This trait is implemented by an object associated with a worker, which provides WFT processing slots.
#[cfg_attr(test, mockall::automock)]
pub trait SlotProvider: std::fmt::Debug {
    /// The namespace for the WFTs that it can process.
    fn namespace(&self) -> &str;
    /// The task queue this provider listens to.
    fn task_queue(&self) -> &str;
    /// Try to reserve a slot on this worker.
    fn try_reserve_wft_slot(&self) -> Option<Box<dyn Slot + Send>>;
    /// Get the worker deployment options for this worker, if using deployment-based versioning.
    fn deployment_options(&self) -> Option<temporal_sdk_core_api::worker::WorkerDeploymentOptions>;
}
>>>>>>> 561ca796

/// This trait represents a slot reserved for processing a WFT by a worker.
#[cfg_attr(test, mockall::automock)]
pub trait Slot {
    /// Consumes this slot by dispatching a WFT to its worker. This can only be called once.
    fn schedule_wft(
        self: Box<Self>,
        task: PollWorkflowTaskQueueResponse,
    ) -> Result<(), anyhow::Error>;
}

/// Result of reserving a workflow task slot, including deployment options if applicable.
pub(crate) struct SlotReservation {
    /// The reserved slot for processing the workflow task
    pub slot: Box<dyn Slot + Send>,
    /// Worker deployment options, if the worker is using deployment-based versioning
    pub deployment_options: Option<temporal_sdk_core_api::worker::WorkerDeploymentOptions>,
}

#[derive(PartialEq, Eq, Hash, Debug, Clone)]
struct SlotKey {
    namespace: String,
    task_queue: String,
}

impl SlotKey {
    fn new(namespace: String, task_queue: String) -> SlotKey {
        SlotKey {
            namespace,
            task_queue,
        }
    }
}

/// This is an inner class for [ClientWorkerSet] needed to hide the mutex.
struct ClientWorkerSetImpl {
    /// Maps slot keys to slot provider worker.
    slot_providers: HashMap<SlotKey, Uuid>,
    /// Maps worker_instance_key to registered workers
    all_workers: HashMap<Uuid, Arc<dyn ClientWorker + Send + Sync>>,
    /// Maps namespace to shared worker for worker heartbeating
    shared_worker: HashMap<String, Box<dyn SharedNamespaceWorkerTrait + Send + Sync>>,
}

impl ClientWorkerSetImpl {
    /// Factory method.
    fn new() -> Self {
        Self {
            slot_providers: Default::default(),
            all_workers: Default::default(),
            shared_worker: Default::default(),
        }
    }

    fn try_reserve_wft_slot(
        &self,
        namespace: String,
        task_queue: String,
    ) -> Option<SlotReservation> {
        let key = SlotKey::new(namespace, task_queue);
        if let Some(p) = self.slot_providers.get(&key)
            && let Some(worker) = self.all_workers.get(p)
            && let Some(slot) = worker.try_reserve_wft_slot()
        {
            let deployment_options = p.deployment_options();
            return Some(SlotReservation {
                slot,
                deployment_options,
            });
        }
        None
    }

    fn register(
        &mut self,
        worker: Arc<dyn ClientWorker + Send + Sync>,
        skip_client_worker_set_check: bool,
    ) -> Result<(), anyhow::Error> {
        let slot_key = SlotKey::new(
            worker.namespace().to_string(),
            worker.task_queue().to_string(),
        );
        if self.slot_providers.contains_key(&slot_key) && !skip_client_worker_set_check {
            bail!(
                "Registration of multiple workers on the same namespace and task queue for the same client not allowed: {slot_key:?}, worker_instance_key: {:?}.",
                worker.worker_instance_key()
            );
        }

        if worker.heartbeat_enabled()
            && let Some(heartbeat_callback) = worker.heartbeat_callback()
        {
            let worker_instance_key = worker.worker_instance_key();
            let namespace = worker.namespace().to_string();

            let shared_worker = match self.shared_worker.entry(namespace.clone()) {
                Occupied(o) => o.into_mut(),
                Vacant(v) => {
                    let shared_worker = worker.new_shared_namespace_worker()?;
                    v.insert(shared_worker)
                }
            };
            shared_worker.register_callback(worker_instance_key, heartbeat_callback);
        }

        self.slot_providers
            .insert(slot_key.clone(), worker.worker_instance_key());

        self.all_workers
            .insert(worker.worker_instance_key(), worker);

        Ok(())
    }

    fn unregister(
        &mut self,
        worker_instance_key: Uuid,
    ) -> Result<Arc<dyn ClientWorker + Send + Sync>, anyhow::Error> {
        let worker = self
            .all_workers
            .remove(&worker_instance_key)
            .ok_or_else(|| {
                anyhow::anyhow!("Worker with worker_instance_key {worker_instance_key} not found")
            })?;

        let slot_key = SlotKey::new(
            worker.namespace().to_string(),
            worker.task_queue().to_string(),
        );

        self.slot_providers.remove(&slot_key);

        if let Some(w) = self.shared_worker.get_mut(worker.namespace()) {
            let (callback, is_empty) = w.unregister_callback(worker.worker_instance_key());
            if callback.is_some() && is_empty {
                self.shared_worker.remove(worker.namespace());
            }
        }

        Ok(worker)
    }

    #[cfg(test)]
    fn num_providers(&self) -> usize {
        self.slot_providers.len()
    }

    #[cfg(test)]
    fn num_heartbeat_workers(&self) -> usize {
        self.shared_worker.values().map(|v| v.num_workers()).sum()
    }
}

/// This trait represents a shared namespace worker that sends worker heartbeats and
/// receives worker commands.
pub trait SharedNamespaceWorkerTrait {
    /// Namespace that the shared namespace worker is connected to.
    fn namespace(&self) -> String;

    /// Registers a heartbeat callback.
    fn register_callback(&self, worker_instance_key: Uuid, heartbeat_callback: HeartbeatCallback);

    /// Unregisters a heartbeat callback. Returns the callback removed, as well as a bool that
    /// indicates if there are no remaining callbacks in the SharedNamespaceWorker, indicating
    /// the shared worker itself can be shut down.
    fn unregister_callback(&self, worker_instance_key: Uuid) -> (Option<HeartbeatCallback>, bool);

    /// Returns the number of workers registered to this shared worker.
    fn num_workers(&self) -> usize;
}

/// Enables local workers to make themselves visible to a shared client instance.
///
/// For slot managing, there can only be one worker registered per
/// namespace+queue_name+client, others will return an error.
/// It also provides a convenient method to find compatible slots within the collection.
pub struct ClientWorkerSet {
    worker_grouping_key: Uuid,
    worker_manager: RwLock<ClientWorkerSetImpl>,
}

impl Default for ClientWorkerSet {
    fn default() -> Self {
        Self::new()
    }
}

impl ClientWorkerSet {
    /// Factory method.
    pub fn new() -> Self {
        Self {
            worker_grouping_key: Uuid::new_v4(),
            worker_manager: RwLock::new(ClientWorkerSetImpl::new()),
        }
    }

    /// Try to reserve a compatible processing slot in any of the registered workers.
    /// Returns the slot and the worker's deployment options (if using deployment-based versioning).
    pub(crate) fn try_reserve_wft_slot(
        &self,
        namespace: String,
        task_queue: String,
<<<<<<< HEAD
    ) -> Option<Box<dyn Slot + Send>> {
        self.worker_manager
=======
    ) -> Option<SlotReservation> {
        self.manager
>>>>>>> 561ca796
            .read()
            .try_reserve_wft_slot(namespace, task_queue)
    }

    /// Register a local worker that can provide WFT processing slots and potentially worker heartbeating.
    pub fn register_worker(
        &self,
        worker: Arc<dyn ClientWorker + Send + Sync>,
        skip_client_worker_set_check: bool,
    ) -> Result<(), anyhow::Error> {
        self.worker_manager
            .write()
            .register(worker, skip_client_worker_set_check)
    }

    /// Unregisters a local worker, typically when that worker starts shutdown.
    pub fn unregister_worker(
        &self,
        worker_instance_key: Uuid,
    ) -> Result<Arc<dyn ClientWorker + Send + Sync>, anyhow::Error> {
        self.worker_manager.write().unregister(worker_instance_key)
    }

    /// Returns the worker grouping key, which is unique for each worker.
    pub fn worker_grouping_key(&self) -> Uuid {
        self.worker_grouping_key
    }

    #[cfg(test)]
    /// Returns (num_providers, num_buckets), where a bucket key is namespace+task_queue.
    /// There is only one provider per bucket so `num_providers` should be equal to `num_buckets`.
    pub fn num_providers(&self) -> usize {
        self.worker_manager.read().num_providers()
    }

    #[cfg(test)]
    /// Returns the total number of heartbeat workers registered across all namespaces.
    pub fn num_heartbeat_workers(&self) -> usize {
        self.worker_manager.read().num_heartbeat_workers()
    }
}

impl std::fmt::Debug for ClientWorkerSet {
    fn fmt(&self, f: &mut std::fmt::Formatter<'_>) -> std::fmt::Result {
        f.debug_struct("ClientWorkerSet")
            .field("worker_grouping_key", &self.worker_grouping_key)
            .finish()
    }
}

/// Contains a worker heartbeat callback, wrapped for mocking
pub type HeartbeatCallback = Arc<dyn Fn() -> WorkerHeartbeat + Send + Sync>;

/// Represents a complete worker that can handle both slot management
/// and worker heartbeat functionality.
#[cfg_attr(test, mockall::automock)]
pub trait ClientWorker: Send + Sync {
    /// The namespace this worker operates in
    fn namespace(&self) -> &str;

    /// The task queue this worker listens to
    fn task_queue(&self) -> &str;

    /// Try to reserve a slot for workflow task processing.
    ///
    /// This method should return `Some(slot)` if a workflow task slot is available,
    /// or `None` if all slots are currently in use. The returned slot will be used
    /// to process exactly one workflow task.
    fn try_reserve_wft_slot(&self) -> Option<Box<dyn Slot + Send>>;

    /// Unique identifier for this worker instance.
    /// This must be stable across the worker's lifetime and unique per instance.
    fn worker_instance_key(&self) -> Uuid;

    /// Indicates if worker heartbeating is enabled for this client worker.
    fn heartbeat_enabled(&self) -> bool;

    /// Returns the heartbeat callback that can be used to get WorkerHeartbeat data.
    fn heartbeat_callback(&self) -> Option<HeartbeatCallback>;

    /// Creates a new worker that implements the [SharedNamespaceWorkerTrait]
    fn new_shared_namespace_worker(
        &self,
    ) -> Result<Box<dyn SharedNamespaceWorkerTrait + Send + Sync>, anyhow::Error>;
}

#[cfg(test)]
mod tests {
    use super::*;

    fn new_mock_slot(with_error: bool) -> Box<MockSlot> {
        let mut mock_slot = MockSlot::new();
        if with_error {
            mock_slot
                .expect_schedule_wft()
                .returning(|_| Err(anyhow::anyhow!("Changed my mind")));
        } else {
            mock_slot.expect_schedule_wft().returning(|_| Ok(()));
        }
        Box::new(mock_slot)
    }

    fn new_mock_provider(
        namespace: String,
        task_queue: String,
        with_error: bool,
        no_slots: bool,
        heartbeat_enabled: bool,
    ) -> MockClientWorker {
        let mut mock_provider = MockClientWorker::new();
        mock_provider
            .expect_try_reserve_wft_slot()
            .returning(move || {
                if no_slots {
                    None
                } else {
                    Some(new_mock_slot(with_error))
                }
            });
        mock_provider.expect_namespace().return_const(namespace);
        mock_provider.expect_task_queue().return_const(task_queue);
        mock_provider.expect_deployment_options().return_const(None);
        mock_provider
            .expect_heartbeat_enabled()
            .return_const(heartbeat_enabled);
        mock_provider
            .expect_worker_instance_key()
            .return_const(Uuid::new_v4());
        mock_provider
    }

    #[test]
    fn registry_keeps_one_provider_per_namespace() {
        let manager = ClientWorkerSet::new();
        let mut worker_keys = vec![];
        let mut successful_registrations = 0;

        for i in 0..10 {
            let namespace = format!("myId{}", i % 3);
            let mock_provider =
                new_mock_provider(namespace, "bar_q".to_string(), false, false, false);
            let worker_instance_key = mock_provider.worker_instance_key();

            let result = manager.register_worker(Arc::new(mock_provider), false);
            if result.is_ok() {
                successful_registrations += 1;
                worker_keys.push(worker_instance_key);
            } else {
                // Should get error for duplicate namespace+task_queue combinations
                assert!(result.unwrap_err().to_string().contains(
                    "Registration of multiple workers on the same namespace and task queue"
                ));
            }
        }

        assert_eq!(successful_registrations, 3);
        assert_eq!(3, manager.num_providers());

        let count = worker_keys.iter().fold(0, |count, key| {
            manager.unregister_worker(*key).unwrap();
            // expect error since worker is already unregistered
            let result = manager.unregister_worker(*key);
            assert!(result.is_err());
            count + 1
        });
        assert_eq!(3, count);
        assert_eq!(0, manager.num_providers());
    }

    struct MockSharedNamespaceWorker {
        namespace: String,
        callbacks: Arc<RwLock<HashMap<Uuid, HeartbeatCallback>>>,
    }

    impl std::fmt::Debug for MockSharedNamespaceWorker {
        fn fmt(&self, f: &mut std::fmt::Formatter<'_>) -> std::fmt::Result {
            f.debug_struct("MockSharedNamespaceWorker")
                .field("namespace", &self.namespace)
                .field("callbacks_count", &self.callbacks.read().len())
                .finish()
        }
    }

    impl MockSharedNamespaceWorker {
        fn new(namespace: String) -> Self {
            Self {
                namespace,
                callbacks: Arc::new(RwLock::new(HashMap::new())),
            }
        }
    }

    impl SharedNamespaceWorkerTrait for MockSharedNamespaceWorker {
        fn namespace(&self) -> String {
            self.namespace.clone()
        }

        fn register_callback(
            &self,
            worker_instance_key: Uuid,
            heartbeat_callback: HeartbeatCallback,
        ) {
            self.callbacks
                .write()
                .insert(worker_instance_key, heartbeat_callback);
        }

        fn unregister_callback(
            &self,
            worker_instance_key: Uuid,
        ) -> (Option<HeartbeatCallback>, bool) {
            let mut callbacks = self.callbacks.write();
            let callback = callbacks.remove(&worker_instance_key);
            let is_empty = callbacks.is_empty();
            (callback, is_empty)
        }

        fn num_workers(&self) -> usize {
            self.callbacks.read().len()
        }
    }

    fn new_mock_provider_with_heartbeat(
        namespace: String,
        task_queue: String,
        heartbeat_enabled: bool,
        worker_instance_key: Uuid,
    ) -> MockClientWorker {
        let mut mock_provider = MockClientWorker::new();
        mock_provider
            .expect_try_reserve_wft_slot()
            .returning(|| Some(new_mock_slot(false)));
        mock_provider
            .expect_namespace()
            .return_const(namespace.clone());
        mock_provider.expect_task_queue().return_const(task_queue);
        mock_provider
            .expect_heartbeat_enabled()
            .return_const(heartbeat_enabled);
        mock_provider
            .expect_worker_instance_key()
            .return_const(worker_instance_key);

        if heartbeat_enabled {
            mock_provider
                .expect_heartbeat_callback()
                .returning(|| Some(Arc::new(WorkerHeartbeat::default)));

            let namespace_clone = namespace.clone();
            mock_provider
                .expect_new_shared_namespace_worker()
                .returning(move || {
                    Ok(Box::new(MockSharedNamespaceWorker::new(
                        namespace_clone.clone(),
                    )))
                });
        }

        mock_provider
    }

    #[test]
    fn duplicate_namespace_task_queue_registration_fails() {
        let manager = ClientWorkerSet::new();

        let worker1 = new_mock_provider_with_heartbeat(
            "test_namespace".to_string(),
            "test_queue".to_string(),
            true,
            Uuid::new_v4(),
        );

        // Same namespace+task_queue but different worker instance
        let worker2 = new_mock_provider_with_heartbeat(
            "test_namespace".to_string(),
            "test_queue".to_string(),
            true,
            Uuid::new_v4(),
        );

        manager.register_worker(Arc::new(worker1), false).unwrap();

        // second worker register should fail due to duplicate namespace+task_queue
        let result = manager.register_worker(Arc::new(worker2), false);
        assert!(result.is_err());
        assert!(
            result
                .unwrap_err()
                .to_string()
                .contains("Registration of multiple workers on the same namespace and task queue")
        );

        assert_eq!(1, manager.num_providers());
        assert_eq!(manager.num_heartbeat_workers(), 1);

        let impl_ref = manager.worker_manager.read();
        assert_eq!(impl_ref.shared_worker.len(), 1);
        assert!(impl_ref.shared_worker.contains_key("test_namespace"));
    }

    #[test]
    fn multiple_workers_same_namespace_share_heartbeat_manager() {
        let manager = ClientWorkerSet::new();

        let worker1 = new_mock_provider_with_heartbeat(
            "shared_namespace".to_string(),
            "queue1".to_string(),
            true,
            Uuid::new_v4(),
        );

        // Same namespace but different task queue
        let worker2 = new_mock_provider_with_heartbeat(
            "shared_namespace".to_string(),
            "queue2".to_string(),
            true,
            Uuid::new_v4(),
        );

        manager.register_worker(Arc::new(worker1), false).unwrap();
        manager.register_worker(Arc::new(worker2), false).unwrap();

        assert_eq!(2, manager.num_providers());
        assert_eq!(manager.num_heartbeat_workers(), 2);

        let impl_ref = manager.worker_manager.read();
        assert_eq!(impl_ref.shared_worker.len(), 1);
        assert!(impl_ref.shared_worker.contains_key("shared_namespace"));

        let shared_worker = impl_ref.shared_worker.get("shared_namespace").unwrap();
        assert_eq!(shared_worker.namespace(), "shared_namespace");
    }

    #[test]
    fn different_namespaces_get_separate_heartbeat_managers() {
        let manager = ClientWorkerSet::new();
        let worker1 = new_mock_provider_with_heartbeat(
            "namespace1".to_string(),
            "queue1".to_string(),
            true,
            Uuid::new_v4(),
        );
        let worker2 = new_mock_provider_with_heartbeat(
            "namespace2".to_string(),
            "queue1".to_string(),
            true,
            Uuid::new_v4(),
        );

        manager.register_worker(Arc::new(worker1), false).unwrap();
        manager.register_worker(Arc::new(worker2), false).unwrap();

        assert_eq!(2, manager.num_providers());
        assert_eq!(manager.num_heartbeat_workers(), 2);

        let impl_ref = manager.worker_manager.read();
        assert_eq!(impl_ref.num_heartbeat_workers(), 2);
        assert!(impl_ref.shared_worker.contains_key("namespace1"));
        assert!(impl_ref.shared_worker.contains_key("namespace2"));
    }

    #[test]
    fn unregister_heartbeat_workers_cleans_up_shared_worker_when_last_removed() {
        let manager = ClientWorkerSet::new();

        // Create two workers with same namespace but different task queues
        let worker1 = new_mock_provider_with_heartbeat(
            "test_namespace".to_string(),
            "queue1".to_string(),
            true,
            Uuid::new_v4(),
        );
        let worker2 = new_mock_provider_with_heartbeat(
            "test_namespace".to_string(),
            "queue2".to_string(),
            true,
            Uuid::new_v4(),
        );
        let worker_instance_key1 = worker1.worker_instance_key();
        let worker_instance_key2 = worker2.worker_instance_key();

        assert_ne!(worker_instance_key1, worker_instance_key2);

        manager.register_worker(Arc::new(worker1), false).unwrap();
        manager.register_worker(Arc::new(worker2), false).unwrap();

        // Verify initial state: 2 slot providers, 2 heartbeat workers, 1 shared worker
        assert_eq!(2, manager.num_providers());
        assert_eq!(manager.num_heartbeat_workers(), 2);

        let impl_ref = manager.worker_manager.read();
        assert_eq!(impl_ref.shared_worker.len(), 1);
        assert!(impl_ref.shared_worker.contains_key("test_namespace"));
        assert_eq!(
            impl_ref
                .shared_worker
                .get("test_namespace")
                .unwrap()
                .num_workers(),
            2
        );
        drop(impl_ref);

        // Unregister first worker
        manager.unregister_worker(worker_instance_key1).unwrap();

        // After unregistering first worker: 1 slot provider, 1 heartbeat worker, shared worker still exists
        assert_eq!(1, manager.num_providers());
        assert_eq!(manager.num_heartbeat_workers(), 1);

        let impl_ref = manager.worker_manager.read();
        assert_eq!(impl_ref.num_heartbeat_workers(), 1); // SharedNamespaceWorker still exists
        assert!(impl_ref.shared_worker.contains_key("test_namespace"));
        assert_eq!(
            impl_ref
                .shared_worker
                .get("test_namespace")
                .unwrap()
                .num_workers(),
            1
        );
        drop(impl_ref);

        // Unregister second worker
        manager.unregister_worker(worker_instance_key2).unwrap();

        // After unregistering last worker: 0 slot providers, 0 heartbeat workers, shared worker is removed
        assert_eq!(0, manager.num_providers());
        assert_eq!(manager.num_heartbeat_workers(), 0);

        let impl_ref = manager.worker_manager.read();
        assert_eq!(impl_ref.shared_worker.len(), 0); // SharedNamespaceWorker is cleaned up
        assert!(!impl_ref.shared_worker.contains_key("test_namespace"));
    }
}<|MERGE_RESOLUTION|>--- conflicted
+++ resolved
@@ -11,28 +11,7 @@
 use std::sync::Arc;
 use temporal_sdk_core_protos::temporal::api::worker::v1::WorkerHeartbeat;
 use temporal_sdk_core_protos::temporal::api::workflowservice::v1::PollWorkflowTaskQueueResponse;
-<<<<<<< HEAD
 use uuid::Uuid;
-=======
-
-slotmap::new_key_type! {
-    /// Registration key for a worker
-    pub struct WorkerKey;
-}
-
-/// This trait is implemented by an object associated with a worker, which provides WFT processing slots.
-#[cfg_attr(test, mockall::automock)]
-pub trait SlotProvider: std::fmt::Debug {
-    /// The namespace for the WFTs that it can process.
-    fn namespace(&self) -> &str;
-    /// The task queue this provider listens to.
-    fn task_queue(&self) -> &str;
-    /// Try to reserve a slot on this worker.
-    fn try_reserve_wft_slot(&self) -> Option<Box<dyn Slot + Send>>;
-    /// Get the worker deployment options for this worker, if using deployment-based versioning.
-    fn deployment_options(&self) -> Option<temporal_sdk_core_api::worker::WorkerDeploymentOptions>;
-}
->>>>>>> 561ca796
 
 /// This trait represents a slot reserved for processing a WFT by a worker.
 #[cfg_attr(test, mockall::automock)]
@@ -97,7 +76,7 @@
             && let Some(worker) = self.all_workers.get(p)
             && let Some(slot) = worker.try_reserve_wft_slot()
         {
-            let deployment_options = p.deployment_options();
+            let deployment_options = worker.deployment_options();
             return Some(SlotReservation {
                 slot,
                 deployment_options,
@@ -235,13 +214,8 @@
         &self,
         namespace: String,
         task_queue: String,
-<<<<<<< HEAD
-    ) -> Option<Box<dyn Slot + Send>> {
+    ) -> Option<SlotReservation> {
         self.worker_manager
-=======
-    ) -> Option<SlotReservation> {
-        self.manager
->>>>>>> 561ca796
             .read()
             .try_reserve_wft_slot(namespace, task_queue)
     }
@@ -311,6 +285,9 @@
     /// or `None` if all slots are currently in use. The returned slot will be used
     /// to process exactly one workflow task.
     fn try_reserve_wft_slot(&self) -> Option<Box<dyn Slot + Send>>;
+
+    /// Get the worker deployment options for this worker, if using deployment-based versioning.
+    fn deployment_options(&self) -> Option<temporal_sdk_core_api::worker::WorkerDeploymentOptions>;
 
     /// Unique identifier for this worker instance.
     /// This must be stable across the worker's lifetime and unique per instance.
