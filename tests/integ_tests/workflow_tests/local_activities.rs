use anyhow::anyhow;
use futures::future::join_all;
use std::time::Duration;
use temporal_client::WorkflowOptions;
use temporal_sdk::{
    interceptors::WorkerInterceptor, ActContext, ActivityCancelledError, CancellableFuture,
    LocalActivityOptions, WfContext, WorkflowResult,
};
use temporal_sdk_core_protos::coresdk::{
    common::RetryPolicy, workflow_commands::ActivityCancellationType,
    workflow_completion::WorkflowActivationCompletion, AsJsonPayloadExt,
};
use temporal_sdk_core_test_utils::CoreWfStarter;
use tokio_util::sync::CancellationToken;

pub async fn echo(_ctx: ActContext, e: String) -> anyhow::Result<String> {
    Ok(e)
}

pub async fn one_local_activity_wf(ctx: WfContext) -> WorkflowResult<()> {
    let initial_workflow_time = ctx.workflow_time().expect("Workflow time should be set");
    ctx.local_activity(LocalActivityOptions {
        activity_type: "echo_activity".to_string(),
        input: "hi!".as_json_payload().expect("serializes fine"),
        ..Default::default()
    })
    .await;
    // Verify LA execution advances the clock
    assert!(initial_workflow_time < ctx.workflow_time().unwrap());
    Ok(().into())
}

#[tokio::test]
async fn one_local_activity() {
    let wf_name = "one_local_activity";
    let mut starter = CoreWfStarter::new(wf_name);
    let mut worker = starter.worker().await;
    worker.register_wf(wf_name.to_owned(), one_local_activity_wf);
    worker.register_activity("echo_activity", echo);

    worker
        .submit_wf(
            wf_name.to_owned(),
            wf_name.to_owned(),
            vec![],
            WorkflowOptions::default(),
        )
        .await
        .unwrap();
    worker.run_until_done().await.unwrap();
}

pub async fn local_act_concurrent_with_timer_wf(ctx: WfContext) -> WorkflowResult<()> {
    let la = ctx.local_activity(LocalActivityOptions {
        activity_type: "echo_activity".to_string(),
        input: "hi!".as_json_payload().expect("serializes fine"),
        ..Default::default()
    });
    let timer = ctx.timer(Duration::from_secs(1));
    tokio::join!(la, timer);
    Ok(().into())
}

#[tokio::test]
async fn local_act_concurrent_with_timer() {
    let wf_name = "local_act_concurrent_with_timer";
    let mut starter = CoreWfStarter::new(wf_name);
    let mut worker = starter.worker().await;
    worker.register_wf(wf_name.to_owned(), local_act_concurrent_with_timer_wf);
    worker.register_activity("echo_activity", echo);

    worker
        .submit_wf(
            wf_name.to_owned(),
            wf_name.to_owned(),
            vec![],
            WorkflowOptions::default(),
        )
        .await
        .unwrap();
    worker.run_until_done().await.unwrap();
}

pub async fn local_act_then_timer_then_wait(ctx: WfContext) -> WorkflowResult<()> {
    let la = ctx.local_activity(LocalActivityOptions {
        activity_type: "echo_activity".to_string(),
        input: "hi!".as_json_payload().expect("serializes fine"),
        ..Default::default()
    });
    ctx.timer(Duration::from_secs(1)).await;
    let res = la.await;
    assert!(res.completed_ok());
    Ok(().into())
}

#[tokio::test]
async fn local_act_then_timer_then_wait_result() {
    let wf_name = "local_act_then_timer_then_wait_result";
    let mut starter = CoreWfStarter::new(wf_name);
    let mut worker = starter.worker().await;
    worker.register_wf(wf_name.to_owned(), local_act_then_timer_then_wait);
    worker.register_activity("echo_activity", echo);

    worker
        .submit_wf(
            wf_name.to_owned(),
            wf_name.to_owned(),
            vec![],
            WorkflowOptions::default(),
        )
        .await
        .unwrap();
    worker.run_until_done().await.unwrap();
}

#[tokio::test]
async fn long_running_local_act_with_timer() {
    let wf_name = "long_running_local_act_with_timer";
    let mut starter = CoreWfStarter::new(wf_name);
    starter.wft_timeout(Duration::from_secs(1));
    let mut worker = starter.worker().await;
    worker.register_wf(wf_name.to_owned(), local_act_then_timer_then_wait);
    worker.register_activity("echo_activity", |_ctx: ActContext, str: String| async {
        tokio::time::sleep(Duration::from_secs(4)).await;
        Ok(str)
    });

    worker
        .submit_wf(
            wf_name.to_owned(),
            wf_name.to_owned(),
            vec![],
            WorkflowOptions::default(),
        )
        .await
        .unwrap();
    worker.run_until_done().await.unwrap();
}

pub async fn local_act_fanout_wf(ctx: WfContext) -> WorkflowResult<()> {
    let las: Vec<_> = (1..=50)
        .map(|i| {
            ctx.local_activity(LocalActivityOptions {
                activity_type: "echo_activity".to_string(),
                input: format!("Hi {}", i)
                    .as_json_payload()
                    .expect("serializes fine"),
                ..Default::default()
            })
        })
        .collect();
    ctx.timer(Duration::from_secs(1)).await;
    join_all(las).await;
    Ok(().into())
}

#[tokio::test]
async fn local_act_fanout() {
    let wf_name = "local_act_fanout";
    let mut starter = CoreWfStarter::new(wf_name);
    starter.max_local_at(1);
    let mut worker = starter.worker().await;
    worker.register_wf(wf_name.to_owned(), local_act_fanout_wf);
    worker.register_activity("echo_activity", echo);

    worker
        .submit_wf(
            wf_name.to_owned(),
            wf_name.to_owned(),
            vec![],
            WorkflowOptions::default(),
        )
        .await
        .unwrap();
    worker.run_until_done().await.unwrap();
}

#[tokio::test]
async fn local_act_retry_timer_backoff() {
    let wf_name = "local_act_retry_timer_backoff";
    let mut starter = CoreWfStarter::new(wf_name);
    let mut worker = starter.worker().await;
    worker.register_wf(wf_name.to_owned(), |ctx: WfContext| async move {
        let res = ctx
            .local_activity(LocalActivityOptions {
                activity_type: "echo".to_string(),
                input: "hi".as_json_payload().expect("serializes fine"),
                retry_policy: RetryPolicy {
                    initial_interval: Some(Duration::from_micros(15).into()),
                    // We want two local backoffs that are short. Third backoff will use timer
                    backoff_coefficient: 1_000.,
                    maximum_interval: Some(Duration::from_millis(1500).into()),
                    maximum_attempts: 4,
                    non_retryable_error_types: vec![],
                },
                timer_backoff_threshold: Some(Duration::from_secs(1)),
                ..Default::default()
            })
            .await;
        assert!(res.failed());
        Ok(().into())
    });
    worker.register_activity("echo", |_: ActContext, _: String| async {
        Result::<(), _>::Err(anyhow!("Oh no I failed!"))
    });

    let run_id = worker
        .submit_wf(
            wf_name.to_owned(),
            wf_name.to_owned(),
            vec![],
            WorkflowOptions::default(),
        )
        .await
        .unwrap();
    worker.run_until_done().await.unwrap();
    starter
        .fetch_history_and_replay(wf_name, run_id, worker.inner_mut())
        .await
        .unwrap();
}

#[rstest::rstest]
#[case::wait(ActivityCancellationType::WaitCancellationCompleted)]
#[case::try_cancel(ActivityCancellationType::TryCancel)]
#[case::abandon(ActivityCancellationType::Abandon)]
#[tokio::test]
async fn cancel_immediate(#[case] cancel_type: ActivityCancellationType) {
    let wf_name = format!("cancel_immediate_{:?}", cancel_type);
    let mut starter = CoreWfStarter::new(&wf_name);
    let mut worker = starter.worker().await;
    worker.register_wf(&wf_name, move |ctx: WfContext| async move {
        let la = ctx.local_activity(LocalActivityOptions {
            activity_type: "echo".to_string(),
            input: "hi".as_json_payload().expect("serializes fine"),
            cancel_type,
            ..Default::default()
        });
        la.cancel(&ctx);
        let resolution = la.await;
        assert!(resolution.cancelled());
        Ok(().into())
    });

    // If we don't use this, we'd hang on shutdown for abandon cancel modes.
    let manual_cancel = CancellationToken::new();
    let manual_cancel_act = manual_cancel.clone();

    worker.register_activity("echo", move |ctx: ActContext, _: String| {
        let manual_cancel_act = manual_cancel_act.clone();
        async move {
            tokio::select! {
                _ = tokio::time::sleep(Duration::from_secs(10)) => {},
                _ = ctx.cancelled() => {
                    return Err(anyhow!(ActivityCancelledError::default()))
                }
                _ = manual_cancel_act.cancelled() => {}
            }
            Ok(())
        }
    });

    worker
        .submit_wf(
            wf_name.to_owned(),
            wf_name.to_owned(),
            vec![],
            WorkflowOptions::default(),
        )
        .await
        .unwrap();
    worker
<<<<<<< HEAD
        .run_until_done_intercepted(move |iceptor| {
            iceptor.before_shutdown(move || manual_cancel.cancel())
        })
=======
        .run_until_done_intercepted(Some(LACancellerInterceptor {
            token: manual_cancel,
        }))
>>>>>>> a72ebed1
        .await
        .unwrap();
}

struct LACancellerInterceptor {
    token: CancellationToken,
}
#[async_trait::async_trait(?Send)]
impl WorkerInterceptor for LACancellerInterceptor {
    async fn on_workflow_activation_completion(&self, _: &WorkflowActivationCompletion) {}
    fn on_shutdown(&self, _: &temporal_sdk::Worker) {
        self.token.cancel()
    }
}

#[rstest::rstest]
#[case::while_running(None)]
#[case::while_backing_off(Some(Duration::from_millis(1500)))]
#[case::while_backing_off_locally(Some(Duration::from_millis(150)))]
#[tokio::test]
async fn cancel_after_act_starts(
    #[case] cancel_on_backoff: Option<Duration>,
    #[values(
        ActivityCancellationType::WaitCancellationCompleted,
        ActivityCancellationType::TryCancel,
        ActivityCancellationType::Abandon
    )]
    cancel_type: ActivityCancellationType,
) {
    let wf_name = format!(
        "cancel_after_act_starts_timer_{:?}_{:?}",
        cancel_on_backoff, cancel_type
    );
    let mut starter = CoreWfStarter::new(&wf_name);
    starter.wft_timeout(Duration::from_secs(1));
    let mut worker = starter.worker().await;
    let bo_dur = cancel_on_backoff.unwrap_or_else(|| Duration::from_secs(1));
    worker.register_wf(&wf_name, move |ctx: WfContext| async move {
        let la = ctx.local_activity(LocalActivityOptions {
            activity_type: "echo".to_string(),
            input: "hi".as_json_payload().expect("serializes fine"),
            retry_policy: RetryPolicy {
                initial_interval: Some(bo_dur.into()),
                backoff_coefficient: 1.,
                maximum_interval: Some(bo_dur.into()),
                // Retry forever until cancelled
                ..Default::default()
            },
            timer_backoff_threshold: Some(Duration::from_secs(1)),
            cancel_type,
            ..Default::default()
        });
        ctx.timer(Duration::from_secs(1)).await;
        // Note that this cancel can't go through for *two* WF tasks, because we do a full heartbeat
        // before the timer (LA hasn't resolved), and then the timer fired event won't appear in
        // history until *after* the next WFT because we force generated it when we sent the timer
        // command.
        la.cancel(&ctx);
        // This extra timer is here to ensure the presence of another WF task doesn't mess up
        // resolving the LA with cancel on replay
        ctx.timer(Duration::from_secs(1)).await;
        let resolution = la.await;
        assert!(resolution.cancelled());
        Ok(().into())
    });

    // If we don't use this, we'd hang on shutdown for abandon cancel modes.
    let manual_cancel = CancellationToken::new();
    let manual_cancel_act = manual_cancel.clone();

    worker.register_activity("echo", move |ctx: ActContext, _: String| {
        let manual_cancel_act = manual_cancel_act.clone();
        async move {
            if cancel_on_backoff.is_some() {
                if ctx.is_cancelled() {
                    return Err(anyhow!(ActivityCancelledError::default()));
                }
                // Just fail constantly so we get stuck on the backoff timer
                return Err(anyhow!("Oh no I failed!"));
            } else {
                tokio::select! {
                    _ = tokio::time::sleep(Duration::from_secs(100)) => {},
                    _ = ctx.cancelled() => {
                        return Err(anyhow!(ActivityCancelledError::default()))
                    }
                    _ = manual_cancel_act.cancelled() => {
                        return Ok(())
                    }
                }
            }
            Err(anyhow!("Oh no I failed!"))
        }
    });

    worker
        .submit_wf(
            wf_name.to_owned(),
            wf_name.to_owned(),
            vec![],
            WorkflowOptions::default(),
        )
        .await
        .unwrap();
    worker
<<<<<<< HEAD
        .run_until_done_intercepted(move |iceptor| {
            iceptor.before_shutdown(move || manual_cancel.cancel())
        })
=======
        .run_until_done_intercepted(Some(LACancellerInterceptor {
            token: manual_cancel,
        }))
>>>>>>> a72ebed1
        .await
        .unwrap();
}

#[rstest::rstest]
#[case::schedule(true)]
#[case::start(false)]
#[tokio::test]
async fn x_to_close_timeout(#[case] is_schedule: bool) {
    let wf_name = format!(
        "{}_to_close_timeout",
        if is_schedule { "schedule" } else { "start" }
    );
    let mut starter = CoreWfStarter::new(&wf_name);
    let mut worker = starter.worker().await;
    let (sched, start) = if is_schedule {
        (Some(Duration::from_secs(2)), None)
    } else {
        (None, Some(Duration::from_secs(2)))
    };

    worker.register_wf(wf_name.to_owned(), move |ctx: WfContext| async move {
        let res = ctx
            .local_activity(LocalActivityOptions {
                activity_type: "echo".to_string(),
                input: "hi".as_json_payload().expect("serializes fine"),
                retry_policy: RetryPolicy {
                    initial_interval: Some(Duration::from_micros(15).into()),
                    backoff_coefficient: 1_000.,
                    maximum_interval: Some(Duration::from_millis(1500).into()),
                    maximum_attempts: 4,
                    non_retryable_error_types: vec![],
                },
                timer_backoff_threshold: Some(Duration::from_secs(1)),
                schedule_to_close_timeout: sched,
                start_to_close_timeout: start,
                ..Default::default()
            })
            .await;
        assert!(res.timed_out());
        Ok(().into())
    });
    worker.register_activity("echo", |ctx: ActContext, _: String| async move {
        tokio::select! {
            _ = tokio::time::sleep(Duration::from_secs(100)) => {},
            _ = ctx.cancelled() => {
                return Err(anyhow!(ActivityCancelledError::default()))
            }
        };
        Ok(())
    });

    worker
        .submit_wf(
            wf_name.to_owned(),
            wf_name.to_owned(),
            vec![],
            WorkflowOptions::default(),
        )
        .await
        .unwrap();
    worker.run_until_done().await.unwrap();
}

#[rstest::rstest]
#[case::cached(true)]
#[case::not_cached(false)]
#[tokio::test]
async fn schedule_to_close_timeout_across_timer_backoff(#[case] cached: bool) {
    let wf_name = format!(
        "schedule_to_close_timeout_across_timer_backoff_{}",
        if cached { "cached" } else { "not_cached" }
    );
    let mut starter = CoreWfStarter::new(&wf_name);
    if !cached {
        starter.max_cached_workflows(0);
    }
    let mut worker = starter.worker().await;
    worker.register_wf(wf_name.to_owned(), |ctx: WfContext| async move {
        let res = ctx
            .local_activity(LocalActivityOptions {
                activity_type: "echo".to_string(),
                input: "hi".as_json_payload().expect("serializes fine"),
                retry_policy: RetryPolicy {
                    initial_interval: Some(Duration::from_micros(15).into()),
                    backoff_coefficient: 1_000.,
                    maximum_interval: Some(Duration::from_millis(1500).into()),
                    maximum_attempts: 40,
                    non_retryable_error_types: vec![],
                },
                timer_backoff_threshold: Some(Duration::from_secs(1)),
                schedule_to_close_timeout: Some(Duration::from_secs(3)),
                ..Default::default()
            })
            .await;
        assert!(res.timed_out());
        Ok(().into())
    });
    worker.register_activity("echo", |_: ActContext, _: String| async {
        Result::<(), _>::Err(anyhow!("Oh no I failed!"))
    });

    worker
        .submit_wf(
            wf_name.to_owned(),
            wf_name.to_owned(),
            vec![],
            WorkflowOptions::default(),
        )
        .await
        .unwrap();
    worker.run_until_done().await.unwrap();
}

#[rstest::rstest]
#[tokio::test]
async fn eviction_wont_make_local_act_get_dropped(#[values(true, false)] short_wft_timeout: bool) {
    let wf_name = format!(
        "eviction_wont_make_local_act_get_dropped_{}",
        short_wft_timeout
    );
    let mut starter = CoreWfStarter::new(&wf_name);
    starter.max_cached_workflows(0);
    let mut worker = starter.worker().await;
    worker.register_wf(wf_name.to_owned(), local_act_then_timer_then_wait);
    worker.register_activity("echo_activity", |_ctx: ActContext, str: String| async {
        tokio::time::sleep(Duration::from_secs(4)).await;
        Ok(str)
    });

    let opts = if short_wft_timeout {
        WorkflowOptions {
            task_timeout: Some(Duration::from_secs(1)),
            ..Default::default()
        }
    } else {
        Default::default()
    };
    worker
        .submit_wf(wf_name.to_owned(), wf_name.to_owned(), vec![], opts)
        .await
        .unwrap();
    worker.run_until_done().await.unwrap();
}

#[tokio::test]
async fn timer_backoff_concurrent_with_non_timer_backoff() {
    let wf_name = "timer_backoff_concurrent_with_non_timer_backoff";
    let mut starter = CoreWfStarter::new(wf_name);
    let mut worker = starter.worker().await;
    worker.register_wf(wf_name.to_owned(), |ctx: WfContext| async move {
        let r1 = ctx.local_activity(LocalActivityOptions {
            activity_type: "echo".to_string(),
            input: "hi".as_json_payload().expect("serializes fine"),
            retry_policy: RetryPolicy {
                initial_interval: Some(Duration::from_micros(15).into()),
                backoff_coefficient: 1_000.,
                maximum_interval: Some(Duration::from_millis(1500).into()),
                maximum_attempts: 4,
                non_retryable_error_types: vec![],
            },
            timer_backoff_threshold: Some(Duration::from_secs(1)),
            ..Default::default()
        });
        let r2 = ctx.local_activity(LocalActivityOptions {
            activity_type: "echo".to_string(),
            input: "hi".as_json_payload().expect("serializes fine"),
            retry_policy: RetryPolicy {
                initial_interval: Some(Duration::from_millis(15).into()),
                backoff_coefficient: 10.,
                maximum_interval: Some(Duration::from_millis(1500).into()),
                maximum_attempts: 4,
                non_retryable_error_types: vec![],
            },
            timer_backoff_threshold: Some(Duration::from_secs(10)),
            ..Default::default()
        });
        let (r1, r2) = tokio::join!(r1, r2);
        assert!(r1.failed());
        assert!(r2.failed());
        Ok(().into())
    });
    worker.register_activity("echo", |_: ActContext, _: String| async {
        Result::<(), _>::Err(anyhow!("Oh no I failed!"))
    });

    worker
        .submit_wf(
            wf_name.to_owned(),
            wf_name.to_owned(),
            vec![],
            WorkflowOptions::default(),
        )
        .await
        .unwrap();
    worker.run_until_done().await.unwrap();
}<|MERGE_RESOLUTION|>--- conflicted
+++ resolved
@@ -270,15 +270,9 @@
         .await
         .unwrap();
     worker
-<<<<<<< HEAD
-        .run_until_done_intercepted(move |iceptor| {
-            iceptor.before_shutdown(move || manual_cancel.cancel())
-        })
-=======
         .run_until_done_intercepted(Some(LACancellerInterceptor {
             token: manual_cancel,
         }))
->>>>>>> a72ebed1
         .await
         .unwrap();
 }
@@ -383,15 +377,9 @@
         .await
         .unwrap();
     worker
-<<<<<<< HEAD
-        .run_until_done_intercepted(move |iceptor| {
-            iceptor.before_shutdown(move || manual_cancel.cancel())
-        })
-=======
         .run_until_done_intercepted(Some(LACancellerInterceptor {
             token: manual_cancel,
         }))
->>>>>>> a72ebed1
         .await
         .unwrap();
 }
