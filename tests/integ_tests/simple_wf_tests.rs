use assert_matches::assert_matches;
use crossbeam::channel::{unbounded, RecvTimeoutError};
use futures::{channel::mpsc::UnboundedReceiver, future, Future, SinkExt, StreamExt};
use rand::{self, Rng};
use std::{collections::HashMap, convert::TryFrom, env, sync::Arc, time::Duration};
use temporal_sdk_core::protos::coresdk::ActivityTaskCompletion;
use temporal_sdk_core::{
    protos::coresdk::{
        activity_result::{self, activity_result as act_res, ActivityResult},
        activity_task::activity_task as act_task,
        common::{Payload, UserCodeFailure},
        workflow_activation::{
            wf_activation_job, FireTimer, ResolveActivity, StartWorkflow, WfActivation,
            WfActivationJob,
        },
        workflow_commands::{
            CancelTimer, CompleteWorkflowExecution, FailWorkflowExecution, ScheduleActivity,
            StartTimer,
        },
        workflow_completion::WfActivationCompletion,
    },
    CompleteWfError, Core, CoreInitOptions, PollWfError, ServerGatewayApis, ServerGatewayOptions,
    Url,
};

// TODO: These tests can get broken permanently if they break one time and the server is not
//  restarted, because pulling from the same task queue produces tasks for the previous failed
//  workflows. Fix that.

// TODO: We should also get expected histories for these tests and confirm that the history
//   at the end matches.

const NAMESPACE: &str = "default";
type GwApi = Arc<dyn ServerGatewayApis>;

async fn create_workflow(
    core: &dyn Core,
    task_q: &str,
    workflow_id: &str,
    wf_type: Option<&str>,
) -> String {
    with_gw(core, |gw: GwApi| async move {
        gw.start_workflow(
            NAMESPACE.to_owned(),
            task_q.to_owned(),
            workflow_id.to_owned(),
            wf_type.unwrap_or("test-workflow").to_owned(),
        )
        .await
        .unwrap()
        .run_id
    })
    .await
}

async fn with_gw<F: FnOnce(GwApi) -> Fout, Fout: Future>(core: &dyn Core, fun: F) -> Fout::Output {
    let gw = core.server_gateway();
    fun(gw).await
}

fn get_integ_server_options() -> ServerGatewayOptions {
    let temporal_server_address = match env::var("TEMPORAL_SERVICE_ADDRESS") {
        Ok(addr) => addr,
        Err(_) => "http://localhost:7233".to_owned(),
    };
    let url = Url::try_from(&*temporal_server_address).unwrap();
    ServerGatewayOptions {
        namespace: NAMESPACE.to_string(),
        identity: "integ_tester".to_string(),
        worker_binary_id: "".to_string(),
        long_poll_timeout: Duration::from_secs(60),
        target_url: url,
    }
}

async fn get_integ_core() -> impl Core {
    let gateway_opts = get_integ_server_options();
    temporal_sdk_core::init(CoreInitOptions { gateway_opts })
        .await
        .unwrap()
}

#[tokio::test]
async fn timer_workflow() {
    let task_q = "timer_workflow";
    let core = get_integ_core().await;
    let mut rng = rand::thread_rng();
    let workflow_id: u32 = rng.gen();
    create_workflow(&core, task_q, &workflow_id.to_string(), None).await;
    let timer_id: String = rng.gen::<u32>().to_string();
    let task = core.poll_workflow_task(task_q).await.unwrap();
    core.complete_workflow_task(WfActivationCompletion::ok_from_cmds(
        vec![StartTimer {
            timer_id,
            start_to_fire_timeout: Some(Duration::from_secs(1).into()),
        }
        .into()],
        task.task_token,
    ))
    .await
    .unwrap();
    let task = core.poll_workflow_task(task_q).await.unwrap();
    core.complete_workflow_task(WfActivationCompletion::ok_from_cmds(
        vec![CompleteWorkflowExecution { result: None }.into()],
        task.task_token,
    ))
    .await
    .unwrap();
}

#[tokio::test]
async fn activity_workflow() {
    let mut rng = rand::thread_rng();
    let task_q_salt: u32 = rng.gen();
    let task_q = &format!("activity_workflow_{}", task_q_salt.to_string());
    let core = get_integ_core().await;
    let workflow_id: u32 = rng.gen();
    create_workflow(&core, task_q, &workflow_id.to_string(), None).await;
    let activity_id: String = rng.gen::<u32>().to_string();
    let task = core.poll_workflow_task(task_q).await.unwrap();
    // Complete workflow task and schedule activity
    core.complete_workflow_task(activity_completion_req(task_q, &activity_id, task))
        .await
        .unwrap();
    // Poll activity and verify that it's been scheduled with correct parameters
    let task = dbg!(core.poll_activity_task(task_q).await.unwrap());
    assert_matches!(
        task.variant,
        Some(act_task::Variant::Start(start_activity)) => {
            assert_eq!(start_activity.activity_type, "test_activity".to_string())
        }
    );
    let response_payload = Payload {
        data: b"hello ".to_vec(),
        metadata: Default::default(),
    };
    // Complete activity successfully.
    core.complete_activity_task(ActivityTaskCompletion {
        task_token: task.task_token,
        result: Some(ActivityResult::ok(response_payload.clone())),
    })
    .await
    .unwrap();
    // Poll workflow task and verify that activity has succeeded.
    let task = core.poll_workflow_task(task_q).await.unwrap();
    assert_matches!(
        task.jobs.as_slice(),
        [
            WfActivationJob {
                variant: Some(wf_activation_job::Variant::ResolveActivity(
                    ResolveActivity {activity_id: a_id, result: Some(ActivityResult{
                    status: Some(act_res::Status::Completed(activity_result::Success{result: Some(r)})),
                     ..})}
                )),
            },
        ] => {
            assert_eq!(a_id, &activity_id);
            assert_eq!(r, &response_payload);
        }
    );
    core.complete_workflow_task(WfActivationCompletion::ok_from_cmds(
        vec![CompleteWorkflowExecution { result: None }.into()],
        task.task_token,
    ))
    .await
    .unwrap()
}

#[tokio::test]
async fn activity_non_retryable_failure() {
    let mut rng = rand::thread_rng();
    let task_q_salt: u32 = rng.gen();
    let task_q = &format!("activity_failed_workflow_{}", task_q_salt.to_string());
    let core = get_integ_core().await;
    let workflow_id: u32 = rng.gen();
    create_workflow(&core, task_q, &workflow_id.to_string(), None).await;
    let activity_id: String = rng.gen::<u32>().to_string();
    let task = core.poll_workflow_task(task_q).await.unwrap();
    // Complete workflow task and schedule activity
    core.complete_workflow_task(activity_completion_req(task_q, &activity_id, task))
        .await
        .unwrap();
    // Poll activity and verify that it's been scheduled with correct parameters
    let task = dbg!(core.poll_activity_task(task_q).await.unwrap());
    assert_matches!(
        task.variant,
        Some(act_task::Variant::Start(start_activity)) => {
            assert_eq!(start_activity.activity_type, "test_activity".to_string())
        }
    );
    // Fail activity with non-retryable error
    let failure = UserCodeFailure {
        message: "activity failed".to_string(),
        non_retryable: true,
        ..Default::default()
    };
    core.complete_activity_task(ActivityTaskCompletion {
        task_token: task.task_token,
        result: Some(ActivityResult {
            status: Some(activity_result::activity_result::Status::Failed(
                activity_result::Failure {
                    failure: Some(failure.clone()),
                },
            )),
        }),
    })
    .await
    .unwrap();
    // Poll workflow task and verify that activity has failed.
    let task = core.poll_workflow_task(task_q).await.unwrap();
    assert_matches!(
        task.jobs.as_slice(),
        [
            WfActivationJob {
                variant: Some(wf_activation_job::Variant::ResolveActivity(
                    ResolveActivity {activity_id: a_id, result: Some(ActivityResult{
                    status: Some(act_res::Status::Failed(activity_result::Failure{failure: Some(f)}))})}
                )),
            },
        ] => {
            assert_eq!(a_id, &activity_id);
            assert_eq!(f, &failure);
        }
    );
    core.complete_workflow_task(WfActivationCompletion::ok_from_cmds(
        vec![CompleteWorkflowExecution { result: None }.into()],
        task.task_token,
    ))
    .await
    .unwrap()
}

#[tokio::test]
async fn activity_retry() {
    let mut rng = rand::thread_rng();
    let task_q_salt: u32 = rng.gen();
    let task_q = &format!("activity_failed_workflow_{}", task_q_salt.to_string());
    let core = get_integ_core().await;
    let workflow_id: u32 = rng.gen();
    create_workflow(&core, task_q, &workflow_id.to_string(), None).await;
    let activity_id: String = rng.gen::<u32>().to_string();
    let task = core.poll_workflow_task(task_q).await.unwrap();
    // Complete workflow task and schedule activity
    core.complete_workflow_task(activity_completion_req(task_q, &activity_id, task))
        .await
        .unwrap();
    // Poll activity 1st time
    let task = core.poll_activity_task(task_q).await.unwrap();
    assert_matches!(
        task.variant,
        Some(act_task::Variant::Start(start_activity)) => {
            assert_eq!(start_activity.activity_type, "test_activity".to_string())
        }
    );
    // Fail activity with retryable error
    let failure = UserCodeFailure {
        message: "activity failed".to_string(),
        non_retryable: false,
        ..Default::default()
    };
    core.complete_activity_task(ActivityTaskCompletion {
        task_token: task.task_token,
        result: Some(ActivityResult {
            status: Some(activity_result::activity_result::Status::Failed(
                activity_result::Failure {
                    failure: Some(failure),
                },
            )),
        }),
    })
    .await
    .unwrap();
    // Poll 2nd time
    let task = dbg!(core.poll_activity_task(task_q).await.unwrap());
    assert_matches!(
        task.variant,
        Some(act_task::Variant::Start(start_activity)) => {
            assert_eq!(start_activity.activity_type, "test_activity".to_string())
        }
    );
    // Complete activity successfully
    let response_payload = Payload {
        data: b"hello ".to_vec(),
        metadata: Default::default(),
    };
    core.complete_activity_task(ActivityTaskCompletion {
        task_token: task.task_token,
        result: Some(ActivityResult::ok(response_payload.clone())),
    })
    .await
    .unwrap();
    // Poll workflow task and verify activity has succeeded.
    let task = core.poll_workflow_task(task_q).await.unwrap();
    assert_matches!(
        task.jobs.as_slice(),
        [
            WfActivationJob {
                variant: Some(wf_activation_job::Variant::ResolveActivity(
                    ResolveActivity {activity_id: a_id, result: Some(ActivityResult{
                    status: Some(act_res::Status::Completed(activity_result::Success{result: Some(r)}))})}
                )),
            },
        ] => {
            assert_eq!(a_id, &activity_id);
            assert_eq!(r, &response_payload);
        }
    );
    core.complete_workflow_task(WfActivationCompletion::ok_from_cmds(
        vec![CompleteWorkflowExecution { result: None }.into()],
        task.task_token,
    ))
    .await
    .unwrap()
}

fn activity_completion_req(
    task_q: &str,
    activity_id: &str,
    task: WfActivation,
) -> WfActivationCompletion {
    WfActivationCompletion::ok_from_cmds(
        vec![ScheduleActivity {
            activity_id: activity_id.to_string(),
            activity_type: "test_activity".to_string(),
            namespace: NAMESPACE.to_owned(),
            task_queue: task_q.to_owned(),
            schedule_to_start_timeout: Some(Duration::from_secs(30).into()),
            start_to_close_timeout: Some(Duration::from_secs(30).into()),
            schedule_to_close_timeout: Some(Duration::from_secs(60).into()),
            heartbeat_timeout: Some(Duration::from_secs(60).into()),
            ..Default::default()
        }
        .into()],
        task.task_token,
    )
}

#[tokio::test]
async fn parallel_timer_workflow() {
    let task_q = "parallel_timer_workflow";
    let core = get_integ_core().await;
    let mut rng = rand::thread_rng();
    let workflow_id: u32 = rng.gen();
    create_workflow(&core, task_q, &workflow_id.to_string(), None).await;
    let timer_id = "timer 1".to_string();
    let timer_2_id = "timer 2".to_string();
    let task = core.poll_workflow_task(task_q).await.unwrap();
    core.complete_workflow_task(WfActivationCompletion::ok_from_cmds(
        vec![
            StartTimer {
                timer_id: timer_id.clone(),
                start_to_fire_timeout: Some(Duration::from_millis(50).into()),
            }
            .into(),
            StartTimer {
                timer_id: timer_2_id.clone(),
                start_to_fire_timeout: Some(Duration::from_millis(100).into()),
            }
            .into(),
        ],
        task.task_token,
    ))
    .await
    .unwrap();
    // Wait long enough for both timers to complete. Server seems to be a bit weird about actually
    // sending both of these in one go, so we need to wait longer than you would expect.
    std::thread::sleep(Duration::from_millis(1500));
    let task = core.poll_workflow_task(task_q).await.unwrap();
    assert_matches!(
        task.jobs.as_slice(),
        [
            WfActivationJob {
                variant: Some(wf_activation_job::Variant::FireTimer(
                    FireTimer { timer_id: t1_id }
                )),
            },
            WfActivationJob {
                variant: Some(wf_activation_job::Variant::FireTimer(
                    FireTimer { timer_id: t2_id }
                )),
            }
        ] => {
            assert_eq!(t1_id, &timer_id);
            assert_eq!(t2_id, &timer_2_id);
        }
    );
    core.complete_workflow_task(WfActivationCompletion::ok_from_cmds(
        vec![CompleteWorkflowExecution { result: None }.into()],
        task.task_token,
    ))
    .await
    .unwrap();
}

#[tokio::test]
async fn timer_cancel_workflow() {
    let task_q = "timer_cancel_workflow";
    let core = get_integ_core().await;
    let mut rng = rand::thread_rng();
    let workflow_id: u32 = rng.gen();
    create_workflow(&core, task_q, &workflow_id.to_string(), None).await;
    let timer_id = "wait_timer";
    let cancel_timer_id = "cancel_timer";
    let task = core.poll_workflow_task(task_q).await.unwrap();
    core.complete_workflow_task(WfActivationCompletion::ok_from_cmds(
        vec![
            StartTimer {
                timer_id: timer_id.to_string(),
                start_to_fire_timeout: Some(Duration::from_millis(50).into()),
            }
            .into(),
            StartTimer {
                timer_id: cancel_timer_id.to_string(),
                start_to_fire_timeout: Some(Duration::from_secs(10).into()),
            }
            .into(),
        ],
        task.task_token,
    ))
    .await
    .unwrap();
    let task = dbg!(core.poll_workflow_task(task_q).await.unwrap());
    core.complete_workflow_task(WfActivationCompletion::ok_from_cmds(
        vec![
            CancelTimer {
                timer_id: cancel_timer_id.to_string(),
            }
            .into(),
            CompleteWorkflowExecution { result: None }.into(),
        ],
        task.task_token,
    ))
    .await
    .unwrap();
}

#[tokio::test]
async fn timer_immediate_cancel_workflow() {
    let task_q = "timer_immediate_cancel_workflow";
    let core = get_integ_core().await;
    let mut rng = rand::thread_rng();
    let workflow_id: u32 = rng.gen();
    create_workflow(&core, task_q, &workflow_id.to_string(), None).await;
    let cancel_timer_id = "cancel_timer";
    let task = core.poll_workflow_task(task_q).await.unwrap();
    core.complete_workflow_task(WfActivationCompletion::ok_from_cmds(
        vec![
            StartTimer {
                timer_id: cancel_timer_id.to_string(),
                ..Default::default()
            }
            .into(),
            CancelTimer {
                timer_id: cancel_timer_id.to_string(),
            }
            .into(),
            CompleteWorkflowExecution { result: None }.into(),
        ],
        task.task_token,
    ))
    .await
    .unwrap();
}

#[tokio::test]
async fn parallel_workflows_same_queue() {
    let task_q = "parallel_workflows_same_queue";
    let core = get_integ_core().await;
    let num_workflows = 25;

    let run_ids: Vec<_> =
        future::join_all((0..num_workflows).map(|i| {
            let core = &core;
            async move {
                create_workflow(core, task_q, &format!("wf-id-{}", i), Some("wf-type-1")).await
            }
        }))
        .await;

    let mut send_chans = HashMap::new();

    async fn wf_task(core: Arc<dyn Core>, mut task_chan: UnboundedReceiver<WfActivation>) {
        let task = task_chan.next().await.unwrap();
        assert_matches!(
            task.jobs.as_slice(),
            [WfActivationJob {
                variant: Some(wf_activation_job::Variant::StartWorkflow(
                    StartWorkflow {
                        workflow_type,
                        ..
                    }
                )),
            }] => assert_eq!(&workflow_type, &"wf-type-1")
        );
        core.complete_workflow_task(WfActivationCompletion::ok_from_cmds(
            vec![StartTimer {
                timer_id: "timer".to_string(),
                start_to_fire_timeout: Some(Duration::from_secs(1).into()),
            }
            .into()],
            task.task_token,
        ))
        .await
        .unwrap();
        let task = task_chan.next().await.unwrap();
        core.complete_workflow_task(WfActivationCompletion::ok_from_cmds(
            vec![CompleteWorkflowExecution { result: None }.into()],
            task.task_token,
        ))
        .await
        .unwrap();
    }

    let core = Arc::new(core);
    let handles: Vec<_> = run_ids
        .iter()
        .map(|run_id| {
            let (tx, rx) = futures::channel::mpsc::unbounded();
            send_chans.insert(run_id.clone(), tx);
            let core_c = core.clone();
            tokio::spawn(wf_task(core_c, rx))
        })
        .collect();

    for _ in 0..num_workflows * 2 {
        let task = core.poll_workflow_task(task_q).await.unwrap();
        send_chans
            .get(&task.run_id)
            .unwrap()
            .send(task)
            .await
            .unwrap();
    }

    for handle in handles {
        handle.await.unwrap()
    }
}

// Ideally this would be a unit test, but returning a pending future with mockall bloats the mock
// code a bunch and just isn't worth it. Do it when https://github.com/asomers/mockall/issues/189 is
// fixed.
#[tokio::test]
async fn shutdown_aborts_actively_blocked_poll() {
    let task_q = "shutdown_aborts_actively_blocked_poll";
    let core = Arc::new(get_integ_core().await);
    // Begin the poll, and request shutdown from another thread after a small period of time.
    let tcore = core.clone();
    let handle = std::thread::spawn(move || {
        std::thread::sleep(Duration::from_millis(100));
        tcore.shutdown();
    });
    assert_matches!(
        core.poll_workflow_task(task_q).await.unwrap_err(),
<<<<<<< HEAD
        PollWfError::ShuttingDown
=======
        PollWfError::ShutDown
>>>>>>> 6180a4c2
    );
    handle.join().unwrap();
    // Ensure double-shutdown doesn't explode
    core.shutdown();
    assert_matches!(
        core.poll_workflow_task(task_q).await.unwrap_err(),
<<<<<<< HEAD
        PollWfError::ShuttingDown
=======
        PollWfError::ShutDown
>>>>>>> 6180a4c2
    );
}

#[tokio::test]
async fn fail_wf_task() {
    let task_q = "fail_wf_task";
    let core = get_integ_core().await;
    let mut rng = rand::thread_rng();
    let workflow_id: u32 = rng.gen();
    create_workflow(&core, task_q, &workflow_id.to_string(), None).await;

    // Start with a timer
    let task = core.poll_workflow_task(task_q).await.unwrap();
    core.complete_workflow_task(WfActivationCompletion::ok_from_cmds(
        vec![StartTimer {
            timer_id: "best-timer".to_string(),
            start_to_fire_timeout: Some(Duration::from_millis(200).into()),
        }
        .into()],
        task.task_token,
    ))
    .await
    .unwrap();

    // Allow timer to fire
    std::thread::sleep(Duration::from_millis(500));

    // Then break for whatever reason
    let task = core.poll_workflow_task(task_q).await.unwrap();
    core.complete_workflow_task(WfActivationCompletion::fail(
        task.task_token,
        UserCodeFailure {
            message: "I did an oopsie".to_string(),
            ..Default::default()
        },
    ))
    .await
    .unwrap();

    // The server will want to retry the task. This time we finish the workflow -- but we need
    // to poll a couple of times as there will be more than one required workflow activation.
    let task = core.poll_workflow_task(task_q).await.unwrap();
    core.complete_workflow_task(WfActivationCompletion::ok_from_cmds(
        vec![StartTimer {
            timer_id: "best-timer".to_string(),
            start_to_fire_timeout: Some(Duration::from_millis(200).into()),
        }
        .into()],
        task.task_token,
    ))
    .await
    .unwrap();
    let task = core.poll_workflow_task(task_q).await.unwrap();
    core.complete_workflow_task(WfActivationCompletion::ok_from_cmds(
        vec![CompleteWorkflowExecution { result: None }.into()],
        task.task_token,
    ))
    .await
    .unwrap();
}

#[tokio::test]
async fn fail_workflow_execution() {
    let task_q = "fail_workflow_execution";
    let core = get_integ_core().await;
    let mut rng = rand::thread_rng();
    let workflow_id: u32 = rng.gen();
    create_workflow(&core, task_q, &workflow_id.to_string(), None).await;
    let timer_id: String = rng.gen::<u32>().to_string();
    let task = core.poll_workflow_task(task_q).await.unwrap();
    core.complete_workflow_task(WfActivationCompletion::ok_from_cmds(
        vec![StartTimer {
            timer_id,
            start_to_fire_timeout: Some(Duration::from_secs(1).into()),
        }
        .into()],
        task.task_token,
    ))
    .await
    .unwrap();
    let task = core.poll_workflow_task(task_q).await.unwrap();
    core.complete_workflow_task(WfActivationCompletion::ok_from_cmds(
        vec![FailWorkflowExecution {
            failure: Some(UserCodeFailure {
                message: "I'm ded".to_string(),
                ..Default::default()
            }),
        }
        .into()],
        task.task_token,
    ))
    .await
    .unwrap();
}

#[tokio::test]
async fn signal_workflow() {
    let task_q = "signal_workflow";
    let core = get_integ_core().await;
    let mut rng = rand::thread_rng();
    let workflow_id: u32 = rng.gen();
    create_workflow(&core, task_q, &workflow_id.to_string(), None).await;

    let signal_id_1 = "signal1";
    let signal_id_2 = "signal2";
    let res = core.poll_workflow_task(task_q).await.unwrap();
    // Task is completed with no commands
    core.complete_workflow_task(WfActivationCompletion::ok_from_cmds(
        vec![],
        res.task_token.clone(),
    ))
    .await
    .unwrap();

    // Send the signals to the server
    with_gw(&core, |gw: GwApi| async move {
        gw.signal_workflow_execution(
            workflow_id.to_string(),
            res.run_id.to_string(),
            signal_id_1.to_string(),
            None,
        )
        .await
        .unwrap();
        gw.signal_workflow_execution(
            workflow_id.to_string(),
            res.run_id.to_string(),
            signal_id_2.to_string(),
            None,
        )
        .await
        .unwrap();
    })
    .await;

    let res = core.poll_workflow_task(task_q).await.unwrap();
    assert_matches!(
        res.jobs.as_slice(),
        [
            WfActivationJob {
                variant: Some(wf_activation_job::Variant::SignalWorkflow(_)),
            },
            WfActivationJob {
                variant: Some(wf_activation_job::Variant::SignalWorkflow(_)),
            }
        ]
    );
    core.complete_workflow_task(WfActivationCompletion::ok_from_cmds(
        vec![CompleteWorkflowExecution { result: None }.into()],
        res.task_token,
    ))
    .await
    .unwrap();
}

#[tokio::test]
async fn signal_workflow_signal_not_handled_on_workflow_completion() {
    let task_q = "signal_workflow_signal_not_handled_on_workflow_completion";
    let core = get_integ_core().await;
    let mut rng = rand::thread_rng();
    let workflow_id: u32 = rng.gen();
    create_workflow(&core, task_q, &workflow_id.to_string(), None).await;

    let signal_id_1 = "signal1";
    let res = core.poll_workflow_task(task_q).await.unwrap();
    // Task is completed with a timer
    core.complete_workflow_task(WfActivationCompletion::ok_from_cmds(
        vec![StartTimer {
            timer_id: "sometimer".to_string(),
            start_to_fire_timeout: Some(Duration::from_millis(10).into()),
        }
        .into()],
        res.task_token,
    ))
    .await
    .unwrap();

    // Poll before sending the signal - we should have the timer job
    let res = core.poll_workflow_task(task_q).await.unwrap();
    assert_matches!(
        res.jobs.as_slice(),
        [WfActivationJob {
            variant: Some(wf_activation_job::Variant::FireTimer(_)),
        }]
    );

    let task_token = res.task_token.clone();
    // Send the signals to the server
    with_gw(&core, |gw: GwApi| async move {
        gw.signal_workflow_execution(
            workflow_id.to_string(),
            res.run_id.to_string(),
            signal_id_1.to_string(),
            None,
        )
        .await
        .unwrap();
    })
    .await;

    // Send completion - not having seen a poll response with a signal in it yet
    let unhandled = core
        .complete_workflow_task(WfActivationCompletion::ok_from_cmds(
            vec![CompleteWorkflowExecution { result: None }.into()],
            task_token,
        ))
        .await
        .unwrap_err();
    assert_matches!(unhandled, CompleteWfError::UnhandledCommandWhenCompleting);

    // We should get a new task with the signal
    let res = core.poll_workflow_task(task_q).await.unwrap();
    assert_matches!(
        res.jobs.as_slice(),
        [WfActivationJob {
            variant: Some(wf_activation_job::Variant::SignalWorkflow(_)),
        }]
    );
    core.complete_workflow_task(WfActivationCompletion::ok_from_cmds(
        vec![CompleteWorkflowExecution { result: None }.into()],
        res.task_token,
    ))
    .await
    .unwrap();
}

#[tokio::test]
async fn long_poll_timeout_is_retried() {
    let mut gateway_opts = get_integ_server_options();
    // Server whines unless long poll > 2 seconds
    gateway_opts.long_poll_timeout = Duration::from_secs(3);
    let core = temporal_sdk_core::init(CoreInitOptions { gateway_opts })
        .await
        .unwrap();
    // Should block for more than 3 seconds, since we internally retry long poll
    let (tx, rx) = unbounded();
    tokio::spawn(async move {
        core.poll_workflow_task("some_task_q").await.unwrap();
        tx.send(())
    });
    let err = rx.recv_timeout(Duration::from_secs(4)).unwrap_err();
    assert_matches!(err, RecvTimeoutError::Timeout);
}<|MERGE_RESOLUTION|>--- conflicted
+++ resolved
@@ -552,22 +552,14 @@
     });
     assert_matches!(
         core.poll_workflow_task(task_q).await.unwrap_err(),
-<<<<<<< HEAD
-        PollWfError::ShuttingDown
-=======
         PollWfError::ShutDown
->>>>>>> 6180a4c2
     );
     handle.join().unwrap();
     // Ensure double-shutdown doesn't explode
     core.shutdown();
     assert_matches!(
         core.poll_workflow_task(task_q).await.unwrap_err(),
-<<<<<<< HEAD
-        PollWfError::ShuttingDown
-=======
         PollWfError::ShutDown
->>>>>>> 6180a4c2
     );
 }
 
