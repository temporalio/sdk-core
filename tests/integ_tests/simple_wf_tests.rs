use assert_matches::assert_matches;
use rand::{self, Rng};
<<<<<<< HEAD
use std::{
    collections::HashMap,
    convert::TryFrom,
    env,
    sync::{
        mpsc::{channel, Receiver},
        Arc,
    },
    time::Duration,
};
use temporal_sdk_core::protos::coresdk::Task;
use temporal_sdk_core::{
    protos::{
        coresdk::{
            wf_activation_job, StartWorkflowTaskAttributes, TaskCompletion,
            TimerFiredTaskAttributes, WfActivationJob,
        },
=======
use std::{convert::TryFrom, env, time::Duration};
use temporal_sdk_core::protos::temporal::api::command::v1::CancelTimerCommandAttributes;
use temporal_sdk_core::{
    protos::{
        coresdk::{wf_activation_job, FireTimer, TaskCompletion, WfActivationJob},
>>>>>>> ec360a5c
        temporal::api::command::v1::{
            CancelTimerCommandAttributes, CompleteWorkflowExecutionCommandAttributes,
            StartTimerCommandAttributes,
        },
    },
    Core, CoreInitOptions, ServerGatewayOptions, Url,
};

// TODO: These tests can get broken permanently if they break one time and the server is not
//  restarted, because pulling from the same task queue produces tasks for the previous failed
//  workflows. Fix that.

// TODO: We should also get expected histories for these tests and confirm that the history
//   at the end matches.

const NAMESPACE: &str = "default";

#[tokio::main]
async fn create_workflow(
    core: &dyn Core,
    task_q: &str,
    workflow_id: &str,
    wf_type: Option<&str>,
) -> String {
    core.server_gateway()
        .unwrap()
        .start_workflow(
            NAMESPACE,
            task_q,
            workflow_id,
            wf_type.unwrap_or("test-workflow"),
        )
        .await
        .unwrap()
        .run_id
}

fn get_integ_core() -> impl Core {
    let temporal_server_address = match env::var("TEMPORAL_SERVICE_ADDRESS") {
        Ok(addr) => addr,
        Err(_) => "http://localhost:7233".to_owned(),
    };
    let url = Url::try_from(&*temporal_server_address).unwrap();
    let gateway_opts = ServerGatewayOptions {
        namespace: NAMESPACE.to_string(),
        identity: "integ_tester".to_string(),
        worker_binary_id: "".to_string(),
        long_poll_timeout: Duration::from_secs(60),
        target_url: url,
    };
    let core = temporal_sdk_core::init(CoreInitOptions { gateway_opts }).unwrap();
    core
}

#[test]
fn timer_workflow() {
    let task_q = "timer_workflow";
    let core = get_integ_core();
    let mut rng = rand::thread_rng();
    let workflow_id: u32 = rng.gen();
    create_workflow(&core, task_q, &workflow_id.to_string(), None);
    let timer_id: String = rng.gen::<u32>().to_string();
    let task = core.poll_task(task_q).unwrap();
    core.complete_task(TaskCompletion::ok_from_api_attrs(
        vec![StartTimerCommandAttributes {
            timer_id: timer_id.to_string(),
            start_to_fire_timeout: Some(Duration::from_secs(1).into()),
            ..Default::default()
        }
        .into()],
        task.task_token,
    ))
    .unwrap();
    let task = dbg!(core.poll_task(task_q).unwrap());
    core.complete_task(TaskCompletion::ok_from_api_attrs(
        vec![CompleteWorkflowExecutionCommandAttributes { result: None }.into()],
        task.task_token,
    ))
    .unwrap();
}

#[test]
fn parallel_timer_workflow() {
    let task_q = "parallel_timer_workflow";
    let core = get_integ_core();
    let mut rng = rand::thread_rng();
    let workflow_id: u32 = rng.gen();
    create_workflow(&core, task_q, &workflow_id.to_string(), None);
    let timer_id = "timer 1".to_string();
    let timer_2_id = "timer 2".to_string();
    let task = dbg!(core.poll_task(task_q).unwrap());
    core.complete_task(TaskCompletion::ok_from_api_attrs(
        vec![
            StartTimerCommandAttributes {
                timer_id: timer_id.clone(),
                start_to_fire_timeout: Some(Duration::from_millis(50).into()),
                ..Default::default()
            }
            .into(),
            StartTimerCommandAttributes {
                timer_id: timer_2_id.clone(),
                start_to_fire_timeout: Some(Duration::from_millis(100).into()),
                ..Default::default()
            }
            .into(),
        ],
        task.task_token,
    ))
    .unwrap();
    // Wait long enough for both timers to complete. Server seems to be a bit weird about actually
    // sending both of these in one go, so we need to wait longer than you would expect.
    std::thread::sleep(Duration::from_millis(1500));
    let task = core.poll_task(task_q).unwrap();
    assert_matches!(
        task.get_wf_jobs().as_slice(),
        [
            WfActivationJob {
                variant: Some(wf_activation_job::Variant::FireTimer(
                    FireTimer { timer_id: t1_id }
                )),
            },
            WfActivationJob {
                variant: Some(wf_activation_job::Variant::FireTimer(
                    FireTimer { timer_id: t2_id }
                )),
            }
        ] => {
            assert_eq!(t1_id, &timer_id);
            assert_eq!(t2_id, &timer_2_id);
        }
    );
    core.complete_task(TaskCompletion::ok_from_api_attrs(
        vec![CompleteWorkflowExecutionCommandAttributes { result: None }.into()],
        task.task_token,
    ))
    .unwrap();
}

#[test]
fn timer_cancel_workflow() {
    let task_q = "timer_cancel_workflow";
<<<<<<< HEAD
    let core = get_integ_core();
    let mut rng = rand::thread_rng();
    let workflow_id: u32 = rng.gen();
    create_workflow(&core, task_q, &workflow_id.to_string(), None);
=======
    let temporal_server_address = match env::var("TEMPORAL_SERVICE_ADDRESS") {
        Ok(addr) => addr,
        Err(_) => "http://localhost:7233".to_owned(),
    };
    let url = Url::try_from(&*temporal_server_address).unwrap();
    let gateway_opts = ServerGatewayOptions {
        namespace: NAMESPACE.to_string(),
        identity: "none".to_string(),
        worker_binary_id: "".to_string(),
        long_poll_timeout: Duration::from_secs(60),
        target_url: url,
    };
    let core = temporal_sdk_core::init(CoreInitOptions { gateway_opts }).unwrap();
    let mut rng = rand::thread_rng();
    let workflow_id: u32 = rng.gen();
    dbg!(create_workflow(&core, task_q, &workflow_id.to_string()));
>>>>>>> ec360a5c
    let timer_id = "wait_timer";
    let cancel_timer_id = "cancel_timer";
    let task = core.poll_task(task_q).unwrap();
    core.complete_task(TaskCompletion::ok_from_api_attrs(
        vec![
            StartTimerCommandAttributes {
                timer_id: timer_id.to_string(),
                start_to_fire_timeout: Some(Duration::from_millis(50).into()),
                ..Default::default()
            }
            .into(),
            StartTimerCommandAttributes {
                timer_id: cancel_timer_id.to_string(),
                start_to_fire_timeout: Some(Duration::from_secs(10).into()),
                ..Default::default()
            }
            .into(),
        ],
        task.task_token,
    ))
    .unwrap();
    let task = dbg!(core.poll_task(task_q).unwrap());
    core.complete_task(TaskCompletion::ok_from_api_attrs(
        vec![
            CancelTimerCommandAttributes {
                timer_id: cancel_timer_id.to_string(),
            }
            .into(),
            CompleteWorkflowExecutionCommandAttributes { result: None }.into(),
        ],
        task.task_token,
    ))
    .unwrap();
}

#[test]
fn timer_immediate_cancel_workflow() {
<<<<<<< HEAD
    let task_q = "timer_immediate_cancel_workflow";
    let core = get_integ_core();
    let mut rng = rand::thread_rng();
    let workflow_id: u32 = rng.gen();
    create_workflow(&core, task_q, &workflow_id.to_string(), None);
=======
    let task_q = "timer_cancel_workflow";
    let temporal_server_address = match env::var("TEMPORAL_SERVICE_ADDRESS") {
        Ok(addr) => addr,
        Err(_) => "http://localhost:7233".to_owned(),
    };
    let url = Url::try_from(&*temporal_server_address).unwrap();
    let gateway_opts = ServerGatewayOptions {
        namespace: NAMESPACE.to_string(),
        identity: "none".to_string(),
        worker_binary_id: "".to_string(),
        long_poll_timeout: Duration::from_secs(60),
        target_url: url,
    };
    let core = temporal_sdk_core::init(CoreInitOptions { gateway_opts }).unwrap();
    let mut rng = rand::thread_rng();
    let workflow_id: u32 = rng.gen();
    create_workflow(&core, task_q, &workflow_id.to_string());
>>>>>>> ec360a5c
    let cancel_timer_id = "cancel_timer";
    let task = core.poll_task(task_q).unwrap();
    core.complete_task(TaskCompletion::ok_from_api_attrs(
        vec![
            StartTimerCommandAttributes {
                timer_id: cancel_timer_id.to_string(),
                ..Default::default()
            }
            .into(),
            CancelTimerCommandAttributes {
                timer_id: cancel_timer_id.to_string(),
                ..Default::default()
            }
            .into(),
            CompleteWorkflowExecutionCommandAttributes { result: None }.into(),
        ],
        task.task_token,
    ))
    .unwrap();
<<<<<<< HEAD
}

#[test]
fn parallel_workflows_same_queue() {
    let task_q = "parallel_workflows_same_queue";
    let core = get_integ_core();
    let num_workflows = 25;

    let run_ids: Vec<_> = (0..num_workflows)
        .map(|i| create_workflow(&core, task_q, &format!("wf-id-{}", i), Some("wf-type-1")))
        .collect();

    let mut send_chans = HashMap::new();

    fn wf_thread(core: Arc<dyn Core>, task_chan: Receiver<Task>) {
        let task = task_chan.recv().unwrap();
        assert_matches!(
            task.get_wf_jobs().as_slice(),
            [WfActivationJob {
                attributes: Some(wf_activation_job::Attributes::StartWorkflow(
                    StartWorkflowTaskAttributes {
                        workflow_type,
                        ..
                    }
                )),
            }] => assert_eq!(&workflow_type, &"wf-type-1")
        );
        core.complete_task(TaskCompletion::ok_from_api_attrs(
            vec![StartTimerCommandAttributes {
                timer_id: "timer".to_string(),
                start_to_fire_timeout: Some(Duration::from_secs(1).into()),
                ..Default::default()
            }
            .into()],
            task.task_token,
        ))
        .unwrap();
        let task = task_chan.recv().unwrap();
        core.complete_task(TaskCompletion::ok_from_api_attrs(
            vec![CompleteWorkflowExecutionCommandAttributes { result: None }.into()],
            task.task_token,
        ))
        .unwrap();
    }

    let core = Arc::new(core);
    let handles: Vec<_> = run_ids
        .iter()
        .map(|run_id| {
            let (tx, rx) = channel();
            send_chans.insert(run_id.clone(), tx);
            let core_c = core.clone();
            std::thread::spawn(move || wf_thread(core_c, rx))
        })
        .collect();

    for _ in 0..num_workflows * 2 {
        let task = core.poll_task(task_q).unwrap();
        send_chans
            .get(task.get_run_id().unwrap())
            .unwrap()
            .send(task)
            .unwrap();
    }

    handles.into_iter().for_each(|h| h.join().unwrap());
=======
>>>>>>> ec360a5c
}<|MERGE_RESOLUTION|>--- conflicted
+++ resolved
@@ -1,6 +1,5 @@
 use assert_matches::assert_matches;
 use rand::{self, Rng};
-<<<<<<< HEAD
 use std::{
     collections::HashMap,
     convert::TryFrom,
@@ -12,19 +11,10 @@
     time::Duration,
 };
 use temporal_sdk_core::protos::coresdk::Task;
-use temporal_sdk_core::{
-    protos::{
-        coresdk::{
-            wf_activation_job, StartWorkflowTaskAttributes, TaskCompletion,
-            TimerFiredTaskAttributes, WfActivationJob,
-        },
-=======
-use std::{convert::TryFrom, env, time::Duration};
 use temporal_sdk_core::protos::temporal::api::command::v1::CancelTimerCommandAttributes;
 use temporal_sdk_core::{
     protos::{
         coresdk::{wf_activation_job, FireTimer, TaskCompletion, WfActivationJob},
->>>>>>> ec360a5c
         temporal::api::command::v1::{
             CancelTimerCommandAttributes, CompleteWorkflowExecutionCommandAttributes,
             StartTimerCommandAttributes,
@@ -166,12 +156,6 @@
 #[test]
 fn timer_cancel_workflow() {
     let task_q = "timer_cancel_workflow";
-<<<<<<< HEAD
-    let core = get_integ_core();
-    let mut rng = rand::thread_rng();
-    let workflow_id: u32 = rng.gen();
-    create_workflow(&core, task_q, &workflow_id.to_string(), None);
-=======
     let temporal_server_address = match env::var("TEMPORAL_SERVICE_ADDRESS") {
         Ok(addr) => addr,
         Err(_) => "http://localhost:7233".to_owned(),
@@ -188,7 +172,6 @@
     let mut rng = rand::thread_rng();
     let workflow_id: u32 = rng.gen();
     dbg!(create_workflow(&core, task_q, &workflow_id.to_string()));
->>>>>>> ec360a5c
     let timer_id = "wait_timer";
     let cancel_timer_id = "cancel_timer";
     let task = core.poll_task(task_q).unwrap();
@@ -226,13 +209,6 @@
 
 #[test]
 fn timer_immediate_cancel_workflow() {
-<<<<<<< HEAD
-    let task_q = "timer_immediate_cancel_workflow";
-    let core = get_integ_core();
-    let mut rng = rand::thread_rng();
-    let workflow_id: u32 = rng.gen();
-    create_workflow(&core, task_q, &workflow_id.to_string(), None);
-=======
     let task_q = "timer_cancel_workflow";
     let temporal_server_address = match env::var("TEMPORAL_SERVICE_ADDRESS") {
         Ok(addr) => addr,
@@ -250,7 +226,6 @@
     let mut rng = rand::thread_rng();
     let workflow_id: u32 = rng.gen();
     create_workflow(&core, task_q, &workflow_id.to_string());
->>>>>>> ec360a5c
     let cancel_timer_id = "cancel_timer";
     let task = core.poll_task(task_q).unwrap();
     core.complete_task(TaskCompletion::ok_from_api_attrs(
@@ -270,7 +245,6 @@
         task.task_token,
     ))
     .unwrap();
-<<<<<<< HEAD
 }
 
 #[test]
@@ -337,6 +311,4 @@
     }
 
     handles.into_iter().for_each(|h| h.join().unwrap());
-=======
->>>>>>> ec360a5c
 }