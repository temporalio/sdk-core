--- conflicted
+++ resolved
@@ -1,11 +1,13 @@
 use anyhow::anyhow;
 use assert_matches::assert_matches;
-<<<<<<< HEAD
-use std::sync::Mutex;
-=======
-use std::string::ToString;
->>>>>>> cb61f8dc
-use std::{collections::HashMap, env, net::SocketAddr, sync::Arc, time::Duration};
+use std::{
+    collections::HashMap,
+    env,
+    net::SocketAddr,
+    string::ToString,
+    sync::{Arc, Mutex},
+    time::Duration,
+};
 use temporal_client::{
     WorkflowClientTrait, WorkflowOptions, WorkflowService, REQUEST_LATENCY_HISTOGRAM_NAME,
 };
