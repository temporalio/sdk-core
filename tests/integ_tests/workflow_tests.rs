mod activities;
mod cancel_external;
mod cancel_wf;
mod child_workflows;
mod continue_as_new;
<<<<<<< HEAD
mod local_activities;
=======
mod determinism;
>>>>>>> 452b1b00
mod patches;
mod signals;
mod stickyness;
mod timers;

use assert_matches::assert_matches;
use futures::{channel::mpsc::UnboundedReceiver, future, SinkExt, StreamExt};
use std::{
    collections::HashMap,
    sync::{
        atomic::{AtomicUsize, Ordering},
        Arc,
    },
    time::Duration,
};
use temporal_sdk_core::{
    errors::PollWfError,
    prototype_rust_sdk::{WfContext, WorkflowResult},
    Core,
};
use temporal_sdk_core_protos::{
    coresdk::{
        activity_result::ActivityResult,
        workflow_activation::{wf_activation_job, WfActivation, WfActivationJob},
        workflow_commands::{ActivityCancellationType, FailWorkflowExecution, StartTimer},
        workflow_completion::WfActivationCompletion,
        ActivityTaskCompletion, IntoCompletion,
    },
    temporal::api::failure::v1::Failure,
};
use test_utils::{
    init_core_and_create_wf, schedule_activity_cmd, with_gw, CoreTestHelpers, CoreWfStarter, GwApi,
};
use tokio::time::sleep;
use uuid::Uuid;

// TODO: We should get expected histories for these tests and confirm that the history at the end
//  matches.

#[tokio::test]
async fn parallel_workflows_same_queue() {
    let mut starter = CoreWfStarter::new("parallel_workflows_same_queue");
    let core = starter.get_core().await;
    let task_q = starter.get_task_queue().to_string();
    let num_workflows = 25usize;

    let run_ids: Vec<_> = future::join_all(
        (0..num_workflows).map(|i| starter.start_wf_with_id(format!("wf-id-{}", i))),
    )
    .await;

    let mut send_chans = HashMap::new();
    async fn wf_task(
        core: Arc<dyn Core>,
        task_q: String,
        mut task_chan: UnboundedReceiver<WfActivation>,
    ) {
        let task = task_chan.next().await.unwrap();
        assert_matches!(
            task.jobs.as_slice(),
            [WfActivationJob {
                variant: Some(wf_activation_job::Variant::StartWorkflow(_)),
            }]
        );
        core.complete_timer(&task_q, &task.run_id, 1, Duration::from_secs(1))
            .await;
        let task = task_chan.next().await.unwrap();
        core.complete_execution(&task_q, &task.run_id).await;
    }

    let handles: Vec<_> = run_ids
        .iter()
        .map(|run_id| {
            let (tx, rx) = futures::channel::mpsc::unbounded();
            send_chans.insert(run_id.clone(), tx);
            tokio::spawn(wf_task(core.clone(), task_q.clone(), rx))
        })
        .collect();

    for _ in 0..num_workflows * 2 {
        let task = core.poll_workflow_activation(&task_q).await.unwrap();
        send_chans
            .get(&task.run_id)
            .unwrap()
            .send(task)
            .await
            .unwrap();
    }

    for handle in handles {
        handle.await.unwrap()
    }
}

static RUN_CT: AtomicUsize = AtomicUsize::new(0);
pub async fn cache_evictions_wf(mut command_sink: WfContext) -> WorkflowResult<()> {
    RUN_CT.fetch_add(1, Ordering::SeqCst);
    command_sink.timer(Duration::from_secs(1)).await;
    Ok(().into())
}

#[tokio::test]
async fn workflow_lru_cache_evictions() {
    let wf_type = "workflow_lru_cache_evictions";
    let mut starter = CoreWfStarter::new(wf_type);
    starter.max_cached_workflows(1);
    let mut worker = starter.worker().await;
    worker.register_wf(wf_type.to_string(), cache_evictions_wf);

    let n_workflows = 3;
    for _ in 0..n_workflows {
        worker
            .submit_wf(
                format!("wce-{}", Uuid::new_v4()),
                wf_type.to_string(),
                vec![],
            )
            .await
            .unwrap();
    }
    worker.run_until_done().await.unwrap();
    starter.shutdown().await;
    // The wf must have started more than # workflows times, since all but one must experience
    // an eviction
    assert!(RUN_CT.load(Ordering::SeqCst) > n_workflows);
}

// Ideally this would be a unit test, but returning a pending future with mockall bloats the mock
// code a bunch and just isn't worth it. Do it when https://github.com/asomers/mockall/issues/189 is
// fixed.
#[tokio::test]
async fn shutdown_aborts_actively_blocked_poll() {
    let mut starter = CoreWfStarter::new("shutdown_aborts_actively_blocked_poll");
    let core = starter.get_core().await;
    let task_q = starter.get_task_queue();
    // Begin the poll, and request shutdown from another thread after a small period of time.
    let tcore = core.clone();
    let handle = tokio::spawn(async move {
        std::thread::sleep(Duration::from_millis(100));
        tcore.shutdown().await;
    });
    assert_matches!(
        core.poll_workflow_activation(task_q).await.unwrap_err(),
        PollWfError::ShutDown
    );
    handle.await.unwrap();
    // Ensure double-shutdown doesn't explode
    core.shutdown().await;
    assert_matches!(
        core.poll_workflow_activation(task_q).await.unwrap_err(),
        PollWfError::ShutDown
    );
}

#[tokio::test]
async fn fail_wf_task() {
    let (core, task_q) = init_core_and_create_wf("fail_wf_task").await;
    // Start with a timer
    let task = core.poll_workflow_activation(&task_q).await.unwrap();
    core.complete_timer(&task_q, &task.run_id, 0, Duration::from_millis(200))
        .await;

    // Then break for whatever reason
    let task = core.poll_workflow_activation(&task_q).await.unwrap();
    core.complete_workflow_activation(WfActivationCompletion::fail(
        &task_q,
        task.run_id,
        Failure::application_failure("I did an oopsie".to_string(), false),
    ))
    .await
    .unwrap();

    // The server will want to retry the task. This time we finish the workflow -- but we need
    // to poll a couple of times as there will be more than one required workflow activation.
    let task = core.poll_workflow_activation(&task_q).await.unwrap();
    // The first poll response will tell us to evict
    assert_matches!(
        task.jobs.as_slice(),
        [WfActivationJob {
            variant: Some(wf_activation_job::Variant::RemoveFromCache(_)),
        }]
    );
    core.complete_workflow_activation(WfActivationCompletion::empty(&task_q, task.run_id))
        .await
        .unwrap();

    let task = core.poll_workflow_activation(&task_q).await.unwrap();
    core.complete_workflow_activation(WfActivationCompletion::from_cmds(
        &task_q,
        task.run_id,
        vec![StartTimer {
            seq: 0,
            start_to_fire_timeout: Some(Duration::from_millis(200).into()),
        }
        .into()],
    ))
    .await
    .unwrap();
    let task = core.poll_workflow_activation(&task_q).await.unwrap();
    core.complete_execution(&task_q, &task.run_id).await;
}

#[tokio::test]
async fn fail_workflow_execution() {
    let (core, task_q) = init_core_and_create_wf("fail_workflow_execution").await;
    let task = core.poll_workflow_activation(&task_q).await.unwrap();
    core.complete_timer(&task_q, &task.run_id, 0, Duration::from_secs(1))
        .await;
    let task = core.poll_workflow_activation(&task_q).await.unwrap();
    core.complete_workflow_activation(WfActivationCompletion::from_cmds(
        &task_q,
        task.run_id,
        vec![FailWorkflowExecution {
            failure: Some(Failure::application_failure("I'm ded".to_string(), false)),
        }
        .into()],
    ))
    .await
    .unwrap();
}

#[tokio::test]
async fn signal_workflow() {
    let workflow_id = "signal_workflow";
    let (core, task_q) = init_core_and_create_wf(workflow_id).await;

    let signal_id_1 = "signal1";
    let signal_id_2 = "signal2";
    let res = core.poll_workflow_activation(&task_q).await.unwrap();
    // Task is completed with no commands
    core.complete_workflow_activation(WfActivationCompletion::from_cmds(
        &task_q,
        res.run_id.clone(),
        vec![],
    ))
    .await
    .unwrap();

    // Send the signals to the server
    with_gw(core.as_ref(), |gw: GwApi| async move {
        gw.signal_workflow_execution(
            workflow_id.to_string(),
            res.run_id.to_string(),
            signal_id_1.to_string(),
            None,
        )
        .await
        .unwrap();
        gw.signal_workflow_execution(
            workflow_id.to_string(),
            res.run_id.to_string(),
            signal_id_2.to_string(),
            None,
        )
        .await
        .unwrap();
    })
    .await;

    let mut res = core.poll_workflow_activation(&task_q).await.unwrap();
    // Sometimes both signals are complete at once, sometimes only one, depending on server
    // Converting test to wf function type would make this shorter
    if res.jobs.len() == 2 {
        assert_matches!(
            res.jobs.as_slice(),
            [
                WfActivationJob {
                    variant: Some(wf_activation_job::Variant::SignalWorkflow(_)),
                },
                WfActivationJob {
                    variant: Some(wf_activation_job::Variant::SignalWorkflow(_)),
                }
            ]
        );
    } else if res.jobs.len() == 1 {
        assert_matches!(
            res.jobs.as_slice(),
            [WfActivationJob {
                variant: Some(wf_activation_job::Variant::SignalWorkflow(_)),
            },]
        );
        core.complete_workflow_activation(WfActivationCompletion::from_cmds(
            &task_q,
            res.run_id,
            vec![],
        ))
        .await
        .unwrap();
        res = core.poll_workflow_activation(&task_q).await.unwrap();
        assert_matches!(
            res.jobs.as_slice(),
            [WfActivationJob {
                variant: Some(wf_activation_job::Variant::SignalWorkflow(_)),
            },]
        );
    }
    core.complete_execution(&task_q, &res.run_id).await;
}

#[tokio::test]
async fn signal_workflow_signal_not_handled_on_workflow_completion() {
    let workflow_id = "signal_workflow_signal_not_handled_on_workflow_completion";
    let (core, task_q) = init_core_and_create_wf(workflow_id).await;
    let signal_id_1 = "signal1";
    for i in 1..=2 {
        let res = core.poll_workflow_activation(&task_q).await.unwrap();
        // Task is completed with a timer
        core.complete_workflow_activation(WfActivationCompletion::from_cmds(
            &task_q,
            res.run_id,
            vec![StartTimer {
                seq: 0,
                start_to_fire_timeout: Some(Duration::from_millis(10).into()),
            }
            .into()],
        ))
        .await
        .unwrap();

        let res = core.poll_workflow_activation(&task_q).await.unwrap();

        if i == 1 {
            // First attempt we should only see the timer being fired
            assert_matches!(
                res.jobs.as_slice(),
                [WfActivationJob {
                    variant: Some(wf_activation_job::Variant::FireTimer(_)),
                }]
            );

            let run_id = res.run_id.clone();

            // Send the signals to the server
            with_gw(core.as_ref(), |gw: GwApi| async move {
                gw.signal_workflow_execution(
                    workflow_id.to_string(),
                    res.run_id.to_string(),
                    signal_id_1.to_string(),
                    None,
                )
                .await
                .unwrap();
            })
            .await;

            // Send completion - not having seen a poll response with a signal in it yet (unhandled
            // command error will be logged as a warning and an eviction will be issued)
            core.complete_execution(&task_q, &run_id).await;

            // We should be told to evict
            let res = core.poll_workflow_activation(&task_q).await.unwrap();
            assert_matches!(
                res.jobs.as_slice(),
                [WfActivationJob {
                    variant: Some(wf_activation_job::Variant::RemoveFromCache(_)),
                }]
            );
            core.complete_workflow_activation(WfActivationCompletion::empty(
                task_q.clone(),
                res.run_id,
            ))
            .await
            .unwrap();
            // Loop to the top to handle wf from the beginning
            continue;
        }

        // On the second attempt, we will see the signal we failed to handle as well as the timer
        assert_matches!(
            res.jobs.as_slice(),
            [
                WfActivationJob {
                    variant: Some(wf_activation_job::Variant::FireTimer(_)),
                },
                WfActivationJob {
                    variant: Some(wf_activation_job::Variant::SignalWorkflow(_)),
                }
            ]
        );
        core.complete_execution(&task_q, &res.run_id).await;
    }
}

#[tokio::test]
async fn wft_timeout_doesnt_create_unsolvable_autocomplete() {
    let activity_id = "act-1";
    let signal_at_start = "at-start";
    let signal_at_complete = "at-complete";
    let mut wf_starter = CoreWfStarter::new("wft_timeout_doesnt_create_unsolvable_autocomplete");
    wf_starter
        // Test needs eviction on and a short timeout
        .max_cached_workflows(0usize)
        .wft_timeout(Duration::from_secs(1));
    let core = wf_starter.get_core().await;
    let task_q = wf_starter.get_task_queue();
    let wf_id = &wf_starter.get_wf_id().to_owned();

    // Set up some helpers for polling and completing
    let poll_sched_act = || async {
        let wf_task = core.poll_workflow_activation(task_q).await.unwrap();
        core.complete_workflow_activation(
            schedule_activity_cmd(
                0,
                task_q,
                activity_id,
                ActivityCancellationType::TryCancel,
                Duration::from_secs(60),
                Duration::from_secs(60),
            )
            .into_completion(task_q.to_string(), wf_task.run_id.clone()),
        )
        .await
        .unwrap();
        wf_task
    };
    let poll_sched_act_poll = || async {
        poll_sched_act().await;
        let wf_task = core.poll_workflow_activation(task_q).await.unwrap();
        assert_matches!(
            wf_task.jobs.as_slice(),
            [
                WfActivationJob {
                    variant: Some(wf_activation_job::Variant::SignalWorkflow(_)),
                },
                WfActivationJob {
                    variant: Some(wf_activation_job::Variant::ResolveActivity(_)),
                },
                WfActivationJob {
                    variant: Some(wf_activation_job::Variant::SignalWorkflow(_)),
                }
            ]
        );
        wf_task
    };

    wf_starter.start_wf().await;

    // Poll and schedule the activity
    let wf_task = poll_sched_act().await;
    // Before polling for a task again, we start and complete the activity and send the
    // corresponding signals.
    let ac_task = core.poll_activity_task(task_q).await.unwrap();
    let rid = wf_task.run_id.clone();
    // Send the signals to the server & resolve activity -- sometimes this happens too fast
    sleep(Duration::from_millis(200)).await;
    with_gw(core.as_ref(), |gw: GwApi| async move {
        gw.signal_workflow_execution(wf_id.to_string(), rid, signal_at_start.to_string(), None)
            .await
            .unwrap();
    })
    .await;
    // Complete activity successfully.
    core.complete_activity_task(ActivityTaskCompletion {
        task_token: ac_task.task_token,
        task_queue: task_q.to_string(),
        result: Some(ActivityResult::ok(Default::default())),
    })
    .await
    .unwrap();
    let rid = wf_task.run_id.clone();
    with_gw(core.as_ref(), |gw: GwApi| async move {
        gw.signal_workflow_execution(wf_id.to_string(), rid, signal_at_complete.to_string(), None)
            .await
            .unwrap();
    })
    .await;
    // Now poll again, it will be an eviction b/c non-sticky mode.
    let wf_task = core.poll_workflow_activation(task_q).await.unwrap();
    assert_matches!(
        wf_task.jobs.as_slice(),
        [WfActivationJob {
            variant: Some(wf_activation_job::Variant::RemoveFromCache(_)),
        }]
    );
    core.complete_workflow_activation(WfActivationCompletion::empty(task_q, wf_task.run_id))
        .await
        .unwrap();
    // Start from the beginning
    let wf_task = poll_sched_act_poll().await;
    // Time out this time
    sleep(Duration::from_secs(2)).await;
    // Poll again, which should not have any work to do and spin, until the complete goes through.
    // Which will be rejected with not found, producing an eviction.
    let (wf_task, _) = tokio::join!(
        async { core.poll_workflow_activation(task_q).await.unwrap() },
        async {
            sleep(Duration::from_millis(500)).await;
            // Reply to the first one, finally
            core.complete_execution(task_q, &wf_task.run_id).await;
        }
    );
    assert_matches!(
        wf_task.jobs.as_slice(),
        [WfActivationJob {
            variant: Some(wf_activation_job::Variant::RemoveFromCache(_)),
        }]
    );
    core.complete_workflow_activation(WfActivationCompletion::empty(task_q, wf_task.run_id))
        .await
        .unwrap();
    // Do it all over again, without timing out this time
    let wf_task = poll_sched_act_poll().await;
    core.complete_execution(task_q, &wf_task.run_id).await;
}<|MERGE_RESOLUTION|>--- conflicted
+++ resolved
@@ -3,11 +3,8 @@
 mod cancel_wf;
 mod child_workflows;
 mod continue_as_new;
-<<<<<<< HEAD
+mod determinism;
 mod local_activities;
-=======
-mod determinism;
->>>>>>> 452b1b00
 mod patches;
 mod signals;
 mod stickyness;
