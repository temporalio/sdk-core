--- conflicted
+++ resolved
@@ -60,24 +60,15 @@
         // Begin a workflow for the first time
         StartWorkflow start_workflow = 1;
         // A timer has fired, allowing whatever was waiting on it (if anything) to proceed
-<<<<<<< HEAD
         FireTimer fire_timer = 2;
-        // Workflow was reset. The randomness seed has to be updated.
-        UpdateRandomSeed update_random_seed = 3;
-        // A request to query the workflow was received.
-        QueryWorkflow query_workflow = 4;
-        // A request to cancel the workflow was received.
-        CancelWorkflow cancel_workflow = 5;
-=======
-        TimerFiredTaskAttributes timer_fired = 2;
         // A timer was canceled
         TimerCanceledTaskAttributes timer_canceled = 3;
         // Workflow was reset. The randomness seed must be updated.
-        RandomSeedUpdatedAttributes random_seed_updated = 4;
-
-        QueryWorkflowJob query_workflow = 5;
-        CancelWorkflowTaskAttributes cancel_workflow = 6;
->>>>>>> ac936a9c
+        UpdateRandomSeed update_random_seed = 4;
+        // A request to query the workflow was received.
+        QueryWorkflow query_workflow = 5;
+        // A request to cancel the workflow was received.
+        CancelWorkflow cancel_workflow = 6;
     }
 }
 
@@ -104,15 +95,11 @@
     string timer_id = 1;
 }
 
-<<<<<<< HEAD
-message UpdateRandomSeed {
-=======
 message TimerCanceledTaskAttributes {
     string timer_id = 1;
 }
 
-message RandomSeedUpdatedAttributes {
->>>>>>> ac936a9c
+message UpdateRandomSeed {
     uint64 randomness_seed = 1;
 }
 
