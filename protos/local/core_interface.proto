syntax = "proto3";

package coresdk;

// Note: Intellij will think these imports don't work because of the slightly odd nature of
// the include paths. You can make it work by going to the "Protobuf Support" settings section
// and adding the "api_upstream" subdir as an include path.

import "google/protobuf/timestamp.proto";
import "google/protobuf/empty.proto";
import "dependencies/gogoproto/gogo.proto";
import "temporal/api/workflowservice/v1/request_response.proto";
import "temporal/api/taskqueue/v1/message.proto";
import "temporal/api/enums/v1/failed_cause.proto";
import "temporal/api/failure/v1/message.proto";
import "temporal/api/common/v1/message.proto";
import "temporal/api/command/v1/message.proto";
import "temporal/api/query/v1/message.proto";

// A request as given to [crate::Core::poll_task]
message PollTaskReq {
    // What type of task to poll for
    enum TaskType {
        // Poll for workflows
        WORKFLOWS = 0;
        // Poll for activities
        ACTIVITIES = 1;
    }

    // A list of task types to poll for
    repeated TaskType types = 1;
}

// An instruction to perform work from core->lang sdk
message Task {
    // A unique identifier for this task
    bytes task_token = 1;
    // The type of task to be performed
    oneof variant {
        // Wake up a workflow
        WFActivation workflow = 2;
        // Run an activity
        ActivityTask activity = 3;
    }
}

// An instruction to the lang sdk to run some workflow code, whether for the first time or from
// a cached state.
message WFActivation {
    // The current time as understood by the workflow, which is set by workflow task started events
    google.protobuf.Timestamp timestamp = 1 [(gogoproto.stdtime) = true];
    // The id of the currently active run of the workflow
    string run_id = 2;
    // The things to do upon activating the workflow
    repeated WFActivationJob jobs = 3;
}

message WFActivationJob {
    oneof variant {
        // Begin a workflow for the first time
        StartWorkflow start_workflow = 1;
        // A timer has fired, allowing whatever was waiting on it (if anything) to proceed
<<<<<<< HEAD
        TimerFiredTaskAttributes timer_fired = 2;
        // A timer was canceled
        TimerCanceledTaskAttributes timer_canceled = 3;
        // Workflow was reset. The randomness seed must be updated.
        RandomSeedUpdatedAttributes random_seed_updated = 4;

        QueryWorkflowJob query_workflow = 5;
        CancelWorkflowTaskAttributes cancel_workflow = 6;
=======
        FireTimer fire_timer = 2;
        // A timer was canceled, and needs to be unblocked on the lang side.
        CancelTimer cancel_timer = 3;
        // Workflow was reset. The randomness seed must be updated.
        UpdateRandomSeed update_random_seed = 4;
        // A request to query the workflow was received.
        QueryWorkflow query_workflow = 5;
        // A request to cancel the workflow was received.
        CancelWorkflow cancel_workflow = 6;
>>>>>>> ec360a5c
    }
}

message StartWorkflow {
    // The identifier the lang-specific sdk uses to execute workflow code
    string workflow_type = 1;
    // The workflow id used on the temporal server
    string workflow_id = 2;
    // Input to the workflow code
    temporal.api.common.v1.Payloads arguments = 3;
    // The seed must be used to initialize the random generator used by SDK.
    // RandomSeedUpdatedAttributes are used to deliver seed updates.
    uint64 randomness_seed = 4;

    // TODO: Do we need namespace here, or should that just be fetchable easily?
    //   will be others - workflow exe started attrs, etc
}

message CancelWorkflow {
    // TODO: add attributes here
}

message FireTimer {
    string timer_id = 1;
}

message CancelTimer {
    string timer_id = 1;
}

<<<<<<< HEAD
message TimerCanceledTaskAttributes {
    string timer_id = 1;
}

message RandomSeedUpdatedAttributes {
=======
message UpdateRandomSeed {
>>>>>>> ec360a5c
    uint64 randomness_seed = 1;
}

message QueryWorkflow {
    temporal.api.query.v1.WorkflowQuery query = 1;
}

message ActivityTask {
    // Original task from temporal service
    temporal.api.workflowservice.v1.PollActivityTaskQueueResponse original = 1;
}


// Sent from lang side to core when calling [crate::Core::complete_task]
message TaskCompletion {
    // The id from the [Task] being completed
    bytes task_token = 1;
    oneof variant {
        // Complete a workflow task
        WFActivationCompletion workflow = 2;
        // Complete an activity task
        ActivityTaskCompletion activity = 3;
    }
}

message WFActivationCompletion {
    oneof status {
        WFActivationSuccess successful = 1;
        WFActivationFailure failed = 2;
    }
}

message ActivityTaskCompletion {
    oneof status {
        ActivityTaskSuccess successful = 1;
        ActivityTaskFailure failed = 2;
    }
}

message CoreCommand {
    oneof variant {
        temporal.api.query.v1.WorkflowQueryResult query_result = 1;
    }
}

// Included in successful [WfActivationCompletion]s, indicates what the workflow wishes to do next
message Command {
    oneof variant {
        temporal.api.command.v1.Command api = 1;
        CoreCommand core = 2;
    }
}

message WFActivationSuccess {
    // A list of commands to send back to the temporal server
    repeated Command commands = 1;

    // Other bits from RespondWorkflowTaskCompletedRequest as needed
}

message WFActivationFailure {
    temporal.api.enums.v1.WorkflowTaskFailedCause cause = 1;
    temporal.api.failure.v1.Failure failure = 2;

    // Other bits from RespondWorkflowTaskFailedRequest as needed
}

message ActivityTaskSuccess {
    temporal.api.common.v1.Payloads result = 1;
    // Other bits from RespondActivityTaskCompletedRequest as needed
}

message ActivityTaskFailure {
    temporal.api.failure.v1.Failure failure = 1;
    // Other bits from RespondActivityTaskFailedRequest as needed
}<|MERGE_RESOLUTION|>--- conflicted
+++ resolved
@@ -60,16 +60,6 @@
         // Begin a workflow for the first time
         StartWorkflow start_workflow = 1;
         // A timer has fired, allowing whatever was waiting on it (if anything) to proceed
-<<<<<<< HEAD
-        TimerFiredTaskAttributes timer_fired = 2;
-        // A timer was canceled
-        TimerCanceledTaskAttributes timer_canceled = 3;
-        // Workflow was reset. The randomness seed must be updated.
-        RandomSeedUpdatedAttributes random_seed_updated = 4;
-
-        QueryWorkflowJob query_workflow = 5;
-        CancelWorkflowTaskAttributes cancel_workflow = 6;
-=======
         FireTimer fire_timer = 2;
         // A timer was canceled, and needs to be unblocked on the lang side.
         CancelTimer cancel_timer = 3;
@@ -79,7 +69,6 @@
         QueryWorkflow query_workflow = 5;
         // A request to cancel the workflow was received.
         CancelWorkflow cancel_workflow = 6;
->>>>>>> ec360a5c
     }
 }
 
@@ -106,19 +95,15 @@
     string timer_id = 1;
 }
 
+message TimerCanceledTaskAttributes {
+    string timer_id = 1;
+}
+
 message CancelTimer {
     string timer_id = 1;
 }
 
-<<<<<<< HEAD
-message TimerCanceledTaskAttributes {
-    string timer_id = 1;
-}
-
-message RandomSeedUpdatedAttributes {
-=======
 message UpdateRandomSeed {
->>>>>>> ec360a5c
     uint64 randomness_seed = 1;
 }
 
