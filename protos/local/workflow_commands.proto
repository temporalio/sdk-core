--- conflicted
+++ resolved
@@ -103,21 +103,12 @@
     /// the worker is currently at max concurrent local activity executions. This timeout is always
     /// non retryable as all a retry would achieve is to put it back into the same queue. Defaults
     /// to `schedule_to_close_timeout` if not specified and that is set. Must be <=
-<<<<<<< HEAD
-    /// `schedule_to_close_timeout` when set, if not, it will be clamped down.
-    google.protobuf.Duration schedule_to_start_timeout = 8;
-    /// Maximum time the local activity is allowed to execute after the task is dispatched. This
-    /// timeout is always retryable. Either or both of `schedule_to_close_timeout` and this must be
-    /// specified. If set, this must be <= `schedule_to_close_timeout`, if not, it will be clamped
-    /// down.
-=======
     /// `schedule_to_close_timeout` when set, otherwise, it will be clamped down.
     google.protobuf.Duration schedule_to_start_timeout = 8;
     /// Maximum time the local activity is allowed to execute after the task is dispatched. This
     /// timeout is always retryable. Either or both of `schedule_to_close_timeout` and this must be
     /// specified. If set, this must be <= `schedule_to_close_timeout`, otherwise, it will be
     /// clamped down.
->>>>>>> a0e40add
     google.protobuf.Duration start_to_close_timeout = 9;
     /// Specify a retry policy for the local activity. By default local activities will be retried
     /// indefinitely.
