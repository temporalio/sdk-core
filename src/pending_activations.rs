use parking_lot::RwLock;
use slotmap::SlotMap;
use std::collections::{HashMap, VecDeque};

/// Tracks pending activations using an internal queue, while also allowing lookup and removal of
/// any pending activations by run ID.
#[derive(Default)]
pub struct PendingActivations {
    inner: RwLock<PaInner>,
}

slotmap::new_key_type! { struct ActivationKey; }

#[derive(Default)]
struct PaInner {
    activations: SlotMap<ActivationKey, PendingActInfo>,
    by_run_id: HashMap<String, ActivationKey>,
    // Holds the actual queue of activations
    queue: VecDeque<ActivationKey>,
}

pub struct PendingActInfo {
    pub needs_eviction: bool,
    pub run_id: String,
}

impl PendingActivations {
    /// Indicate that a run needs to be activated
    pub fn notify_needs_activation(&self, run_id: &str) {
        let mut inner = self.inner.write();

        if inner.by_run_id.get(run_id).is_none() {
            let key = inner.activations.insert(PendingActInfo {
                needs_eviction: false,
                run_id: run_id.to_string(),
            });
            inner.by_run_id.insert(run_id.to_string(), key);
            inner.queue.push_back(key);
        };
    }
    pub fn notify_needs_eviction(&self, run_id: &str) {
        let mut inner = self.inner.write();

        if let Some(key) = inner.by_run_id.get(run_id).copied() {
            let act = inner
                .activations
                .get_mut(key)
                .expect("PA run id mapping is always in sync with slot map");
            act.needs_eviction = true;
        } else {
            let key = inner.activations.insert(PendingActInfo {
                needs_eviction: true,
                run_id: run_id.to_string(),
            });
            inner.by_run_id.insert(run_id.to_string(), key);
            inner.queue.push_back(key);
        };
    }

    pub fn pop_first_matching(&self, predicate: impl Fn(&str) -> bool) -> Option<PendingActInfo> {
        let mut inner = self.inner.write();
        let mut key_queue = inner.queue.iter().copied();
        let maybe_key = key_queue.position(|k| {
            if let Some(activation) = inner.activations.get(k) {
                predicate(&activation.run_id)
            } else {
                false
            }
        });

        let maybe_key = maybe_key.map(|pos| inner.queue.remove(pos).unwrap());
        if let Some(key) = maybe_key {
            if let Some(pa) = inner.activations.remove(key) {
                inner.by_run_id.remove(&pa.run_id);
                Some(pa)
            } else {
                // Keys no longer in the slot map are ignored, since they may have been removed
                // by run id or anything else. Try to pop the next thing from the queue. Recurse
                // to avoid double mutable borrow.
                drop(inner); // Will deadlock when we recurse w/o this
                self.pop_first_matching(predicate)
            }
        } else {
            None
        }
    }

    #[cfg(test)]
    pub fn pop(&self) -> Option<PendingActInfo> {
        self.pop_first_matching(|_| true)
    }

    pub fn has_pending(&self, run_id: &str) -> bool {
        self.inner.read().by_run_id.contains_key(run_id)
    }

    pub fn remove_all_with_run_id(&self, run_id: &str) {
        let mut inner = self.inner.write();

        if let Some(k) = inner.by_run_id.remove(run_id) {
            inner.activations.remove(k);
        }
    }
}

#[cfg(test)]
mod tests {
    use super::*;

    #[test]
    fn merges_same_ids_with_evictions() {
        let pas = PendingActivations::default();
<<<<<<< HEAD
        let rid1 = "1";
        let rid2 = "2";
        pas.notify_needs_activation(rid1);
        pas.notify_needs_eviction(rid1);
        pas.notify_needs_eviction(rid2);
        pas.notify_needs_activation(rid2);
        assert!(pas.has_pending(rid1));
        assert!(pas.has_pending(rid2));
=======
        let rid1 = "1".to_string();
        let rid2 = "2".to_string();
        pas.push(WfActivation {
            run_id: rid1.clone(),
            ..Default::default()
        });
        pas.push(create_evict_activation(
            rid1.clone(),
            "whatever".to_string(),
        ));
        pas.push(create_evict_activation(
            rid2.clone(),
            "whatever".to_string(),
        ));
        pas.push(WfActivation {
            run_id: rid2.clone(),
            ..Default::default()
        });
        assert!(pas.has_pending(&rid1));
        assert!(pas.has_pending(&rid2));
>>>>>>> 452b1b00
        let last = pas.pop().unwrap();
        assert_eq!(&last.run_id, &rid1);
        assert!(!pas.has_pending(rid1));
        assert!(pas.has_pending(rid2));
        // Should only be one id 2, they are all merged
        let last = pas.pop().unwrap();
        assert_eq!(&last.run_id, &rid2);
        assert!(!pas.has_pending(rid2));
        assert!(pas.pop().is_none());
    }

    #[test]
    fn can_remove_all_with_id() {
        let pas = PendingActivations::default();
        let remove_me = "2";
        pas.notify_needs_activation("1");
        pas.notify_needs_activation(remove_me);
        pas.notify_needs_activation("3");
        pas.remove_all_with_run_id(remove_me);
        assert!(!pas.has_pending(remove_me));
        assert_eq!(&pas.pop().unwrap().run_id, "1");
        assert_eq!(&pas.pop().unwrap().run_id, "3");
        assert!(pas.pop().is_none());
    }

    #[test]
    fn can_ignore_specific_runs() {
        let pas = PendingActivations::default();
        pas.notify_needs_activation("1");
        pas.notify_needs_activation("2");
        assert_eq!(
            &pas.pop_first_matching(|rid| rid != "1").unwrap().run_id,
            "2"
        );
        assert_eq!(&pas.pop().unwrap().run_id, "1");
    }
}<|MERGE_RESOLUTION|>--- conflicted
+++ resolved
@@ -20,7 +20,8 @@
 }
 
 pub struct PendingActInfo {
-    pub needs_eviction: bool,
+    /// The value is the eviciton reason, if present
+    pub needs_eviction: Option<String>,
     pub run_id: String,
 }
 
@@ -31,14 +32,14 @@
 
         if inner.by_run_id.get(run_id).is_none() {
             let key = inner.activations.insert(PendingActInfo {
-                needs_eviction: false,
+                needs_eviction: None,
                 run_id: run_id.to_string(),
             });
             inner.by_run_id.insert(run_id.to_string(), key);
             inner.queue.push_back(key);
         };
     }
-    pub fn notify_needs_eviction(&self, run_id: &str) {
+    pub fn notify_needs_eviction(&self, run_id: &str, reason: String) {
         let mut inner = self.inner.write();
 
         if let Some(key) = inner.by_run_id.get(run_id).copied() {
@@ -46,10 +47,10 @@
                 .activations
                 .get_mut(key)
                 .expect("PA run id mapping is always in sync with slot map");
-            act.needs_eviction = true;
+            act.needs_eviction = Some(reason);
         } else {
             let key = inner.activations.insert(PendingActInfo {
-                needs_eviction: true,
+                needs_eviction: Some(reason),
                 run_id: run_id.to_string(),
             });
             inner.by_run_id.insert(run_id.to_string(), key);
@@ -110,37 +111,14 @@
     #[test]
     fn merges_same_ids_with_evictions() {
         let pas = PendingActivations::default();
-<<<<<<< HEAD
         let rid1 = "1";
         let rid2 = "2";
         pas.notify_needs_activation(rid1);
-        pas.notify_needs_eviction(rid1);
-        pas.notify_needs_eviction(rid2);
+        pas.notify_needs_eviction(rid1, "whatever".to_string());
+        pas.notify_needs_eviction(rid2, "whatever".to_string());
         pas.notify_needs_activation(rid2);
         assert!(pas.has_pending(rid1));
         assert!(pas.has_pending(rid2));
-=======
-        let rid1 = "1".to_string();
-        let rid2 = "2".to_string();
-        pas.push(WfActivation {
-            run_id: rid1.clone(),
-            ..Default::default()
-        });
-        pas.push(create_evict_activation(
-            rid1.clone(),
-            "whatever".to_string(),
-        ));
-        pas.push(create_evict_activation(
-            rid2.clone(),
-            "whatever".to_string(),
-        ));
-        pas.push(WfActivation {
-            run_id: rid2.clone(),
-            ..Default::default()
-        });
-        assert!(pas.has_pending(&rid1));
-        assert!(pas.has_pending(&rid2));
->>>>>>> 452b1b00
         let last = pas.pop().unwrap();
         assert_eq!(&last.run_id, &rid1);
         assert!(!pas.has_pending(rid1));
