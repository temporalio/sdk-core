--- conflicted
+++ resolved
@@ -101,55 +101,6 @@
     }
 }
 
-<<<<<<< HEAD
-=======
-fn merge_joblists(
-    existing_list: &mut Vec<WfActivationJob>,
-    other_jobs: impl Iterator<Item = WfActivationJob>,
-) {
-    existing_list.extend(other_jobs);
-    // Move any evictions to the end of the list
-    existing_list
-        .as_mut_slice()
-        .sort_by(evictions_always_last_compare);
-    // Drop any duplicate evictions
-    let truncate_len = existing_list
-        .iter()
-        .rev()
-        .position(|j| {
-            !matches!(
-                j.variant,
-                Some(wf_activation_job::Variant::RemoveFromCache(_))
-            )
-        })
-        .map_or(1, |last_non_evict_job| {
-            existing_list.len() - last_non_evict_job + 1
-        });
-    existing_list.truncate(truncate_len);
-}
-
-fn evictions_always_last_compare(a: &WfActivationJob, b: &WfActivationJob) -> Ordering {
-    if a == b {
-        return Ordering::Equal;
-    }
-    // Any eviction always goes last
-    if matches!(
-        a.variant,
-        Some(wf_activation_job::Variant::RemoveFromCache(_))
-    ) {
-        return Ordering::Greater;
-    }
-    if matches!(
-        b.variant,
-        Some(wf_activation_job::Variant::RemoveFromCache(_))
-    ) {
-        return Ordering::Less;
-    }
-    // All jobs should not change order except evictions
-    Ordering::Equal
-}
-
->>>>>>> 25ebc116
 #[cfg(test)]
 mod tests {
     use super::*;
