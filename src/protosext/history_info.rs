--- conflicted
+++ resolved
@@ -1,8 +1,4 @@
 use crate::{
-<<<<<<< HEAD
-    machines::WorkflowMachines,
-=======
->>>>>>> ec360a5c
     protos::temporal::api::enums::v1::EventType,
     protos::temporal::api::history::v1::{History, HistoryEvent},
 };
@@ -106,70 +102,8 @@
         Self::new_from_events(&h.events, to_wf_task_num)
     }
 
-<<<<<<< HEAD
-    /// Apply events from history to workflow machines. Remember that only the events that exist
-    /// in this instance will be applied, which is determined by `to_wf_task_num` passed into the
-    /// constructor.
-    pub(crate) fn apply_history_events(&self, wf_machines: &mut WorkflowMachines) -> Result<()> {
-        let (_, events) = self
-            .events
-            .split_at(wf_machines.get_last_started_event_id() as usize);
-        let mut history = events.iter().peekable();
-
-        wf_machines.set_started_ids(
-            self.previous_started_event_id,
-            self.workflow_task_started_event_id,
-        );
-        let mut started_id = self.previous_started_event_id;
-
-        while let Some(event) = history.next() {
-            let next_event = history.peek();
-
-            if event.event_type == EventType::WorkflowTaskStarted as i32 {
-                let next_is_completed = next_event.map_or(false, |ne| {
-                    ne.event_type == EventType::WorkflowTaskCompleted as i32
-                });
-                let next_is_failed_or_timeout = next_event.map_or(false, |ne| {
-                    ne.event_type == EventType::WorkflowTaskFailed as i32
-                        || ne.event_type == EventType::WorkflowTaskTimedOut as i32
-                });
-
-                if next_event.is_none() || next_is_completed {
-                    started_id = event.event_id;
-                    if next_event.is_none() {
-                        wf_machines
-                            .handle_event(event, false)
-                            .map_err(anyhow::Error::from)?;
-                        return Ok(());
-                    }
-                } else if next_event.is_some() && !next_is_failed_or_timeout {
-                    return Err(HistoryInfoError::FailedOrTimeout(event.clone()));
-                }
-            }
-
-            wf_machines
-                .handle_event(event, next_event.is_some())
-                .map_err(anyhow::Error::from)?;
-
-            if next_event.is_none() {
-                if event.is_final_wf_execution_event() {
-                    return Ok(());
-                }
-                if started_id != event.event_id {
-                    return Err(HistoryInfoError::UnexpectedEventId {
-                        previous_started_event_id: started_id,
-                        workflow_task_started_event_id: event.event_id,
-                    });
-                }
-                unreachable!()
-            }
-        }
-
-        Ok(())
-=======
     pub(crate) fn events(&self) -> &[HistoryEvent] {
         &self.events
->>>>>>> ec360a5c
     }
 }
 
