--- conflicted
+++ resolved
@@ -258,14 +258,7 @@
         match s {
             Status::Completed(c) => Ok(LocalActivityExecutionResult::Completed(c)),
             Status::Failed(f) => Ok(LocalActivityExecutionResult::Failed(f)),
-<<<<<<< HEAD
-            Status::Cancelled(cancel) => Ok(LocalActivityExecutionResult::Cancelled {
-                cancel,
-                do_not_record_marker: false,
-            }),
-=======
             Status::Cancelled(cancel) => Ok(LocalActivityExecutionResult::Cancelled(cancel)),
->>>>>>> a0e40add
             Status::WillCompleteAsync(_) => {
                 Err(CompleteActivityError::MalformedActivityCompletion {
                     reason: "Local activities cannot be completed async".to_string(),
@@ -309,18 +302,13 @@
     pub cancellation_type: ActivityCancellationType,
 }
 
-<<<<<<< HEAD
 #[derive(Debug, Clone, Copy)]
-=======
-#[derive(Debug, Clone)]
->>>>>>> a0e40add
 pub enum LACloseTimeouts {
     ScheduleOnly(Duration),
     StartOnly(Duration),
     Both { sched: Duration, start: Duration },
 }
 
-<<<<<<< HEAD
 impl LACloseTimeouts {
     /// Splits into (schedule_to_close, start_to_close) options, one or both of which is guaranteed
     /// to be populated
@@ -333,8 +321,6 @@
     }
 }
 
-=======
->>>>>>> a0e40add
 #[cfg(test)]
 impl Default for LACloseTimeouts {
     fn default() -> Self {
@@ -391,10 +377,7 @@
             .unwrap_or_else(|| Duration::from_secs(60));
         let cancellation_type = ActivityCancellationType::from_i32(v.cancellation_type)
             .unwrap_or(ActivityCancellationType::WaitCancellationCompleted);
-<<<<<<< HEAD
         // TODO: Clamps
-=======
->>>>>>> a0e40add
         Ok(ValidScheduleLA {
             seq: v.seq,
             activity_id: v.activity_id,
