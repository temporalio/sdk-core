//! Contains the protobuf definitions used as arguments to and return values from interactions with
//! [super::Core]. Language SDK authors can generate structs using the proto definitions that will
//! match the generated structs in this module.

#[allow(clippy::large_enum_variant)]
// I'd prefer not to do this, but there are some generated things that just don't need it.
#[allow(missing_docs)]
pub mod coresdk {
    //! Contains all protobufs relating to communication between core and lang-specific SDKs

    tonic::include_proto!("coresdk");

    use crate::protos::temporal::api::{
        common::v1::{Payloads, WorkflowExecution},
        failure::v1::{failure::FailureInfo, ApplicationFailureInfo, Failure},
        history::v1::WorkflowExecutionSignaledEventAttributes,
        workflowservice::v1::PollActivityTaskQueueResponse,
    };
    use activity_result::ActivityResult;
    use activity_task::ActivityTask;
    use common::{Payload, UserCodeFailure};
    use std::{
        convert::TryFrom,
        fmt::{Display, Formatter},
    };
    use workflow_activation::{wf_activation_job, SignalWorkflow, WfActivationJob};
    use workflow_commands::{workflow_command, workflow_command::Variant, WorkflowCommand};
    use workflow_completion::{wf_activation_completion, WfActivationCompletion};

    #[allow(clippy::module_inception)]
    pub mod activity_task {
        use crate::task_token::TaskToken;

        tonic::include_proto!("coresdk.activity_task");

        impl ActivityTask {
            pub fn cancel_from_ids(task_token: TaskToken, activity_id: String) -> Self {
                ActivityTask {
                    task_token: task_token.0,
                    activity_id,
                    variant: Some(activity_task::Variant::Cancel(Cancel {})),
                }
            }
        }
    }
    #[allow(clippy::module_inception)]
    pub mod activity_result {
        tonic::include_proto!("coresdk.activity_result");
        use super::common::Payload;

        impl ActivityResult {
            pub fn cancel_from_details(payload: Option<Payload>) -> Self {
                Self {
                    status: Some(activity_result::Status::Canceled(Cancelation {
                        details: payload,
                    })),
                }
            }
        }
    }
    pub mod common {
        tonic::include_proto!("coresdk.common");

        impl<T> From<T> for Payload
        where
            T: AsRef<[u8]>,
        {
            fn from(v: T) -> Self {
                Self {
                    metadata: Default::default(),
                    data: v.as_ref().to_vec(),
                }
            }
        }
    }
    pub mod workflow_activation {
        use crate::core_tracing::VecDisplayer;
        use crate::workflow::LEGACY_QUERY_ID;
        use std::fmt::{Display, Formatter};

        tonic::include_proto!("coresdk.workflow_activation");
        pub fn create_evict_activation(run_id: String) -> WfActivation {
            WfActivation {
                timestamp: None,
                run_id,
                is_replaying: false,
                jobs: vec![WfActivationJob::from(
                    wf_activation_job::Variant::RemoveFromCache(true),
                )],
            }
        }

        pub fn create_query_activation(
            run_id: String,
            queries: impl IntoIterator<Item = QueryWorkflow>,
        ) -> WfActivation {
            WfActivation {
                timestamp: None,
                run_id,
                is_replaying: false,
                jobs: queries
                    .into_iter()
                    .map(|qr| wf_activation_job::Variant::QueryWorkflow(qr).into())
                    .collect(),
            }
        }

        impl WfActivation {
            /// Returns true if this activation has one and only one job to perform a legacy query
            pub(crate) fn is_legacy_query(&self) -> bool {
                matches!(&self.jobs.as_slice(), &[WfActivationJob {
                    variant: Some(wf_activation_job::Variant::QueryWorkflow(qr))
                }] if qr.query_id == LEGACY_QUERY_ID)
            }
        }

        impl Display for WfActivation {
            fn fmt(&self, f: &mut Formatter<'_>) -> std::fmt::Result {
                write!(f, "WfActivation(")?;
                write!(f, "run_id: {}, ", self.run_id)?;
                write!(f, "is_replaying: {}, ", self.is_replaying)?;
                write!(f, "jobs: {})", self.jobs.display())
            }
        }

        impl Display for WfActivationJob {
            fn fmt(&self, f: &mut Formatter<'_>) -> std::fmt::Result {
                match &self.variant {
                    None => write!(f, "Empty"),
                    Some(v) => match v {
                        wf_activation_job::Variant::StartWorkflow(_) => write!(f, "StartWorkflow"),
                        wf_activation_job::Variant::FireTimer(_) => write!(f, "FireTimer"),
                        wf_activation_job::Variant::UpdateRandomSeed(_) => {
                            write!(f, "UpdateRandomSeed")
                        }
                        wf_activation_job::Variant::QueryWorkflow(_) => write!(f, "QueryWorkflow"),
                        wf_activation_job::Variant::CancelWorkflow(_) => {
                            write!(f, "CancelWorkflow")
                        }
                        wf_activation_job::Variant::SignalWorkflow(_) => {
                            write!(f, "SignalWorkflow")
                        }
                        wf_activation_job::Variant::ResolveActivity(_) => {
                            write!(f, "ResolveActivity")
                        }
                        wf_activation_job::Variant::RemoveFromCache(_) => {
                            write!(f, "RemoveFromCache")
                        }
                    },
                }
            }
        }
    }
    pub mod workflow_completion {
        use crate::protos::coresdk::workflow_completion::wf_activation_completion::Status;
        tonic::include_proto!("coresdk.workflow_completion");

        impl wf_activation_completion::Status {
            pub fn is_success(&self) -> bool {
                match &self {
                    Status::Successful(_) => true,
                    Status::Failed(_) => false,
                }
            }
        }
    }
    pub mod workflow_commands {
        tonic::include_proto!("coresdk.workflow_commands");

        use super::workflow_completion;
        use crate::protos::temporal::api::common::v1::Payloads;
        use crate::protos::temporal::api::enums::v1::QueryResultType;
        use crate::workflow::LEGACY_QUERY_ID;
        use std::fmt::{Display, Formatter};

        impl Display for WorkflowCommand {
            fn fmt(&self, f: &mut Formatter<'_>) -> std::fmt::Result {
                match &self.variant {
                    None => write!(f, "Empty"),
                    Some(v) => match v {
                        workflow_command::Variant::StartTimer(_) => write!(f, "StartTimer"),
                        workflow_command::Variant::ScheduleActivity(_) => {
                            write!(f, "ScheduleActivity")
                        }
                        workflow_command::Variant::RespondToQuery(_) => write!(f, "RespondToQuery"),
                        workflow_command::Variant::RequestCancelActivity(_) => {
                            write!(f, "RequestCancelActivity")
                        }
                        workflow_command::Variant::CancelTimer(_) => write!(f, "CancelTimer"),
                        workflow_command::Variant::CompleteWorkflowExecution(_) => {
                            write!(f, "CompleteWorkflowExecution")
                        }
                        workflow_command::Variant::FailWorkflowExecution(_) => {
                            write!(f, "FailWorkflowExecution")
                        }
                    },
                }
            }
        }

        impl QueryResult {
            /// Helper to construct the Temporal API query result types.
            pub fn into_components(self) -> (String, QueryResultType, Option<Payloads>, String) {
                match self {
                    QueryResult {
                        variant: Some(query_result::Variant::Succeeded(qs)),
                        query_id,
                    } => (
                        query_id,
                        QueryResultType::Answered,
                        qs.response.map(Into::into),
                        "".to_string(),
                    ),
                    QueryResult {
<<<<<<< HEAD
                        variant: Some(query_result::Variant::FailedWithMessage(err)),
                        query_id,
                    } => (query_id, QueryResultType::Failed, None, err),
=======
                        variant: Some(query_result::Variant::Failed(err)),
                        query_id,
                    } => (query_id, QueryResultType::Failed, None, err.message),
>>>>>>> 58ca8d76
                    QueryResult {
                        variant: None,
                        query_id,
                    } => (
                        query_id,
                        QueryResultType::Failed,
                        None,
                        "Query response was empty".to_string(),
                    ),
                }
            }

            pub fn legacy_failure(fail: workflow_completion::Failure) -> Self {
                QueryResult {
                    query_id: LEGACY_QUERY_ID.to_string(),
<<<<<<< HEAD
                    variant: Some(query_result::Variant::FailedWithMessage(
                        fail.failure
                            .map(|ucf| ucf.message)
                            .unwrap_or_else(|| "unknown failure reason".to_string()),
=======
                    variant: Some(query_result::Variant::Failed(
                        fail.failure.unwrap_or_default(),
>>>>>>> 58ca8d76
                    )),
                }
            }
        }
    }

    pub type HistoryEventId = i64;

    impl From<wf_activation_job::Variant> for WfActivationJob {
        fn from(a: wf_activation_job::Variant) -> Self {
            WfActivationJob { variant: Some(a) }
        }
    }

    impl From<Vec<WorkflowCommand>> for workflow_completion::Success {
        fn from(v: Vec<WorkflowCommand>) -> Self {
            Self { commands: v }
        }
    }

    impl From<workflow_command::Variant> for WorkflowCommand {
        fn from(v: workflow_command::Variant) -> Self {
            WorkflowCommand { variant: Some(v) }
        }
    }

    impl workflow_completion::Success {
        pub fn from_variants(cmds: Vec<Variant>) -> Self {
            let cmds: Vec<_> = cmds
                .into_iter()
                .map(|c| WorkflowCommand { variant: Some(c) })
                .collect();
            cmds.into()
        }
    }

    impl WfActivationCompletion {
        /// Create a successful activation from a list of commands
        pub fn from_cmds(cmds: Vec<workflow_command::Variant>, run_id: String) -> Self {
            let success = workflow_completion::Success::from_variants(cmds);
            Self {
                run_id,
                status: Some(wf_activation_completion::Status::Successful(success)),
            }
        }

        /// Create a successful activation from just one command
        pub fn from_cmd(cmd: workflow_command::Variant, run_id: String) -> Self {
            let success = workflow_completion::Success::from_variants(vec![cmd]);
            Self {
                run_id,
                status: Some(wf_activation_completion::Status::Successful(success)),
            }
        }

        pub fn fail(run_id: String, failure: UserCodeFailure) -> Self {
            Self {
                run_id,
                status: Some(wf_activation_completion::Status::Failed(
                    workflow_completion::Failure {
                        failure: Some(failure),
                    },
                )),
            }
        }

        pub fn from_status(run_id: String, status: wf_activation_completion::Status) -> Self {
            Self {
                run_id,
                status: Some(status),
            }
        }
    }

    impl Display for WfActivationCompletion {
        fn fmt(&self, f: &mut Formatter<'_>) -> std::fmt::Result {
            write!(
                f,
                "WfActivationCompletion(run_id: {}, status: ",
                &self.run_id
            )?;
            match &self.status {
                None => write!(f, "empty")?,
                Some(s) => write!(f, "{}", s)?,
            };
            write!(f, ")")
        }
    }

    impl Display for wf_activation_completion::Status {
        fn fmt(&self, f: &mut Formatter<'_>) -> std::fmt::Result {
            match self {
                wf_activation_completion::Status::Successful(workflow_completion::Success {
                    commands,
                }) => {
                    write!(f, "Success(")?;
                    for c in commands {
                        write!(f, " {} ", c)?;
                    }
                    write!(f, ")")
                }
                wf_activation_completion::Status::Failed(_) => {
                    write!(f, "Failed")
                }
            }
        }
    }

    impl ActivityResult {
        pub fn ok(result: Payload) -> Self {
            Self {
                status: Some(activity_result::activity_result::Status::Completed(
                    activity_result::Success {
                        result: Some(result),
                    },
                )),
            }
        }

        pub fn unwrap_ok_payload(self) -> Payload {
            match self.status.unwrap() {
                activity_result::activity_result::Status::Completed(c) => c.result.unwrap(),
                _ => panic!("Activity was not successful"),
            }
        }
    }

    impl ActivityTask {
        pub fn start_from_poll_resp(r: PollActivityTaskQueueResponse) -> Self {
            ActivityTask {
                task_token: r.task_token,
                activity_id: r.activity_id,
                variant: Some(activity_task::activity_task::Variant::Start(
                    activity_task::Start {
                        workflow_namespace: r.workflow_namespace,
                        workflow_type: r
                            .workflow_type
                            .map(|wt| wt.name)
                            .unwrap_or_else(|| "".to_string()),
                        workflow_execution: r.workflow_execution.map(Into::into),
                        activity_type: r
                            .activity_type
                            .map(|at| at.name)
                            .unwrap_or_else(|| "".to_string()),
                        header_fields: r.header.map(Into::into).unwrap_or_default(),
                        input: Vec::from_payloads(r.input),
                        heartbeat_details: Vec::from_payloads(r.heartbeat_details),
                        scheduled_time: r.scheduled_time,
                        current_attempt_scheduled_time: r.current_attempt_scheduled_time,
                        started_time: r.started_time,
                        attempt: r.attempt,
                        schedule_to_close_timeout: r.schedule_to_close_timeout,
                        start_to_close_timeout: r.start_to_close_timeout,
                        heartbeat_timeout: r.heartbeat_timeout,
                        retry_policy: r.retry_policy.map(Into::into),
                    },
                )),
            }
        }
    }

    impl From<UserCodeFailure> for Failure {
        fn from(f: UserCodeFailure) -> Self {
            Self {
                message: f.message,
                source: f.source,
                stack_trace: f.stack_trace,
                cause: f.cause.map(|b| Box::new((*b).into())),
                failure_info: Some(FailureInfo::ApplicationFailureInfo(
                    ApplicationFailureInfo {
                        r#type: f.r#type,
                        non_retryable: f.non_retryable,
                        details: None,
                    },
                )),
            }
        }
    }

    impl From<Failure> for UserCodeFailure {
        fn from(f: Failure) -> Self {
            let mut r#type = "".to_string();
            let mut non_retryable = false;
            if let Some(FailureInfo::ApplicationFailureInfo(fi)) = f.failure_info {
                r#type = fi.r#type;
                non_retryable = fi.non_retryable;
            }
            Self {
                message: f.message,
                r#type,
                source: f.source,
                stack_trace: f.stack_trace,
                non_retryable,
                cause: f.cause.map(|b| Box::new((*b).into())),
            }
        }
    }

    impl From<common::Payload> for super::temporal::api::common::v1::Payload {
        fn from(p: Payload) -> Self {
            Self {
                metadata: p.metadata,
                data: p.data,
            }
        }
    }

    impl From<super::temporal::api::common::v1::Payload> for common::Payload {
        fn from(p: super::temporal::api::common::v1::Payload) -> Self {
            Self {
                metadata: p.metadata,
                data: p.data,
            }
        }
    }

    pub trait PayloadsExt {
        fn into_payloads(self) -> Option<Payloads>;
        fn from_payloads(p: Option<Payloads>) -> Self;
    }

    impl PayloadsExt for Vec<common::Payload> {
        fn into_payloads(self) -> Option<Payloads> {
            if self.is_empty() {
                None
            } else {
                Some(Payloads {
                    payloads: self.into_iter().map(Into::into).collect(),
                })
            }
        }

        fn from_payloads(p: Option<Payloads>) -> Self {
            match p {
                None => vec![],
                Some(p) => p.payloads.into_iter().map(Into::into).collect(),
            }
        }
    }

    impl From<common::Payload> for Payloads {
        fn from(p: Payload) -> Self {
            Self {
                payloads: vec![p.into()],
            }
        }
    }

    impl<T> From<T> for super::temporal::api::common::v1::Payload
    where
        T: AsRef<[u8]>,
    {
        fn from(v: T) -> Self {
            Self {
                metadata: Default::default(),
                data: v.as_ref().to_vec(),
            }
        }
    }

    impl<T> From<T> for Payloads
    where
        T: AsRef<[u8]>,
    {
        fn from(v: T) -> Self {
            Payloads {
                payloads: vec![v.into()],
            }
        }
    }

    /// Errors when converting from a [Payloads] api proto to our internal [common::Payload]
    #[derive(derive_more::Display, Debug)]
    pub enum PayloadsToPayloadError {
        MoreThanOnePayload,
        NoPayload,
    }
    impl TryFrom<Payloads> for common::Payload {
        type Error = PayloadsToPayloadError;

        fn try_from(mut v: Payloads) -> Result<Self, Self::Error> {
            match v.payloads.pop() {
                None => Err(PayloadsToPayloadError::NoPayload),
                Some(p) => {
                    if !v.payloads.is_empty() {
                        Err(PayloadsToPayloadError::MoreThanOnePayload)
                    } else {
                        Ok(p.into())
                    }
                }
            }
        }
    }

    impl From<WorkflowExecutionSignaledEventAttributes> for SignalWorkflow {
        fn from(a: WorkflowExecutionSignaledEventAttributes) -> Self {
            Self {
                signal_name: a.signal_name,
                input: Vec::from_payloads(a.input),
                identity: a.identity,
            }
        }
    }

    impl From<WorkflowExecution> for common::WorkflowExecution {
        fn from(w: WorkflowExecution) -> Self {
            Self {
                workflow_id: w.workflow_id,
                run_id: w.run_id,
            }
        }
    }
}

// No need to lint these
#[allow(clippy::all)]
#[allow(missing_docs)]
// This is disgusting, but unclear to me how to avoid it. TODO: Discuss w/ prost maintainer
pub mod temporal {
    pub mod api {
        pub mod command {
            pub mod v1 {
                tonic::include_proto!("temporal.api.command.v1");

                use crate::protos::{
                    coresdk::{workflow_commands, PayloadsExt},
                    temporal::api::common::v1::ActivityType,
                    temporal::api::enums::v1::CommandType,
                };
                use command::Attributes;
                use std::fmt::{Display, Formatter};

                impl From<command::Attributes> for Command {
                    fn from(c: command::Attributes) -> Self {
                        match c {
                            a @ Attributes::StartTimerCommandAttributes(_) => Self {
                                command_type: CommandType::StartTimer as i32,
                                attributes: Some(a),
                            },
                            a @ Attributes::CancelTimerCommandAttributes(_) => Self {
                                command_type: CommandType::CancelTimer as i32,
                                attributes: Some(a),
                            },
                            a @ Attributes::CompleteWorkflowExecutionCommandAttributes(_) => Self {
                                command_type: CommandType::CompleteWorkflowExecution as i32,
                                attributes: Some(a),
                            },
                            a @ Attributes::FailWorkflowExecutionCommandAttributes(_) => Self {
                                command_type: CommandType::FailWorkflowExecution as i32,
                                attributes: Some(a),
                            },
                            a @ Attributes::ScheduleActivityTaskCommandAttributes(_) => Self {
                                command_type: CommandType::ScheduleActivityTask as i32,
                                attributes: Some(a),
                            },
                            a @ Attributes::RequestCancelActivityTaskCommandAttributes(_) => Self {
                                command_type: CommandType::RequestCancelActivityTask as i32,
                                attributes: Some(a),
                            },
                            _ => unimplemented!(),
                        }
                    }
                }

                impl Display for Command {
                    fn fmt(&self, f: &mut Formatter<'_>) -> std::fmt::Result {
                        let ct = CommandType::from_i32(self.command_type)
                            .unwrap_or(CommandType::Unspecified);
                        write!(f, "{:?}", ct)
                    }
                }

                impl From<workflow_commands::StartTimer> for command::Attributes {
                    fn from(s: workflow_commands::StartTimer) -> Self {
                        Self::StartTimerCommandAttributes(StartTimerCommandAttributes {
                            timer_id: s.timer_id,
                            start_to_fire_timeout: s.start_to_fire_timeout,
                        })
                    }
                }

                impl From<workflow_commands::CancelTimer> for command::Attributes {
                    fn from(s: workflow_commands::CancelTimer) -> Self {
                        Self::CancelTimerCommandAttributes(CancelTimerCommandAttributes {
                            timer_id: s.timer_id,
                        })
                    }
                }

                impl From<workflow_commands::RequestCancelActivity> for command::Attributes {
                    fn from(c: workflow_commands::RequestCancelActivity) -> Self {
                        Self::RequestCancelActivityTaskCommandAttributes(
                            RequestCancelActivityTaskCommandAttributes {
                                scheduled_event_id: c.scheduled_event_id,
                            },
                        )
                    }
                }

                impl From<workflow_commands::ScheduleActivity> for command::Attributes {
                    fn from(s: workflow_commands::ScheduleActivity) -> Self {
                        Self::ScheduleActivityTaskCommandAttributes(
                            ScheduleActivityTaskCommandAttributes {
                                activity_id: s.activity_id,
                                activity_type: Some(ActivityType {
                                    name: s.activity_type,
                                }),
                                namespace: s.namespace,
                                task_queue: Some(s.task_queue.into()),
                                header: Some(s.header_fields.into()),
                                input: s.arguments.into_payloads(),
                                schedule_to_close_timeout: s.schedule_to_close_timeout,
                                schedule_to_start_timeout: s.schedule_to_start_timeout,
                                start_to_close_timeout: s.start_to_close_timeout,
                                heartbeat_timeout: s.heartbeat_timeout,
                                retry_policy: s.retry_policy.map(Into::into),
                            },
                        )
                    }
                }

                impl From<workflow_commands::CompleteWorkflowExecution> for command::Attributes {
                    fn from(c: workflow_commands::CompleteWorkflowExecution) -> Self {
                        Self::CompleteWorkflowExecutionCommandAttributes(
                            CompleteWorkflowExecutionCommandAttributes {
                                result: c.result.map(Into::into),
                            },
                        )
                    }
                }

                impl From<workflow_commands::FailWorkflowExecution> for command::Attributes {
                    fn from(c: workflow_commands::FailWorkflowExecution) -> Self {
                        Self::FailWorkflowExecutionCommandAttributes(
                            FailWorkflowExecutionCommandAttributes {
                                failure: c.failure.map(Into::into),
                            },
                        )
                    }
                }
            }
        }
        pub mod enums {
            pub mod v1 {
                tonic::include_proto!("temporal.api.enums.v1");
            }
        }
        pub mod failure {
            pub mod v1 {
                tonic::include_proto!("temporal.api.failure.v1");
            }
        }
        pub mod filter {
            pub mod v1 {
                tonic::include_proto!("temporal.api.filter.v1");
            }
        }
        pub mod common {
            pub mod v1 {
                use crate::protos::coresdk::common;
                use std::collections::HashMap;
                tonic::include_proto!("temporal.api.common.v1");

                impl From<HashMap<String, common::Payload>> for Header {
                    fn from(h: HashMap<String, common::Payload>) -> Self {
                        Self {
                            fields: h.into_iter().map(|(k, v)| (k, v.into())).collect(),
                        }
                    }
                }

                impl From<Header> for HashMap<String, common::Payload> {
                    fn from(h: Header) -> Self {
                        h.fields.into_iter().map(|(k, v)| (k, v.into())).collect()
                    }
                }

                impl From<common::RetryPolicy> for RetryPolicy {
                    fn from(r: common::RetryPolicy) -> Self {
                        Self {
                            initial_interval: r.initial_interval,
                            backoff_coefficient: r.backoff_coefficient,
                            maximum_interval: r.maximum_interval,
                            maximum_attempts: r.maximum_attempts,
                            non_retryable_error_types: r.non_retryable_error_types,
                        }
                    }
                }

                impl From<RetryPolicy> for common::RetryPolicy {
                    fn from(r: RetryPolicy) -> Self {
                        Self {
                            initial_interval: r.initial_interval,
                            backoff_coefficient: r.backoff_coefficient,
                            maximum_interval: r.maximum_interval,
                            maximum_attempts: r.maximum_attempts,
                            non_retryable_error_types: r.non_retryable_error_types,
                        }
                    }
                }
            }
        }
        pub mod history {
            pub mod v1 {
                use crate::protos::temporal::api::{
                    enums::v1::EventType, history::v1::history_event::Attributes,
                };
                use prost::alloc::fmt::Formatter;
                use std::fmt::Display;

                tonic::include_proto!("temporal.api.history.v1");

                impl HistoryEvent {
                    /// Returns true if this is an event created to mirror a command
                    pub fn is_command_event(&self) -> bool {
                        if let Some(et) = EventType::from_i32(self.event_type) {
                            match et {
                                EventType::ActivityTaskScheduled
                                | EventType::ActivityTaskCancelRequested
                                | EventType::MarkerRecorded
                                | EventType::RequestCancelExternalWorkflowExecutionInitiated
                                | EventType::SignalExternalWorkflowExecutionInitiated
                                | EventType::StartChildWorkflowExecutionInitiated
                                | EventType::TimerCanceled
                                | EventType::TimerStarted
                                | EventType::UpsertWorkflowSearchAttributes
                                | EventType::WorkflowExecutionCanceled
                                | EventType::WorkflowExecutionCompleted
                                | EventType::WorkflowExecutionContinuedAsNew
                                | EventType::WorkflowExecutionFailed => true,
                                _ => false,
                            }
                        } else {
                            debug!(
                                "Could not determine type of event with enum index {}",
                                self.event_type
                            );
                            false
                        }
                    }

                    /// Returns the command's initiating event id, if present. This is the id of the
                    /// event which "started" the command. Usually, the "scheduled" event for the
                    /// command.
                    pub fn get_initial_command_event_id(&self) -> Option<i64> {
                        self.attributes.as_ref().and_then(|a| {
                            // Fun! Not really any way to make this better w/o incompatibly changing
                            // protos.
                            match a {
                                Attributes::ActivityTaskStartedEventAttributes(a) =>
                                    Some(a.scheduled_event_id),
                                Attributes::ActivityTaskCompletedEventAttributes(a) =>
                                    Some(a.scheduled_event_id),
                                Attributes::ActivityTaskFailedEventAttributes(a) => Some(a.scheduled_event_id),
                                Attributes::ActivityTaskTimedOutEventAttributes(a) => Some(a.scheduled_event_id),
                                Attributes::ActivityTaskCancelRequestedEventAttributes(a) => Some(a.scheduled_event_id),
                                Attributes::ActivityTaskCanceledEventAttributes(a) => Some(a.scheduled_event_id),
                                Attributes::TimerFiredEventAttributes(a) => Some(a.started_event_id),
                                Attributes::TimerCanceledEventAttributes(a) => Some(a.started_event_id),
                                Attributes::RequestCancelExternalWorkflowExecutionFailedEventAttributes(a) => Some(a.initiated_event_id),
                                Attributes::ExternalWorkflowExecutionCancelRequestedEventAttributes(a) => Some(a.initiated_event_id),
                                Attributes::StartChildWorkflowExecutionFailedEventAttributes(a) => Some(a.initiated_event_id),
                                Attributes::ChildWorkflowExecutionStartedEventAttributes(a) => Some(a.initiated_event_id),
                                Attributes::ChildWorkflowExecutionCompletedEventAttributes(a) => Some(a.initiated_event_id),
                                Attributes::ChildWorkflowExecutionFailedEventAttributes(a) => Some(a.initiated_event_id),
                                Attributes::ChildWorkflowExecutionCanceledEventAttributes(a) => Some(a.initiated_event_id),
                                Attributes::ChildWorkflowExecutionTimedOutEventAttributes(a) => Some(a.initiated_event_id),
                                Attributes::ChildWorkflowExecutionTerminatedEventAttributes(a) => Some(a.initiated_event_id),
                                Attributes::SignalExternalWorkflowExecutionFailedEventAttributes(a) => Some(a.initiated_event_id),
                                Attributes::ExternalWorkflowExecutionSignaledEventAttributes(a) => Some(a.initiated_event_id),
                                Attributes::WorkflowTaskStartedEventAttributes(a) => Some(a.scheduled_event_id),
                                Attributes::WorkflowTaskCompletedEventAttributes(a) => Some(a.scheduled_event_id),
                                Attributes::WorkflowTaskTimedOutEventAttributes(a) => Some(a.scheduled_event_id),
                                Attributes::WorkflowTaskFailedEventAttributes(a) => Some(a.scheduled_event_id),
                                _ => None
                            }
                        })
                    }

                    /// Returns true if the event is one which would end a workflow
                    pub fn is_final_wf_execution_event(&self) -> bool {
                        match EventType::from_i32(self.event_type) {
                            Some(EventType::WorkflowExecutionCompleted) => true,
                            Some(EventType::WorkflowExecutionCanceled) => true,
                            Some(EventType::WorkflowExecutionFailed) => true,
                            Some(EventType::WorkflowExecutionTimedOut) => true,
                            Some(EventType::WorkflowExecutionContinuedAsNew) => true,
                            Some(EventType::WorkflowExecutionTerminated) => true,
                            _ => false,
                        }
                    }
                }

                impl Display for HistoryEvent {
                    fn fmt(&self, f: &mut Formatter<'_>) -> std::fmt::Result {
                        write!(
                            f,
                            "HistoryEvent(id: {}, {:?})",
                            self.event_id,
                            EventType::from_i32(self.event_type)
                        )
                    }
                }
            }
        }

        pub mod namespace {
            pub mod v1 {
                tonic::include_proto!("temporal.api.namespace.v1");
            }
        }

        pub mod query {
            pub mod v1 {
                tonic::include_proto!("temporal.api.query.v1");
            }
        }

        pub mod replication {
            pub mod v1 {
                tonic::include_proto!("temporal.api.replication.v1");
            }
        }

        pub mod taskqueue {
            pub mod v1 {
                use crate::protos::temporal::api::enums::v1::TaskQueueKind;
                tonic::include_proto!("temporal.api.taskqueue.v1");

                impl From<String> for TaskQueue {
                    fn from(name: String) -> Self {
                        Self {
                            name,
                            kind: TaskQueueKind::Normal as i32,
                        }
                    }
                }
            }
        }

        pub mod version {
            pub mod v1 {
                tonic::include_proto!("temporal.api.version.v1");
            }
        }

        pub mod workflow {
            pub mod v1 {
                tonic::include_proto!("temporal.api.workflow.v1");
            }
        }

        pub mod workflowservice {
            pub mod v1 {
                use std::fmt::{Display, Formatter};

                tonic::include_proto!("temporal.api.workflowservice.v1");

                impl Display for PollWorkflowTaskQueueResponse {
                    fn fmt(&self, f: &mut Formatter<'_>) -> std::fmt::Result {
                        let last_event = self
                            .history
                            .as_ref()
                            .map(|h| h.events.last().map(|he| he.event_id))
                            .flatten()
                            .unwrap_or(0);
                        write!(
                            f,
                            "PollWFTQResp(run_id: {}, attempt: {}, last_event: {})",
                            self.workflow_execution
                                .as_ref()
                                .map(|we| we.run_id.as_str())
                                .unwrap_or(""),
                            self.attempt,
                            last_event
                        )
                    }
                }

                /// Can be used while debugging to avoid filling up a whole screen with poll resps
                pub struct CompactHist<'a>(pub &'a PollWorkflowTaskQueueResponse);
                impl Display for CompactHist<'_> {
                    fn fmt(&self, f: &mut Formatter<'_>) -> std::fmt::Result {
                        writeln!(
                            f,
                            "PollWorkflowTaskQueueResponse (prev_started: {}, started: {})",
                            self.0.previous_started_event_id, self.0.started_event_id
                        )?;
                        if let Some(h) = self.0.history.as_ref() {
                            for event in &h.events {
                                writeln!(f, "{}", event)?;
                            }
                        }
                        writeln!(f, "query: {:#?}", self.0.query)?;
                        writeln!(f, "queries: {:#?}", self.0.queries)
                    }
                }

                impl QueryWorkflowResponse {
                    /// Unwrap a successful response as vec of payloads
                    pub fn unwrap(self) -> Vec<crate::protos::temporal::api::common::v1::Payload> {
                        self.query_result.unwrap().payloads
                    }
                }
            }
        }
    }
}<|MERGE_RESOLUTION|>--- conflicted
+++ resolved
@@ -212,15 +212,9 @@
                         "".to_string(),
                     ),
                     QueryResult {
-<<<<<<< HEAD
-                        variant: Some(query_result::Variant::FailedWithMessage(err)),
-                        query_id,
-                    } => (query_id, QueryResultType::Failed, None, err),
-=======
                         variant: Some(query_result::Variant::Failed(err)),
                         query_id,
                     } => (query_id, QueryResultType::Failed, None, err.message),
->>>>>>> 58ca8d76
                     QueryResult {
                         variant: None,
                         query_id,
@@ -236,15 +230,8 @@
             pub fn legacy_failure(fail: workflow_completion::Failure) -> Self {
                 QueryResult {
                     query_id: LEGACY_QUERY_ID.to_string(),
-<<<<<<< HEAD
-                    variant: Some(query_result::Variant::FailedWithMessage(
-                        fail.failure
-                            .map(|ucf| ucf.message)
-                            .unwrap_or_else(|| "unknown failure reason".to_string()),
-=======
                     variant: Some(query_result::Variant::Failed(
                         fail.failure.unwrap_or_default(),
->>>>>>> 58ca8d76
                     )),
                 }
             }
