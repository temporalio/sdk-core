--- conflicted
+++ resolved
@@ -61,15 +61,9 @@
             cmds: Vec<api_command::command::Attributes>,
             task_token: Vec<u8>,
         ) -> Self {
-<<<<<<< HEAD
             let cmds: Vec<ApiCommand> = cmds.into_iter().map(Into::into).collect();
             let success: WfActivationSuccess = cmds.into();
-            CompleteTaskReq {
-=======
-            let cmd: ApiCommand = cmd.into();
-            let success: WfActivationSuccess = vec![cmd].into();
             TaskCompletion {
->>>>>>> 431bcf58
                 task_token,
                 variant: Some(task_completion::Variant::Workflow(WfActivationCompletion {
                     status: Some(wf_activation_completion::Status::Successful(success)),
