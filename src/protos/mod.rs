--- conflicted
+++ resolved
@@ -29,9 +29,9 @@
     }
 
     use super::temporal::api::failure::v1::Failure;
-<<<<<<< HEAD
     use crate::protos::coresdk::common::{Payload, UserCodeFailure};
     use crate::protos::coresdk::workflow_activation::SignalWorkflow;
+    use crate::protos::temporal::api::common::v1::Payloads;
     use crate::protos::temporal::api::common::v1::Payloads;
     use crate::protos::temporal::api::failure::v1::failure::FailureInfo;
     use crate::protos::temporal::api::failure::v1::ApplicationFailureInfo;
@@ -39,10 +39,6 @@
     use workflow_activation::{wf_activation_job, WfActivation, WfActivationJob};
     use workflow_commands::{workflow_command, WorkflowCommand};
     use workflow_completion::{wf_activation_completion, WfActivationCompletion};
-=======
-    use crate::protos::temporal::api::common::v1::Payloads;
-    use command::Variant;
->>>>>>> 64e1f900
 
     pub type HistoryEventId = i64;
 
@@ -112,9 +108,6 @@
             }
         }
 
-<<<<<<< HEAD
-        pub fn fail(task_token: Vec<u8>, failure: UserCodeFailure) -> Self {
-=======
         pub fn ok_activity(result: Option<Payloads>, task_token: Vec<u8>) -> Self {
             TaskCompletion {
                 task_token,
@@ -126,8 +119,7 @@
             }
         }
 
-        pub fn fail(task_token: Vec<u8>, cause: WorkflowTaskFailedCause, failure: Failure) -> Self {
->>>>>>> 64e1f900
+        pub fn fail(task_token: Vec<u8>, failure: UserCodeFailure) -> Self {
             Self {
                 task_token,
                 variant: Some(task_completion::Variant::Workflow(WfActivationCompletion {
@@ -221,13 +213,9 @@
         pub mod command {
             pub mod v1 {
                 include!("temporal.api.command.v1.rs");
-<<<<<<< HEAD
 
                 use crate::protos::coresdk::{workflow_commands, PayloadsExt};
                 use crate::protos::temporal::api::common::v1::ActivityType;
-=======
-                use crate::protos::coresdk::{activity_task, ActivityTask, StartActivity};
->>>>>>> 64e1f900
                 use crate::protos::temporal::api::enums::v1::CommandType;
                 use crate::protos::temporal::api::workflowservice::v1::PollActivityTaskQueueResponse;
                 use command::Attributes;
