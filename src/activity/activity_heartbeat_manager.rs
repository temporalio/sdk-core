use crate::{
    errors::ActivityHeartbeatError,
    pollers::ServerGatewayApis,
    protos::{
        coresdk::{activity_task::ActivityCancelReason, common, ActivityHeartbeat, PayloadsExt},
        temporal::api::workflowservice::v1::RecordActivityTaskHeartbeatResponse,
    },
    task_token::TaskToken,
};
use futures::StreamExt;
use std::collections::hash_map::Entry;
use std::{
    collections::HashMap,
    sync::Arc,
    time::{self, Duration, Instant},
};
use tokio::{
    sync::{
        mpsc::{unbounded_channel, UnboundedReceiver, UnboundedSender},
        watch, Mutex,
    },
    task::JoinHandle,
};

/// Used to supply new heartbeat events to the activity heartbeat manager, or to send a shutdown
/// request.
pub(crate) struct ActivityHeartbeatManager {
    heartbeat_tx: UnboundedSender<HBAction>,
    /// Cancellations that have been received when heartbeating are queued here and can be consumed
    /// by [fetch_cancellations]
    incoming_cancels: Mutex<UnboundedReceiver<(TaskToken, ActivityCancelReason)>>,
    shutting_down: watch::Sender<bool>,
    /// Used during `shutdown` to await until all inflight requests are sent.
    join_handle: Mutex<Option<JoinHandle<()>>>,
}

#[derive(Debug)]
enum HBAction {
    HB(ValidActivityHeartbeat),
    Evict(TaskToken),
}

#[derive(Debug)]
pub struct ValidActivityHeartbeat {
    pub task_token: TaskToken,
    pub details: Vec<common::Payload>,
    pub delay: time::Duration,
}

/// Handle that is used by the core for all interactions with the manager, allows sending new
/// heartbeats or requesting and awaiting for the shutdown. When shutdown is requested, signal gets
/// sent to all processors, which allows them to complete gracefully.
impl ActivityHeartbeatManager {
    /// Records a new heartbeat, the first call will result in an immediate call to the server,
    /// while rapid successive calls would accumulate for up to `delay` and then latest heartbeat
    /// details will be sent to the server.
    ///
    /// It is important that this function is never called with a task token equal to one given
    /// to [Self::evict] after it has been called, doing so will cause a memory leak, as there is
    /// no longer an efficient way to forget about that task token.
    pub fn record(
        &self,
        details: ActivityHeartbeat,
        delay: Duration,
    ) -> Result<(), ActivityHeartbeatError> {
        if *self.shutting_down.borrow() {
            return Err(ActivityHeartbeatError::ShuttingDown);
        }

        self.heartbeat_tx
            .send(HBAction::HB(ValidActivityHeartbeat {
                task_token: TaskToken(details.task_token),
                details: details.details,
                delay,
            }))
            .expect("Receive half of the heartbeats event channel must not be dropped");

        Ok(())
    }

    pub fn evict(&self, task_token: TaskToken) {
        let _ = self.heartbeat_tx.send(HBAction::Evict(task_token));
    }

    /// Returns a future that resolves any time there is a new activity cancel that must be
    /// dispatched to lang
    pub async fn next_pending_cancel(&self) -> Option<(TaskToken, ActivityCancelReason)> {
        self.incoming_cancels.lock().await.recv().await
    }

    /// Initiates shutdown procedure by stopping lifecycle loop and awaiting for all heartbeat
    /// processors to terminate gracefully.
    pub async fn shutdown(&self) {
        let _ = self.shutting_down.send(true);
        let mut handle = self.join_handle.lock().await;
        if let Some(h) = handle.take() {
            h.await.expect("shutdown should exit cleanly");
        }
    }
}

#[derive(Debug)]
struct HbStreamState {
    last_sent: HashMap<TaskToken, ActivityHbState>,
    incoming_hbs: UnboundedReceiver<HBAction>,
}

impl HbStreamState {
    fn new(incoming_hbs: UnboundedReceiver<HBAction>) -> Self {
        Self {
            last_sent: Default::default(),
            incoming_hbs,
        }
    }
}

#[derive(Debug)]
struct ActivityHbState {
    delay: Duration,
    last_sent: Instant,
}

impl ActivityHeartbeatManager {
    /// Creates a new instance of an activity heartbeat manager and returns a handle to the user,
    /// which allows to send new heartbeats and initiate the shutdown.
    pub fn new<SG: ServerGatewayApis + Send + Sync + 'static>(sg: Arc<SG>) -> Self {
        let (heartbeat_tx, heartbeat_rx) = unbounded_channel();
        let (cancels_tx, cancels_rx) = unbounded_channel();
        let (shutdown_tx, shutdown_rx) = watch::channel(false);

        let join_handle = tokio::spawn(
            // The stream of incoming heartbeats uses unfold to carry state across each item in the
            // stream The closure checks if, for any given activity, we should heartbeat or not
            // depending on its delay and when we last issued a heartbeat for it.
            futures::stream::unfold(HbStreamState::new(heartbeat_rx), move |mut hb_states| {
                let mut shutdown = shutdown_rx.clone();
                async move {
                    let hb = loop {
                        tokio::select! {
                            biased;

                            _ = shutdown.changed() => return None,

                            hb = hb_states.incoming_hbs.recv() => {
                                if let Some(hb) = hb {
                                    match hb {
                                        HBAction::HB(hb) => break hb,
                                        HBAction::Evict(tt) => {
                                            hb_states.last_sent.remove(&tt);
                                            continue
                                        }
                                    }
                                } else {
                                    return None;
                                }
                            }
                        }
                    };

<<<<<<< HEAD
impl<SG: ServerGatewayApis + Send + Sync + 'static> ActivityHeartbeatProcessor<SG> {
    async fn run(mut self) {
        // Each processor is initialized with heartbeat payloads, first thing we need to do is send
        // it out.
        let not_found = self.record_heartbeat().await;
        if !not_found {
            loop {
                sleep(self.delay).await;
                select! {
                    biased;

                    _ = self.heartbeat_rx.changed() => {
                        self.record_heartbeat().await;
                    }
                    _ = self.shutdown_rx.changed() => {
                        break;
                    }
                    _ = sleep(self.delay) => {
                        // Timed out while waiting for the next heartbeat. We waited 2 * delay in
                        // total, where delay is 1/2 of the activity heartbeat timeout. This means
                        // that activity has either timed out or completed by now.
                        break;
                    }
                };
            }
        }
        self.events_tx
            .send(LifecycleEvent::CleanupProcessor(self.task_token))
            .expect("cleanup requests should not be dropped");
    }

    // Returns true if activity not found
    async fn record_heartbeat(&mut self) -> bool {
        let details = self.heartbeat_rx.borrow().clone();
        match self
            .server_gateway
            .record_activity_heartbeat(self.task_token.clone(), details.into_payloads())
            .await
        {
            Ok(RecordActivityTaskHeartbeatResponse { cancel_requested }) => {
                if cancel_requested {
                    self.cancels_tx
                        .send((self.task_token.clone(), ActivityCancelReason::Cancelled))
                        .expect("Receive half of heartbeat cancels not closed");
                }
                false
            }
            // Send cancels for any activity that learns its workflow already finished (which is
            // one thing not found implies - other reasons would seem equally valid).
            Err(s) if s.code() == tonic::Code::NotFound => {
                self.cancels_tx
                    .send((self.task_token.clone(), ActivityCancelReason::NotFound))
                    .expect("Receive half of heartbeat cancels not closed");
                true
            }
            Err(e) => {
                warn!("Error when recording heartbeat: {:?}", e);
                false
            }
=======
                    let do_record = match hb_states.last_sent.entry(hb.task_token.clone()) {
                        Entry::Vacant(e) => {
                            e.insert(ActivityHbState {
                                delay: hb.delay,
                                last_sent: Instant::now(),
                            });
                            true
                        }
                        Entry::Occupied(mut o) => {
                            let o = o.get_mut();
                            let now = Instant::now();
                            let elapsed = o.last_sent.elapsed();
                            let do_rec = elapsed >= o.delay;
                            if do_rec {
                                o.last_sent = now;
                                o.delay = hb.delay;
                            }
                            do_rec
                        }
                    };

                    if *shutdown.borrow() {
                        return None;
                    }

                    let maybe_send_hb = if do_record { Some(hb) } else { None };
                    Some((maybe_send_hb, hb_states))
                }
            })
            .for_each_concurrent(None, move |hb| {
                let sg = sg.clone();
                let cancels_tx = cancels_tx.clone();
                async move {
                    let hb = if let Some(hb) = hb {
                        hb
                    } else {
                        return;
                    };

                    match sg
                        .record_activity_heartbeat(
                            hb.task_token.clone(),
                            hb.details.clone().into_payloads(),
                        )
                        .await
                    {
                        Ok(RecordActivityTaskHeartbeatResponse { cancel_requested }) => {
                            if cancel_requested {
                                cancels_tx
                                    .send((hb.task_token.clone(), ActivityCancelReason::Cancelled))
                                    .expect("Receive half of heartbeat cancels not blocked");
                            }
                        }
                        // Send cancels for any activity that learns its workflow already finished
                        // (which is one thing not found implies - other reasons would seem equally
                        // valid).
                        Err(s) if s.code() == tonic::Code::NotFound => {
                            cancels_tx
                                .send((hb.task_token.clone(), ActivityCancelReason::NotFound))
                                .expect("Receive half of heartbeat cancels not blocked");
                        }
                        Err(e) => {
                            warn!("Error when recording heartbeat: {:?}", e)
                        }
                    }
                }
            }),
        );

        Self {
            heartbeat_tx,
            incoming_cancels: Mutex::new(cancels_rx),
            shutting_down: shutdown_tx,
            join_handle: Mutex::new(Some(join_handle)),
>>>>>>> 28c94b2a
        }
    }
}

#[cfg(test)]
mod test {
    use super::*;
    use crate::{
        pollers::MockServerGatewayApis,
        protos::{
            coresdk::common::Payload,
            temporal::api::workflowservice::v1::RecordActivityTaskHeartbeatResponse,
        },
    };
    use std::time::Duration;
    use tokio::time::sleep;

    /// Ensure that heartbeats that are sent with a small delay are aggregated and sent roughly once
    /// every 1/2 of the heartbeat timeout.
    #[tokio::test]
    async fn process_heartbeats_and_shutdown() {
        let mut mock_gateway = MockServerGatewayApis::new();
        mock_gateway
            .expect_record_activity_heartbeat()
            .returning(|_, _| Ok(RecordActivityTaskHeartbeatResponse::default()))
            .times(2);
        let hm = ActivityHeartbeatManager::new(Arc::new(mock_gateway));
        let fake_task_token = vec![1, 2, 3];
        // Sending heartbeat requests for 600ms, this should send first heartbeat right away, and
        // all other requests should be aggregated and last one should be sent to the server in
        // 500ms (1/2 of heartbeat timeout).
        for i in 0u8..60 {
            record_heartbeat(&hm, fake_task_token.clone(), i, Duration::from_millis(1000));
            sleep(Duration::from_millis(10)).await;
        }
        hm.shutdown().await;
    }

    /// Ensure that heartbeat can be called from a tight loop without any delays, resulting in two
    /// interactions with the server - one immediately and one after 500ms after the delay.
    #[tokio::test]
    async fn process_tight_loop_and_shutdown() {
        let mut mock_gateway = MockServerGatewayApis::new();
        mock_gateway
            .expect_record_activity_heartbeat()
            .returning(|_, _| Ok(RecordActivityTaskHeartbeatResponse::default()))
            .times(1);
        let hm = ActivityHeartbeatManager::new(Arc::new(mock_gateway));
        let fake_task_token = vec![1, 2, 3];
        // Send a whole bunch of heartbeats very fast. We should still only send one total.
        for i in 0u8..u8::MAX {
            record_heartbeat(&hm, fake_task_token.clone(), i, Duration::from_millis(1000));
        }
        // Let it propagate
        sleep(Duration::from_millis(50)).await;
        hm.shutdown().await;
    }

    /// This test reports one heartbeat and waits for the delay to elapse before sending another
    #[tokio::test]
    async fn report_heartbeat_after_timeout() {
        let mut mock_gateway = MockServerGatewayApis::new();
        mock_gateway
            .expect_record_activity_heartbeat()
            .returning(|_, _| Ok(RecordActivityTaskHeartbeatResponse::default()))
            .times(2);
        let hm = ActivityHeartbeatManager::new(Arc::new(mock_gateway));
        let fake_task_token = vec![1, 2, 3];
        record_heartbeat(&hm, fake_task_token.clone(), 0, Duration::from_millis(100));
        sleep(Duration::from_millis(500)).await;
        record_heartbeat(&hm, fake_task_token, 1, Duration::from_millis(100));
        // Let it propagate
        sleep(Duration::from_millis(50)).await;
        hm.shutdown().await;
    }

    #[tokio::test]
    async fn evict_works() {
        let mut mock_gateway = MockServerGatewayApis::new();
        mock_gateway
            .expect_record_activity_heartbeat()
            .returning(|_, _| Ok(RecordActivityTaskHeartbeatResponse::default()))
            .times(2);
        let hm = ActivityHeartbeatManager::new(Arc::new(mock_gateway));
        let fake_task_token = vec![1, 2, 3];
        record_heartbeat(&hm, fake_task_token.clone(), 0, Duration::from_millis(100));
        hm.evict(fake_task_token.clone().into());
        record_heartbeat(&hm, fake_task_token, 0, Duration::from_millis(100));
        // Let it propagate
        sleep(Duration::from_millis(100)).await;
        // We know it works b/c otherwise we would have only called record 1 time w/o sleep
        hm.shutdown().await;
    }

    /// Recording new heartbeats after shutdown is not allowed, and will result in error.
    #[tokio::test]
    async fn record_after_shutdown() {
        let mut mock_gateway = MockServerGatewayApis::new();
        mock_gateway
            .expect_record_activity_heartbeat()
            .returning(|_, _| Ok(RecordActivityTaskHeartbeatResponse::default()))
            .times(0);
        let hm = ActivityHeartbeatManager::new(Arc::new(mock_gateway));
        hm.shutdown().await;
        match hm.record(
            ActivityHeartbeat {
                task_token: vec![1, 2, 3],
                details: vec![Payload {
                    // payload doesn't matter in this case, as it shouldn't get sent anyways.
                    ..Default::default()
                }],
            },
            Duration::from_millis(1000),
        ) {
            Ok(_) => {
                unreachable!("heartbeat should not be recorded after the shutdown")
            }
            Err(e) => {
                matches!(e, ActivityHeartbeatError::ShuttingDown);
            }
        }
    }

    fn record_heartbeat(
        hm: &ActivityHeartbeatManager,
        task_token: Vec<u8>,
        payload_data: u8,
        delay: Duration,
    ) {
        hm.record(
            ActivityHeartbeat {
                task_token,
                details: vec![Payload {
                    metadata: Default::default(),
                    data: vec![payload_data],
                }],
            },
            // Mimic the same delay we would apply in activity task manager
            delay / 2,
        )
        .expect("hearbeat recording should not fail");
    }
}<|MERGE_RESOLUTION|>--- conflicted
+++ resolved
@@ -157,67 +157,6 @@
                         }
                     };
 
-<<<<<<< HEAD
-impl<SG: ServerGatewayApis + Send + Sync + 'static> ActivityHeartbeatProcessor<SG> {
-    async fn run(mut self) {
-        // Each processor is initialized with heartbeat payloads, first thing we need to do is send
-        // it out.
-        let not_found = self.record_heartbeat().await;
-        if !not_found {
-            loop {
-                sleep(self.delay).await;
-                select! {
-                    biased;
-
-                    _ = self.heartbeat_rx.changed() => {
-                        self.record_heartbeat().await;
-                    }
-                    _ = self.shutdown_rx.changed() => {
-                        break;
-                    }
-                    _ = sleep(self.delay) => {
-                        // Timed out while waiting for the next heartbeat. We waited 2 * delay in
-                        // total, where delay is 1/2 of the activity heartbeat timeout. This means
-                        // that activity has either timed out or completed by now.
-                        break;
-                    }
-                };
-            }
-        }
-        self.events_tx
-            .send(LifecycleEvent::CleanupProcessor(self.task_token))
-            .expect("cleanup requests should not be dropped");
-    }
-
-    // Returns true if activity not found
-    async fn record_heartbeat(&mut self) -> bool {
-        let details = self.heartbeat_rx.borrow().clone();
-        match self
-            .server_gateway
-            .record_activity_heartbeat(self.task_token.clone(), details.into_payloads())
-            .await
-        {
-            Ok(RecordActivityTaskHeartbeatResponse { cancel_requested }) => {
-                if cancel_requested {
-                    self.cancels_tx
-                        .send((self.task_token.clone(), ActivityCancelReason::Cancelled))
-                        .expect("Receive half of heartbeat cancels not closed");
-                }
-                false
-            }
-            // Send cancels for any activity that learns its workflow already finished (which is
-            // one thing not found implies - other reasons would seem equally valid).
-            Err(s) if s.code() == tonic::Code::NotFound => {
-                self.cancels_tx
-                    .send((self.task_token.clone(), ActivityCancelReason::NotFound))
-                    .expect("Receive half of heartbeat cancels not closed");
-                true
-            }
-            Err(e) => {
-                warn!("Error when recording heartbeat: {:?}", e);
-                false
-            }
-=======
                     let do_record = match hb_states.last_sent.entry(hb.task_token.clone()) {
                         Entry::Vacant(e) => {
                             e.insert(ActivityHbState {
@@ -292,7 +231,6 @@
             incoming_cancels: Mutex::new(cancels_rx),
             shutting_down: shutdown_tx,
             join_handle: Mutex::new(Some(join_handle)),
->>>>>>> 28c94b2a
         }
     }
 }
