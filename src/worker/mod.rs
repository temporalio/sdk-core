--- conflicted
+++ resolved
@@ -284,7 +284,10 @@
                         "Problem completing local activity {}: {:?} -- will evict the workflow",
                         task_token, e
                     );
-                    self.request_wf_eviction(&la_info.workflow_execution.run_id);
+                    self.request_wf_eviction(
+                        &la_info.workflow_execution.run_id,
+                        "Issue while completing local activity",
+                    );
                 }
             } else {
                 error!("Tried to complete untracked local activity {}", task_token);
@@ -368,17 +371,9 @@
                 reason: "Workflow completion had empty status field".to_owned(),
                 completion: None,
             }),
-<<<<<<< HEAD
         }?;
-        self.after_workflow_activation(&completion.run_id, did_complete_wft)?;
+        self.after_workflow_activation(&completion.run_id, did_complete_wft);
         Ok(())
-=======
-        };
-        self.after_wft_report(&completion.run_id);
-        self.wft_manager.on_activation_done(&completion.run_id);
-        self.maybe_notify_wtfs_drained();
-        r
->>>>>>> 452b1b00
     }
 
     fn maybe_notify_wtfs_drained(&self) {
@@ -639,13 +634,10 @@
                         run_id,
                         format!("Workflow task failure: {}", wft_fail_str),
                     );
+                    Ok(true)
+                } else {
+                    Ok(false)
                 }
-<<<<<<< HEAD
-                // TODO: Here we could've completed WFT but that's not known because we return err
-                //  -- but maybe doesn't matter b/c we'll evict
-                Err(update_err.into())
-=======
->>>>>>> 452b1b00
             }
         }
     }
@@ -682,28 +674,13 @@
         })
     }
 
-<<<<<<< HEAD
-    fn after_workflow_activation(
-        &self,
-        run_id: &str,
-        did_complete_wft: bool,
-    ) -> Result<(), WorkflowUpdateError> {
-        if self
-            .wft_manager
-            .after_wft_report(run_id, did_complete_wft)?
-        {
+    fn after_workflow_activation(&self, run_id: &str, did_complete_wft: bool) {
+        if self.wft_manager.after_wft_report(run_id, did_complete_wft) {
             self.return_workflow_task_permit();
         };
         // TODO: merge into after_wft_report
         self.wft_manager.on_activation_done(run_id);
         self.maybe_notify_wtfs_drained();
-        Ok(())
-=======
-    fn after_wft_report(&self, run_id: &str) {
-        if self.wft_manager.after_wft_report(run_id) {
-            self.return_workflow_task_permit();
-        };
->>>>>>> 452b1b00
     }
 
     /// Handle server errors from either completing or failing a workflow task. Returns any errors
@@ -723,12 +700,12 @@
                     // Silence unhandled command errors since the lang SDK cannot do anything about
                     // them besides poll again, which it will do anyway.
                     tonic::Code::InvalidArgument if err.message() == "UnhandledCommand" => {
-                        warn!(error = %err, "Unhandled command response when completing");
+                        warn!(error = %err, run_id, "Unhandled command response when completing");
                         should_evict = true;
                         Ok(())
                     }
                     tonic::Code::NotFound => {
-                        warn!(error = %err, "Task not found when completing");
+                        warn!(error = %err, run_id, "Task not found when completing");
                         should_evict = true;
                         Ok(())
                     }
