--- conflicted
+++ resolved
@@ -627,15 +627,8 @@
                     .await?;
                 true
             }
-<<<<<<< HEAD
-            FailedActivationOutcome::NoReport => (),
-        }
-
-        Ok(())
-=======
             FailedActivationOutcome::NoReport => false,
         })
->>>>>>> 611798da
     }
 
     fn after_workflow_activation(&self, run_id: &str, did_complete_wft: bool) {
