use std::time::Duration;

use crate::protos::temporal::api::common::v1::{Payloads, WorkflowExecution};
use crate::protos::temporal::api::workflowservice::v1::{
    PollActivityTaskQueueRequest, PollActivityTaskQueueResponse,
    RespondActivityTaskCanceledRequest, RespondActivityTaskCanceledResponse,
    RespondActivityTaskCompletedRequest, RespondActivityTaskCompletedResponse,
    RespondActivityTaskFailedRequest, RespondActivityTaskFailedResponse,
    SignalWorkflowExecutionRequest, SignalWorkflowExecutionResponse,
};
use crate::{
    machines::ProtoCommand,
    protos::temporal::api::{
        common::v1::WorkflowType,
        enums::v1::{TaskQueueKind, WorkflowTaskFailedCause},
        failure::v1::Failure,
        taskqueue::v1::TaskQueue,
        workflowservice::v1::{
            workflow_service_client::WorkflowServiceClient, PollWorkflowTaskQueueRequest,
            PollWorkflowTaskQueueResponse, RespondWorkflowTaskCompletedRequest,
            RespondWorkflowTaskCompletedResponse, RespondWorkflowTaskFailedRequest,
            RespondWorkflowTaskFailedResponse, StartWorkflowExecutionRequest,
            StartWorkflowExecutionResponse,
        },
    },
    CoreError, Result,
};
use tonic::{transport::Channel, Request, Status};
use url::Url;
use uuid::Uuid;

/// Options for the connection to the temporal server
#[derive(Clone, Debug)]
pub struct ServerGatewayOptions {
    /// The URL of the Temporal server to connect to
    pub target_url: Url,

    /// What namespace will we operate under
    pub namespace: String,

    /// A human-readable string that can identify your worker
    ///
    /// TODO: Probably belongs in future worker abstraction
    pub identity: String,

    /// A string that should be unique to the exact worker code/binary being executed
    pub worker_binary_id: String,

    /// Timeout for long polls (polling of task queues)
    pub long_poll_timeout: Duration,
}

impl ServerGatewayOptions {
    /// Attempt to establish a connection to the Temporal server
    pub async fn connect(&self) -> Result<ServerGateway> {
        let channel = Channel::from_shared(self.target_url.to_string())?
            .connect()
            .await?;
        let service = WorkflowServiceClient::with_interceptor(channel, intercept);
        Ok(ServerGateway {
            service,
            opts: self.clone(),
        })
    }
}

/// This function will get called on each outbound request. Returning a
/// `Status` here will cancel the request and have that status returned to
/// the caller.
#[allow(clippy::unnecessary_wraps)] // Clippy lies because we need to pass to `with_interceptor`
fn intercept(mut req: Request<()>) -> Result<Request<()>, Status> {
    let metadata = req.metadata_mut();
    // TODO: Only apply this to long poll requests
    metadata.insert(
        "grpc-timeout",
        "50000m".parse().expect("Static value is parsable"),
    );
    metadata.insert(
        "client-name",
        "core-sdk".parse().expect("Static value is parsable"),
    );
    Ok(req)
}

/// Contains an instance of a client for interacting with the temporal server
pub struct ServerGateway {
    /// Client for interacting with workflow service
    pub service: WorkflowServiceClient<tonic::transport::Channel>,
    /// Options gateway was initialized with
    pub opts: ServerGatewayOptions,
}

/// This trait provides ways to call the temporal server
#[cfg_attr(test, mockall::automock)]
#[async_trait::async_trait]
pub trait ServerGatewayApis {
    /// Starts workflow execution.
    async fn start_workflow(
        &self,
        namespace: String,
        task_queue: String,
        workflow_id: String,
        workflow_type: String,
    ) -> Result<StartWorkflowExecutionResponse>;

    /// Fetch new work. Should block indefinitely if there is no work.
    async fn poll_task(&self, req: PollTaskRequest) -> Result<PollTaskResponse>;

    /// Fetch new work. Should block indefinitely if there is no work.
    async fn poll_workflow_task(&self, task_queue: String) -> Result<PollTaskResponse>;

    /// Fetch new work. Should block indefinitely if there is no work.
    async fn poll_activity_task(&self, task_queue: String) -> Result<PollTaskResponse>;

    /// Complete a task by sending it to the server. `task_token` is the task token that would've
    /// been received from [poll_workflow_task_queue] API. `commands` is a list of new commands
    /// to send to the server, such as starting a timer.
    async fn complete_workflow_task(
        &self,
        task_token: Vec<u8>,
        commands: Vec<ProtoCommand>,
    ) -> Result<RespondWorkflowTaskCompletedResponse>;

<<<<<<< HEAD
=======
    /// Complete activity task by sending response to the server. `task_token` contains activity identifier that
    /// would've been received from [poll_activity_task_queue] API. `result` is a blob that contains
    /// activity response.
>>>>>>> 64e1f900
    async fn complete_activity_task(
        &self,
        task_token: Vec<u8>,
        result: Option<Payloads>,
    ) -> Result<RespondActivityTaskCompletedResponse>;

<<<<<<< HEAD
=======
    /// Cancel activity task by sending response to the server. `task_token` contains activity identifier that
    /// would've been received from [poll_activity_task_queue] API. `details` is a blob that provides arbitrary
    /// user defined cancellation info.
>>>>>>> 64e1f900
    async fn cancel_activity_task(
        &self,
        task_token: Vec<u8>,
        details: Option<Payloads>,
    ) -> Result<RespondActivityTaskCanceledResponse>;

<<<<<<< HEAD
=======
    /// Fail activity task by sending response to the server. `task_token` contains activity identifier that
    /// would've been received from [poll_activity_task_queue] API. `failure` provides failure details, such
    /// as message, cause and stack trace.
>>>>>>> 64e1f900
    async fn fail_activity_task(
        &self,
        task_token: Vec<u8>,
        failure: Option<Failure>,
    ) -> Result<RespondActivityTaskFailedResponse>;

    /// Fail task by sending the failure to the server. `task_token` is the task token that would've
    /// been received from [PollWorkflowTaskQueueApi::poll].
    async fn fail_workflow_task(
        &self,
        task_token: Vec<u8>,
        cause: WorkflowTaskFailedCause,
        failure: Option<Failure>,
    ) -> Result<RespondWorkflowTaskFailedResponse>;

    /// Send a signal to a certain workflow instance
    async fn signal_workflow_execution(
        &self,
        workflow_id: String,
        run_id: String,
        signal_name: String,
        payloads: Option<Payloads>,
    ) -> Result<SignalWorkflowExecutionResponse>;
}

<<<<<<< HEAD
pub enum PollTaskRequest {
    Workflow(String),
    Activity(String),
}

pub enum PollTaskResponse {
    WorkflowTask(PollWorkflowTaskQueueResponse),
=======
/// Contains poll task request. String parameter defines a task queue to be polled.
pub enum PollTaskRequest {
    /// Instructs core to poll for workflow task.
    Workflow(String),
    /// Instructs core to poll for activity task.
    Activity(String),
}

/// Contains poll task response.
pub enum PollTaskResponse {
    /// Poll response for workflow task.
    WorkflowTask(PollWorkflowTaskQueueResponse),
    /// Poll response for activity task.
>>>>>>> 64e1f900
    ActivityTask(PollActivityTaskQueueResponse),
}

#[async_trait::async_trait]
impl ServerGatewayApis for ServerGateway {
    async fn start_workflow(
        &self,
        namespace: String,
        task_queue: String,
        workflow_id: String,
        workflow_type: String,
    ) -> Result<StartWorkflowExecutionResponse> {
        let request_id = Uuid::new_v4().to_string();

        Ok(self
            .service
            .clone()
            .start_workflow_execution(StartWorkflowExecutionRequest {
                namespace,
                workflow_id,
                workflow_type: Some(WorkflowType {
                    name: workflow_type,
                }),
                task_queue: Some(TaskQueue {
                    name: task_queue,
                    kind: 0,
                }),
                request_id,
                ..Default::default()
            })
            .await?
            .into_inner())
    }

    async fn poll_task(&self, req: PollTaskRequest) -> Result<PollTaskResponse> {
        match req {
            PollTaskRequest::Workflow(task_queue) => {
                Ok(Self::poll_workflow_task(self, task_queue).await?)
            }
            PollTaskRequest::Activity(task_queue) => {
                Ok(Self::poll_activity_task(self, task_queue).await?)
            }
        }
    }

    async fn poll_workflow_task(&self, task_queue: String) -> Result<PollTaskResponse> {
        let request = PollWorkflowTaskQueueRequest {
            namespace: self.opts.namespace.clone(),
            task_queue: Some(TaskQueue {
                name: task_queue,
                kind: TaskQueueKind::Unspecified as i32,
            }),
            identity: self.opts.identity.clone(),
            binary_checksum: self.opts.worker_binary_id.clone(),
        };

        Ok(PollTaskResponse::WorkflowTask(
            self.service
                .clone()
                .poll_workflow_task_queue(request)
                .await?
                .into_inner(),
        ))
    }

    async fn poll_activity_task(&self, task_queue: String) -> Result<PollTaskResponse> {
        let request = PollActivityTaskQueueRequest {
            namespace: self.opts.namespace.clone(),
            task_queue: Some(TaskQueue {
                name: task_queue,
<<<<<<< HEAD
                kind: TaskQueueKind::Unspecified as i32,
=======
                kind: TaskQueueKind::Normal as i32,
>>>>>>> 64e1f900
            }),
            identity: self.opts.identity.clone(),
            task_queue_metadata: None,
        };

        Ok(PollTaskResponse::ActivityTask(
            self.service
                .clone()
                .poll_activity_task_queue(request)
                .await?
                .into_inner(),
        ))
    }

    async fn complete_workflow_task(
        &self,
        task_token: Vec<u8>,
        commands: Vec<ProtoCommand>,
    ) -> Result<RespondWorkflowTaskCompletedResponse> {
        let request = RespondWorkflowTaskCompletedRequest {
            task_token,
            commands,
            identity: self.opts.identity.clone(),
            binary_checksum: self.opts.worker_binary_id.clone(),
            namespace: self.opts.namespace.clone(),
            ..Default::default()
        };
        match self
            .service
            .clone()
            .respond_workflow_task_completed(request)
            .await
        {
            Ok(pwtr) => Ok(pwtr.into_inner()),
            Err(ts) => {
                if ts.code() == tonic::Code::InvalidArgument && ts.message() == "UnhandledCommand" {
                    Err(CoreError::UnhandledCommandWhenCompleting)
                } else {
                    Err(ts.into())
                }
            }
        }
    }

    async fn fail_workflow_task(
        &self,
        task_token: Vec<u8>,
        cause: WorkflowTaskFailedCause,
        failure: Option<Failure>,
    ) -> Result<RespondWorkflowTaskFailedResponse> {
        let request = RespondWorkflowTaskFailedRequest {
            task_token,
            cause: cause as i32,
            failure,
            identity: self.opts.identity.clone(),
            binary_checksum: self.opts.worker_binary_id.clone(),
            namespace: self.opts.namespace.clone(),
        };
        Ok(self
            .service
            .clone()
            .respond_workflow_task_failed(request)
            .await?
            .into_inner())
    }

    async fn signal_workflow_execution(
        &self,
        workflow_id: String,
        run_id: String,
        signal_name: String,
        payloads: Option<Payloads>,
    ) -> Result<SignalWorkflowExecutionResponse> {
        Ok(self
            .service
            .clone()
            .signal_workflow_execution(SignalWorkflowExecutionRequest {
                namespace: self.opts.namespace.clone(),
                workflow_execution: Some(WorkflowExecution {
                    workflow_id,
                    run_id,
                }),
                signal_name,
                input: payloads,
                identity: self.opts.identity.clone(),
                ..Default::default()
            })
            .await?
            .into_inner())
    }

    async fn complete_activity_task(
        &self,
        task_token: Vec<u8>,
        result: Option<Payloads>,
    ) -> Result<RespondActivityTaskCompletedResponse> {
        Ok(self
            .service
            .clone()
            .respond_activity_task_completed(RespondActivityTaskCompletedRequest {
                task_token,
                result,
                identity: self.opts.identity.clone(),
                namespace: self.opts.namespace.clone(),
            })
            .await?
            .into_inner())
    }

    async fn cancel_activity_task(
        &self,
        task_token: Vec<u8>,
        details: Option<Payloads>,
    ) -> Result<RespondActivityTaskCanceledResponse> {
        Ok(self
            .service
            .clone()
            .respond_activity_task_canceled(RespondActivityTaskCanceledRequest {
                task_token,
                details,
                identity: self.opts.identity.clone(),
                namespace: self.opts.namespace.clone(),
            })
            .await?
            .into_inner())
    }

    async fn fail_activity_task(
        &self,
        task_token: Vec<u8>,
        failure: Option<Failure>,
    ) -> Result<RespondActivityTaskFailedResponse> {
        Ok(self
            .service
            .clone()
            .respond_activity_task_failed(RespondActivityTaskFailedRequest {
                task_token,
                failure,
                identity: self.opts.identity.clone(),
                namespace: self.opts.namespace.clone(),
            })
            .await?
            .into_inner())
    }
}<|MERGE_RESOLUTION|>--- conflicted
+++ resolved
@@ -121,36 +121,27 @@
         commands: Vec<ProtoCommand>,
     ) -> Result<RespondWorkflowTaskCompletedResponse>;
 
-<<<<<<< HEAD
-=======
     /// Complete activity task by sending response to the server. `task_token` contains activity identifier that
     /// would've been received from [poll_activity_task_queue] API. `result` is a blob that contains
     /// activity response.
->>>>>>> 64e1f900
     async fn complete_activity_task(
         &self,
         task_token: Vec<u8>,
         result: Option<Payloads>,
     ) -> Result<RespondActivityTaskCompletedResponse>;
 
-<<<<<<< HEAD
-=======
     /// Cancel activity task by sending response to the server. `task_token` contains activity identifier that
     /// would've been received from [poll_activity_task_queue] API. `details` is a blob that provides arbitrary
     /// user defined cancellation info.
->>>>>>> 64e1f900
     async fn cancel_activity_task(
         &self,
         task_token: Vec<u8>,
         details: Option<Payloads>,
     ) -> Result<RespondActivityTaskCanceledResponse>;
 
-<<<<<<< HEAD
-=======
     /// Fail activity task by sending response to the server. `task_token` contains activity identifier that
     /// would've been received from [poll_activity_task_queue] API. `failure` provides failure details, such
     /// as message, cause and stack trace.
->>>>>>> 64e1f900
     async fn fail_activity_task(
         &self,
         task_token: Vec<u8>,
@@ -176,15 +167,6 @@
     ) -> Result<SignalWorkflowExecutionResponse>;
 }
 
-<<<<<<< HEAD
-pub enum PollTaskRequest {
-    Workflow(String),
-    Activity(String),
-}
-
-pub enum PollTaskResponse {
-    WorkflowTask(PollWorkflowTaskQueueResponse),
-=======
 /// Contains poll task request. String parameter defines a task queue to be polled.
 pub enum PollTaskRequest {
     /// Instructs core to poll for workflow task.
@@ -198,7 +180,6 @@
     /// Poll response for workflow task.
     WorkflowTask(PollWorkflowTaskQueueResponse),
     /// Poll response for activity task.
->>>>>>> 64e1f900
     ActivityTask(PollActivityTaskQueueResponse),
 }
 
@@ -269,11 +250,7 @@
             namespace: self.opts.namespace.clone(),
             task_queue: Some(TaskQueue {
                 name: task_queue,
-<<<<<<< HEAD
-                kind: TaskQueueKind::Unspecified as i32,
-=======
                 kind: TaskQueueKind::Normal as i32,
->>>>>>> 64e1f900
             }),
             identity: self.opts.identity.clone(),
             task_queue_metadata: None,
