--- conflicted
+++ resolved
@@ -1,17 +1,9 @@
 use std::time::Duration;
 
-<<<<<<< HEAD
-=======
-use crate::machines::ProtoCommand;
-use crate::protos::temporal::api::common::v1::WorkflowType;
-use crate::protos::temporal::api::workflowservice::v1::{
-    RespondWorkflowTaskCompletedRequest, RespondWorkflowTaskCompletedResponse,
-    StartWorkflowExecutionRequest, StartWorkflowExecutionResponse,
-};
->>>>>>> d3e351fd
 use crate::{
     machines::ProtoCommand,
     protos::temporal::api::{
+        common::v1::WorkflowType,
         enums::v1::TaskQueueKind,
         taskqueue::v1::TaskQueue,
         workflowservice::v1::{
@@ -19,13 +11,12 @@
             PollWorkflowTaskQueueResponse, RespondWorkflowTaskCompletedRequest,
             RespondWorkflowTaskCompletedResponse,
         },
+        workflowservice::v1::{StartWorkflowExecutionRequest, StartWorkflowExecutionResponse},
     },
-<<<<<<< HEAD
-    workflow::{PollWorkflowTaskQueueApi, RespondWorkflowTaskCompletedApi},
+    workflow::{
+        PollWorkflowTaskQueueApi, RespondWorkflowTaskCompletedApi, StartWorkflowExecutionApi,
+    },
     Result,
-=======
-    PollWorkflowTaskQueueApi, RespondWorkflowTaskCompletedApi, Result, StartWorkflowExecutionApi,
->>>>>>> d3e351fd
 };
 use tonic::{transport::Channel, Request, Status};
 use url::Url;
