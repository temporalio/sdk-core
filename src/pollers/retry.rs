--- conflicted
+++ resolved
@@ -103,15 +103,6 @@
             return RetryPolicy::ForwardError(e);
         }
 
-<<<<<<< HEAD
-=======
-        if current_attempt == 1 {
-            debug!(error=?e, "gRPC call {} failed on first attempt", self.call_name);
-        } else if self.should_log_retry_warning(current_attempt) {
-            warn!(error=?e, "gRPC call {} retried {} times", self.call_name, current_attempt);
-        }
-
->>>>>>> 25ebc116
         // Long polls are OK with being cancelled or running into the timeout because there's
         // nothing to do but retry anyway
         let long_poll_allowed = self.call_type == CallType::LongPoll
@@ -119,9 +110,9 @@
 
         if RETRYABLE_ERROR_CODES.contains(&e.code()) || long_poll_allowed {
             if current_attempt == 1 {
-                debug!(error=?e, "gRPC call {} failed on first attempt", self.call_name)
+                debug!(error=?e, "gRPC call {} failed on first attempt", self.call_name);
             } else if self.should_log_retry_warning(current_attempt) {
-                warn!(error=?e, "gRPC call {} retried {} times", self.call_name, current_attempt)
+                warn!(error=?e, "gRPC call {} retried {} times", self.call_name, current_attempt);
             }
 
             match self.backoff.next_backoff() {
