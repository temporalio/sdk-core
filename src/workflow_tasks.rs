//! Management of workflow tasks

use crate::protos::coresdk::workflow_activation::create_query_activation;
use crate::{
    errors::WorkflowUpdateError,
    machines::{ProtoCommand, WFCommand},
    pending_activations::PendingActivations,
    protos::coresdk::{
        workflow_activation::{
            create_evict_activation, wf_activation_job, QueryWorkflow, WfActivation,
        },
        workflow_commands::QueryResult,
        PayloadsExt,
    },
    protosext::ValidPollWFTQResponse,
    task_token::TaskToken,
    workflow::{
        HistoryUpdate, WorkflowCachingPolicy, WorkflowConcurrencyManager, WorkflowError,
        WorkflowManager, LEGACY_QUERY_ID,
    },
    WfActivationUpdate,
};
use dashmap::{DashMap, DashSet};
use std::{collections::VecDeque, fmt::Debug};
use tokio::sync::mpsc::UnboundedSender;
use tracing::Span;

/// Centralizes concerns related to applying new workflow tasks and reporting the activations they
/// produce.
///
/// It is intentionally free of any interactions with the server client to promote testability
pub struct WorkflowTaskManager {
    /// Manages threadsafe access to workflow machine instances
    workflow_machines: WorkflowConcurrencyManager,
    /// Workflows may generate new activations immediately upon completion (ex: while replaying, or
    /// when cancelling an activity in try-cancel/abandon mode), or for other reasons such as a
    /// requested eviction. They queue here.
    pending_activations: PendingActivations,
    /// Used to track which workflows (by run id) have outstanding workflow tasks, and information
    /// about that task, as well as (possibly) the most recent buffered poll from the server for
    /// this workflow run
    outstanding_workflow_tasks: DashMap<String, OutstandingTask>,
    /// A set of run ids for which there is a currently outstanding workflow activation
    outstanding_activations: DashSet<String>,
    /// Holds (by task queue) poll wft responses from the server that need to be applied
    ready_buffered_wft: DashMap<String, VecDeque<ValidPollWFTQResponse>>,
    /// Used to wake blocked workflow task polling
    workflow_activations_update: UnboundedSender<WfActivationUpdate>,
    eviction_policy: WorkflowCachingPolicy,
}

struct OutstandingTask {
    pub info: WorkflowTaskInfo,
    /// If set, it indicates there is a buffered poll response from the server that applies to this
    /// run. This can happen when lang takes too long to complete a task and the task times out, for
    /// example. Upon next completion, the buffered response will be removed and pushed into
    /// [ready_buffered_wft].
    pub buffered_resp: Option<ValidPollWFTQResponse>,
    /// If set the outstanding task has query from the old `query` field which must be fulfilled
    /// upon finishing replay
    pub legacy_query: Option<QueryWorkflow>,
}

/// Contains important information about a given workflow task that we need to memorize while
/// lang handles it.
#[derive(Clone, Debug)]
pub struct WorkflowTaskInfo {
    pub task_token: TaskToken,
    pub run_id: String,
    pub attempt: u32,
    pub task_queue: String,
}

#[derive(Debug, derive_more::From)]
pub enum NewWfTaskOutcome {
    /// A new activation for the workflow should be issued to lang
    IssueActivation(WfActivation),
    /// The poll loop should be restarted, there is nothing to do
    RestartPollLoop,
    /// The workflow task should be auto-completed with an empty command list, as it must be replied
    /// to but there is no meaningful work for lang to do.
    Autocomplete,
}

#[derive(Debug)]
pub enum FailedActivationOutcome {
    NoReport,
    Report(TaskToken),
}

#[derive(Debug)]
pub struct ServerCommandsWithWorkflowInfo {
    pub task_token: TaskToken,
    pub task_queue: String,
    pub action: ActivationAction,
}

#[derive(Debug)]
pub enum ActivationAction {
    /// We should respond that the workflow task is complete
    WftComplete {
        commands: Vec<ProtoCommand>,
        query_responses: Vec<QueryResult>,
    },
    /// We should respond to a legacy query request
    RespondLegacyQuery { result: QueryResult },
}

impl WorkflowTaskManager {
    pub(crate) fn new(
        workflow_activations_update: UnboundedSender<WfActivationUpdate>,
        eviction_policy: WorkflowCachingPolicy,
    ) -> Self {
        Self {
            workflow_machines: WorkflowConcurrencyManager::new(),
            pending_activations: Default::default(),
            outstanding_workflow_tasks: Default::default(),
            outstanding_activations: Default::default(),
            ready_buffered_wft: Default::default(),
            workflow_activations_update,
            eviction_policy,
        }
    }

    pub fn shutdown(&self) {
        self.workflow_machines.shutdown();
    }

    pub fn next_pending_activation(&self, task_queue: &str) -> Option<WfActivation> {
        // It is important that we do not issue pending activations for any workflows which already
        // have an outstanding activation. If we did, it can result in races where an in-progress
        // completion may appear to be the last in a task (no more pending activations) because
        // concurrently a poll happened to dequeue the pending activation at the right time.
        // NOTE: This all goes away with the handles-per-workflow poll approach.
        let maybe_act = self
            .pending_activations
            .pop_first_matching(task_queue, |rid| {
                !self.outstanding_activations.contains(rid)
            });
        if let Some(act) = maybe_act.as_ref() {
            self.outstanding_activations.insert(act.run_id.clone());
        }
        maybe_act
    }

    pub fn next_buffered_poll(&self, task_queue: &str) -> Option<ValidPollWFTQResponse> {
        self.ready_buffered_wft
            .get_mut(task_queue)
            .map(|mut dq| dq.pop_front())
            .flatten()
    }

    pub(crate) fn activation_done(&self, run_id: &str) {
        if self.outstanding_activations.remove(run_id).is_some() {
            let _ = self
                .workflow_activations_update
                .send(WfActivationUpdate::NewPendingActivation);
        }
    }

    #[cfg(test)]
    pub fn outstanding_wft(&self) -> usize {
        self.outstanding_workflow_tasks.len()
    }

    /// Evict a workflow from the cache by its run id and enqueue a pending activation to evict the
    /// workflow. Any existing pending activations will be destroyed, and any outstanding
    /// activations invalidated.
    ///
    /// Returns that workflow's task info if it was present.
    pub fn evict_run(&self, run_id: &str) -> Option<WorkflowTaskInfo> {
        debug!(run_id=%run_id, "Evicting run");
        self.workflow_machines.evict(run_id);
        self.outstanding_activations.remove(run_id);
        self.pending_activations.remove_all_with_run_id(run_id);

        if let Some((
            _,
            OutstandingTask {
                info,
                buffered_resp,
                ..
            },
        )) = self.outstanding_workflow_tasks.remove(run_id)
        {
            // Queue up an eviction activation
            self.pending_activations.push(
                create_evict_activation(run_id.to_string()),
                info.task_queue.clone(),
            );
            let _ =
                self.workflow_activations_update
                    .send(WfActivationUpdate::WorkflowTaskComplete {
                        task_queue: info.task_queue.clone(),
                    });
            // If we just evicted something and there was a buffered poll response for the workflow,
            // it is now ready to be produced by the next poll. (Not immediate next, since, ignoring
            // other workflows, the next poll will be the eviction we just produced. Buffered polls
            // always are popped after pending activations)
            if let Some(buffered_poll) = buffered_resp {
                self.ready_buffered_wft
                    .entry(info.task_queue.clone())
                    .or_default()
                    .push_back(buffered_poll);
            }
            Some(info)
        } else {
            None
        }
    }

    /// Given a validated poll response from the server, prepare an activation (if there is one) to
    /// be sent to lang. If applying the response to the workflow's state does not produce a new
    /// activation, `None` is returned.
    ///
    /// The new activation is immediately considered to be an outstanding workflow task - so it is
    /// expected that new activations will be dispatched to lang right away.
    pub(crate) fn apply_new_poll_resp(
        &self,
        mut work: ValidPollWFTQResponse,
    ) -> Result<NewWfTaskOutcome, WorkflowUpdateError> {
        debug!(
            task_token = %&work.task_token,
            history_length = %work.history.events.len(),
            "Applying new workflow task from server"
        );

        if let Some(mut outstanding_entry) = self
            .outstanding_workflow_tasks
            .get_mut(&work.workflow_execution.run_id)
        {
            debug!("Got new WFT for a run with one outstanding");
            outstanding_entry.value_mut().buffered_resp = Some(work);
            return Ok(NewWfTaskOutcome::RestartPollLoop);
        }

        // Check if there is a legacy query we either need to immediately issue an activation for
        // (if there is no more replay work to do) or we need to store for later answering.
        let legacy_query = work.legacy_query.take().map(|q| QueryWorkflow {
            query_id: LEGACY_QUERY_ID.to_string(),
            query_type: q.query_type,
            arguments: Vec::from_payloads(q.query_args),
        });

        let (info, mut next_activation) = self.instantiate_or_update_workflow(work)?;

        // Immediately dispatch query activation if no other jobs
        let legacy_query = if next_activation.jobs.is_empty() {
            if let Some(lq) = legacy_query {
                next_activation
                    .jobs
                    .push(wf_activation_job::Variant::QueryWorkflow(lq).into());
            }
            None
        } else {
            legacy_query
        };

        self.outstanding_workflow_tasks.insert(
            info.run_id.clone(),
            OutstandingTask {
                info,
                buffered_resp: None,
                legacy_query,
            },
        );

        if !next_activation.jobs.is_empty() {
            self.outstanding_activations
                .insert(next_activation.run_id.clone());
            Ok(NewWfTaskOutcome::IssueActivation(next_activation))
        } else {
            Ok(NewWfTaskOutcome::Autocomplete)
        }
    }

    /// Record a successful activation. Returns (if any) commands that should be reported to the
    /// server as part of wft completion
    pub(crate) fn successful_activation(
        &self,
        run_id: &str,
        commands: Vec<WFCommand>,
    ) -> Result<Option<ServerCommandsWithWorkflowInfo>, WorkflowUpdateError> {
        let (task_token, task_queue) =
            if let Some(entry) = self.outstanding_workflow_tasks.get(run_id) {
                // Note: Ideally we could return these as refs but dashmap makes that hard. Likely
                //   not a real perf concern.
                (entry.info.task_token.clone(), entry.info.task_queue.clone())
            } else {
                warn!(
                    run_id,
                    "Attempted to complete activation for nonexistent run"
                );
                return Ok(None);
            };

        // If the only command in the activation is a legacy query response, that means we need
        // to respond differently than a typical activation.
        let ret = if matches!(&commands.as_slice(),
                    &[WFCommand::QueryResponse(qr)] if qr.query_id == LEGACY_QUERY_ID)
        {
            let mut commands = commands;
            let qr = match commands.remove(0) {
                WFCommand::QueryResponse(qr) => qr,
                _ => unreachable!("We just verified this is the only command"),
            };
            Some(ServerCommandsWithWorkflowInfo {
                task_token,
                task_queue,
                action: ActivationAction::RespondLegacyQuery { result: qr },
            })
        } else {
            // First strip out query responses from other commands that actually affect machines
            let mut saw_legacy_cmd = false;
            let query_responses = commands
                .iter()
                .filter_map(|cmd| {
                    if let WFCommand::QueryResponse(qr) = cmd {
                        if qr.query_id == LEGACY_QUERY_ID {
                            saw_legacy_cmd = true;
                        }
                        // TODO: Ugh avoid clone
                        Some(qr.clone())
                    } else {
                        None
                    }
                })
                .collect();
            if saw_legacy_cmd {
                return Err(WorkflowUpdateError {
                    source: WorkflowError::LegacyQueryResponseIncludedOtherCommands,
                    run_id: run_id.to_string(),
                });
            }
            warn!("Query resps: {:#?}", &query_responses);
            // Send commands from lang into the machines
            self.access_wf_machine(run_id, move |mgr| mgr.push_commands(commands))?;
            self.enqueue_next_activation_if_needed(run_id)?;
            // We want to fetch the outgoing commands only after any new activation has been queued,
            // as doing so may have altered the outgoing commands.
            let server_cmds = self.access_wf_machine(run_id, |w| Ok(w.get_server_commands()))?;
            // We only actually want to send commands back to the server if there are no more pending
            // activations and we are caught up on replay.
            if !self.pending_activations.has_pending(run_id) && !server_cmds.replaying {
                Some(ServerCommandsWithWorkflowInfo {
                    task_token,
                    task_queue,
                    action: ActivationAction::WftComplete {
                        commands: server_cmds.commands,
                        query_responses,
                    },
                })
            } else if !query_responses.is_empty() {
                Some(ServerCommandsWithWorkflowInfo {
                    task_token,
                    task_queue,
                    action: ActivationAction::WftComplete {
                        commands: vec![],
                        query_responses,
                    },
                })
            } else {
                None
            }
        };
<<<<<<< HEAD

=======
>>>>>>> 80c3119e
        Ok(ret)
    }

    /// Record that an activation failed, returns true if the failure should be reported to the
    /// server
    pub fn failed_activation(&self, run_id: &str) -> FailedActivationOutcome {
        // TODO: Fail query response if legacy query in outstanding task
        let tt = if let Some(entry) = self.outstanding_workflow_tasks.get(run_id) {
            entry.info.task_token.clone()
        } else {
            warn!(
                "No info for workflow with run id {} found when trying to fail activation",
                run_id
            );
            return FailedActivationOutcome::NoReport;
        };
        // Blow up any cached data associated with the workflow
        let should_report = if let Some(wti) = self.evict_run(run_id) {
            // Only report to server if the last task wasn't also a failure (avoid spam)
            wti.attempt <= 1
        } else {
            true
        };
        self.after_wft_report(run_id);
        if should_report {
            FailedActivationOutcome::Report(tt)
        } else {
            FailedActivationOutcome::NoReport
        }
    }

    /// Will create a new workflow manager if needed for the workflow activation, if not, it will
    /// feed the existing manager the updated history we received from the server.
    ///
    /// Returns the next workflow activation and some info about it, if an activation is needed.
    fn instantiate_or_update_workflow(
        &self,
        poll_wf_resp: ValidPollWFTQResponse,
    ) -> Result<(WorkflowTaskInfo, WfActivation), WorkflowUpdateError> {
        let run_id = poll_wf_resp.workflow_execution.run_id.clone();

        let wft_info = WorkflowTaskInfo {
            run_id: run_id.clone(),
            attempt: poll_wf_resp.attempt,
            task_queue: poll_wf_resp.task_queue,
            task_token: poll_wf_resp.task_token,
        };

        match self.workflow_machines.create_or_update(
            &run_id,
            HistoryUpdate::new(
                poll_wf_resp.history,
                poll_wf_resp.previous_started_event_id,
                poll_wf_resp.started_event_id,
            ),
            poll_wf_resp.workflow_execution,
        ) {
            Ok(mut activation) => {
                // If there are in-poll queries, insert jobs for those queries into the activation
                if !poll_wf_resp.query_requests.is_empty() {
                    let query_jobs = poll_wf_resp
                        .query_requests
                        .into_iter()
                        .map(|q| wf_activation_job::Variant::QueryWorkflow(q).into());
                    activation.jobs.extend(query_jobs);
                }

                Ok((wft_info, activation))
            }
            Err(source) => Err(WorkflowUpdateError { source, run_id }),
        }
    }

    /// Check if thew workflow run needs another activation and queue it up if there is one by
    /// pushing it into the pending activations list
    fn enqueue_next_activation_if_needed(&self, run_id: &str) -> Result<bool, WorkflowUpdateError> {
        let mut new_activation = false;
        let next_activation =
            self.access_wf_machine(run_id, move |mgr| mgr.get_next_activation())?;
        if !next_activation.jobs.is_empty() {
            let wf_entry = self
                .outstanding_workflow_tasks
                .get(run_id)
                .expect("Workflow task is present in map if there is a new pending activation");
            self.pending_activations
                .push(next_activation, wf_entry.info.task_queue.clone());
            new_activation = true;
            let _ = self
                .workflow_activations_update
                .send(WfActivationUpdate::NewPendingActivation);
        }
        Ok(new_activation)
    }

    /// Called after every WFT completion or failure, updates outstanding task status & issues
    /// evictions if required. It is important this is called *after* reporting a successful WFT
    /// to server, as some replies (task not found) may require an eviction, which could be avoided
    /// if this is called too early.
    pub(crate) fn after_wft_report(&self, run_id: &str) {
        // Workflows with no more pending activations (IE: They have completed a WFT) must be
        // removed from the outstanding tasks map
        if !self.pending_activations.has_pending(run_id) {
            // Check if there was a legacy query which must be fulfilled, and if there is create
            // a new pending activation for it.
            if let Some(mut ot) = self.outstanding_workflow_tasks.get_mut(run_id) {
                if let Some(query) = ot.legacy_query.take() {
                    let na = create_query_activation(run_id.to_string(), [query]);
                    self.pending_activations
                        .push(na, ot.info.task_queue.clone());
                    let _ = self
                        .workflow_activations_update
                        .send(WfActivationUpdate::NewPendingActivation);
                    return;
                }
            }

            // Blow them up if we're in non-sticky mode as well
            if self.eviction_policy == WorkflowCachingPolicy::NonSticky {
                self.evict_run(run_id);
            }

            // The evict may or may not have already done this, but even when we aren't evicting
            // we want to remove from the run id mapping if we completed the wft, since the task
            // token will not be reused.
            if let Some((_, wti)) = self.outstanding_workflow_tasks.remove(run_id) {
                warn!("Removed b/c wft complete");
                let _ = self.workflow_activations_update.send(
                    WfActivationUpdate::WorkflowTaskComplete {
                        task_queue: wti.info.task_queue,
                    },
                );
            }
        }
    }

    /// Wraps access to `self.workflow_machines.access`, properly passing in the current tracing
    /// span to the wf machines thread.
    fn access_wf_machine<F, Fout>(
        &self,
        run_id: &str,
        mutator: F,
    ) -> Result<Fout, WorkflowUpdateError>
    where
        F: FnOnce(&mut WorkflowManager) -> Result<Fout, WorkflowError> + Send + 'static,
        Fout: Send + Debug + 'static,
    {
        let curspan = Span::current();
        let mutator = move |wfm: &mut WorkflowManager| {
            let _e = curspan.enter();
            mutator(wfm)
        };
        self.workflow_machines
            .access(run_id, mutator)
            .map_err(|source| WorkflowUpdateError {
                source,
                run_id: run_id.to_owned(),
            })
    }
}<|MERGE_RESOLUTION|>--- conflicted
+++ resolved
@@ -363,10 +363,6 @@
                 None
             }
         };
-<<<<<<< HEAD
-
-=======
->>>>>>> 80c3119e
         Ok(ret)
     }
 
