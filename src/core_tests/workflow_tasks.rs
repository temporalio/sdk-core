use crate::{
    errors::PollWfError,
    job_assert,
    pollers::MockServerGatewayApis,
    test_help::{
        build_fake_core, build_mock_pollers, build_multihist_mock_sg, canned_histories,
        gen_assert_and_fail, gen_assert_and_reply, hist_to_poll_resp, mock_core, poll_and_reply,
        poll_and_reply_clears_outstanding_evicts, single_hist_mock_sg, FakeWfResponses,
        MockPollCfg, MocksHolder, ResponseType, TestHistoryBuilder, NO_MORE_WORK_ERROR_MSG, TEST_Q,
    },
    workflow::WorkflowCachingPolicy::{self, AfterEveryReply, NonSticky},
    Core, CoreSDK, WfActivationCompletion,
};
use rstest::{fixture, rstest};
use std::{
    collections::VecDeque,
    sync::atomic::{AtomicU64, AtomicUsize, Ordering},
    time::Duration,
};
use temporal_sdk_core_protos::{
    coresdk::{
        activity_result::{self as ar, activity_result, ActivityResult},
        workflow_activation::{
            wf_activation_job, FireTimer, ResolveActivity, StartWorkflow, UpdateRandomSeed,
            WfActivationJob,
        },
        workflow_commands::{
            ActivityCancellationType, CancelTimer, CompleteWorkflowExecution,
            FailWorkflowExecution, RequestCancelActivity, ScheduleActivity, StartTimer,
        },
    },
    temporal::api::{
        enums::v1::{EventType, WorkflowTaskFailedCause},
        failure::v1::Failure,
        history::v1::{history_event, TimerFiredEventAttributes},
        workflowservice::v1::RespondWorkflowTaskCompletedResponse,
    },
};
use test_utils::fanout_tasks;

#[fixture(hist_batches = &[])]
fn single_timer_setup(hist_batches: &'static [usize]) -> CoreSDK {
    let wfid = "fake_wf_id";

    let t = canned_histories::single_timer("1");
    build_fake_core(wfid, t, hist_batches)
}

#[fixture(hist_batches = &[])]
fn single_activity_setup(hist_batches: &'static [usize]) -> CoreSDK {
    let wfid = "fake_wf_id";

    let t = canned_histories::single_activity("fake_activity");
    build_fake_core(wfid, t, hist_batches)
}

#[fixture(hist_batches = &[])]
fn single_activity_failure_setup(hist_batches: &'static [usize]) -> CoreSDK {
    let wfid = "fake_wf_id";

    let t = canned_histories::single_failed_activity("fake_activity");
    build_fake_core(wfid, t, hist_batches)
}

#[rstest]
#[case::incremental(single_timer_setup(&[1, 2]), NonSticky)]
#[case::replay(single_timer_setup(&[2]), NonSticky)]
#[case::incremental_evict(single_timer_setup(&[1, 2]), AfterEveryReply)]
#[case::replay_evict(single_timer_setup(&[2, 2]), AfterEveryReply)]
#[tokio::test]
async fn single_timer(#[case] core: CoreSDK, #[case] evict: WorkflowCachingPolicy) {
    poll_and_reply(
        &core,
        evict,
        &[
            gen_assert_and_reply(
                &job_assert!(wf_activation_job::Variant::StartWorkflow(_)),
                vec![StartTimer {
                    seq: 1,
                    ..Default::default()
                }
                .into()],
            ),
            gen_assert_and_reply(
                &job_assert!(wf_activation_job::Variant::FireTimer(_)),
                vec![CompleteWorkflowExecution { result: None }.into()],
            ),
        ],
    )
    .await;
}

#[rstest(core,
case::incremental(single_activity_setup(&[1, 2])),
case::incremental_activity_failure(single_activity_failure_setup(&[1, 2])),
case::replay(single_activity_setup(&[2])),
case::replay_activity_failure(single_activity_failure_setup(&[2]))
)]
#[tokio::test]
async fn single_activity_completion(core: CoreSDK) {
    poll_and_reply(
        &core,
        NonSticky,
        &[
            gen_assert_and_reply(
                &job_assert!(wf_activation_job::Variant::StartWorkflow(_)),
                vec![ScheduleActivity {
                    activity_id: "fake_activity".to_string(),
                    ..Default::default()
                }
                .into()],
            ),
            gen_assert_and_reply(
                &job_assert!(wf_activation_job::Variant::ResolveActivity(_)),
                vec![CompleteWorkflowExecution { result: None }.into()],
            ),
        ],
    )
    .await;
}

#[rstest(hist_batches, case::incremental(&[1, 2]), case::replay(&[2]))]
#[tokio::test]
async fn parallel_timer_test_across_wf_bridge(hist_batches: &'static [usize]) {
    let wfid = "fake_wf_id";
    let timer_1_id = 1;
    let timer_2_id = 2;

    let t = canned_histories::parallel_timer(
        timer_1_id.to_string().as_str(),
        timer_2_id.to_string().as_str(),
    );
    let core = build_fake_core(wfid, t, hist_batches);

    poll_and_reply(
        &core,
        NonSticky,
        &[
            gen_assert_and_reply(
                &job_assert!(wf_activation_job::Variant::StartWorkflow(_)),
                vec![
                    StartTimer {
                        seq: timer_1_id,
                        ..Default::default()
                    }
                    .into(),
                    StartTimer {
                        seq: timer_2_id,
                        ..Default::default()
                    }
                    .into(),
                ],
            ),
            gen_assert_and_reply(
                &|res| {
                    assert_matches!(
                        res.jobs.as_slice(),
                        [
                            WfActivationJob {
                                variant: Some(wf_activation_job::Variant::FireTimer(
                                    FireTimer { seq: t1_id }
                                )),
                            },
                            WfActivationJob {
                                variant: Some(wf_activation_job::Variant::FireTimer(
                                    FireTimer { seq: t2_id }
                                )),
                            }
                        ] => {
                            assert_eq!(t1_id, &timer_1_id);
                            assert_eq!(t2_id, &timer_2_id);
                        }
                    );
                },
                vec![CompleteWorkflowExecution { result: None }.into()],
            ),
        ],
    )
    .await;
}

#[rstest(hist_batches, case::incremental(&[1, 2]), case::replay(&[2]))]
#[tokio::test]
async fn timer_cancel(hist_batches: &'static [usize]) {
    let wfid = "fake_wf_id";
    let timer_id = 1;
    let cancel_timer_id = 2;

    let t = canned_histories::cancel_timer(
        timer_id.to_string().as_str(),
        cancel_timer_id.to_string().as_str(),
    );
    let core = build_fake_core(wfid, t, hist_batches);

    poll_and_reply(
        &core,
        NonSticky,
        &[
            gen_assert_and_reply(
                &job_assert!(wf_activation_job::Variant::StartWorkflow(_)),
                vec![
                    StartTimer {
                        seq: cancel_timer_id,
                        ..Default::default()
                    }
                    .into(),
                    StartTimer {
                        seq: timer_id,
                        ..Default::default()
                    }
                    .into(),
                ],
            ),
            gen_assert_and_reply(
                &job_assert!(wf_activation_job::Variant::FireTimer(_)),
                vec![
                    CancelTimer {
                        seq: cancel_timer_id,
                    }
                    .into(),
                    CompleteWorkflowExecution { result: None }.into(),
                ],
            ),
        ],
    )
    .await;
}

#[rstest(hist_batches, case::incremental(&[1, 2]), case::replay(&[2]))]
#[tokio::test]
async fn scheduled_activity_cancellation_try_cancel(hist_batches: &'static [usize]) {
    let wfid = "fake_wf_id";
    let activity_seq = 1;
    let activity_id = "fake_activity";
    let signal_id = "signal";

    let t = canned_histories::cancel_scheduled_activity(activity_id, signal_id);
    let core = build_fake_core(wfid, t, hist_batches);

    poll_and_reply(
        &core,
        NonSticky,
        &[
            gen_assert_and_reply(
                &job_assert!(wf_activation_job::Variant::StartWorkflow(_)),
                vec![ScheduleActivity {
                    seq: activity_seq,
                    activity_id: activity_id.to_string(),
                    cancellation_type: ActivityCancellationType::TryCancel as i32,
                    ..Default::default()
                }
                .into()],
            ),
            gen_assert_and_reply(
                &job_assert!(wf_activation_job::Variant::SignalWorkflow(_)),
                vec![RequestCancelActivity { seq: activity_seq }.into()],
            ),
            // Activity is getting resolved right away as we are in the TryCancel mode.
            gen_assert_and_reply(
                &job_assert!(wf_activation_job::Variant::ResolveActivity(_)),
                vec![CompleteWorkflowExecution { result: None }.into()],
            ),
        ],
    )
    .await;
}

#[rstest(hist_batches, case::incremental(&[1, 2]), case::replay(&[2]))]
#[tokio::test]
async fn scheduled_activity_timeout(hist_batches: &'static [usize]) {
    let wfid = "fake_wf_id";
    let activity_seq = 1;
    let activity_id = "fake_activity";

    let t = canned_histories::scheduled_activity_timeout(activity_id);
    let core = build_fake_core(wfid, t, hist_batches);
    poll_and_reply(
        &core,
        NonSticky,
        &[
            gen_assert_and_reply(
                &job_assert!(wf_activation_job::Variant::StartWorkflow(_)),
                vec![ScheduleActivity {
                    seq: activity_seq,
                    activity_id: activity_id.to_string(),
                    ..Default::default()
                }
                    .into()],
            ),
            // Activity is getting resolved right away as it has been timed out.
            gen_assert_and_reply(
                &|res| {
                    assert_matches!(
                    res.jobs.as_slice(),
                    [
                        WfActivationJob {
                            variant: Some(wf_activation_job::Variant::ResolveActivity(
                                ResolveActivity {
                                    seq,
                                    result: Some(ActivityResult {
                                        status: Some(activity_result::Status::Failed(ar::Failure {
                                            failure: Some(failure)
                                        })),
                                    })
                                }
                            )),
                        }
                    ] => {
                        assert_eq!(failure.message, "Activity task timed out".to_string());
                        assert_eq!(*seq, activity_seq);
                    }
                );
                },
                vec![CompleteWorkflowExecution { result: None }.into()],
            ),
        ],
    )
        .await;
}

#[rstest(hist_batches, case::incremental(&[1, 2]), case::replay(&[2]))]
#[tokio::test]
async fn started_activity_timeout(hist_batches: &'static [usize]) {
    let wfid = "fake_wf_id";
    let activity_seq = 1;

    let t = canned_histories::started_activity_timeout(activity_seq.to_string().as_str());
    let core = build_fake_core(wfid, t, hist_batches);

    poll_and_reply(
        &core,
        NonSticky,
        &[
            gen_assert_and_reply(
                &job_assert!(wf_activation_job::Variant::StartWorkflow(_)),
                vec![ScheduleActivity {
                    seq: activity_seq,
                    activity_id: activity_seq.to_string(),
                    ..Default::default()
                }
                    .into()],
            ),
            // Activity is getting resolved right away as it has been timed out.
            gen_assert_and_reply(
                &|res| {
                    assert_matches!(
                                res.jobs.as_slice(),
                                [
                                    WfActivationJob {
                                        variant: Some(wf_activation_job::Variant::ResolveActivity(
                                            ResolveActivity {
                                                seq,
                                                result: Some(ActivityResult {
                                                    status: Some(activity_result::Status::Failed(ar::Failure {
                                                        failure: Some(failure)
                                                    })),
                                                })
                                            }
                                        )),
                                    }
                                ] => {
                                    assert_eq!(failure.message, "Activity task timed out".to_string());
                                    assert_eq!(*seq, activity_seq);
                                }
                            );
                },
                vec![CompleteWorkflowExecution { result: None }.into()],
            ),
        ],
    )
        .await;
}

#[rstest(hist_batches, case::incremental(&[1, 3]), case::replay(&[3]))]
#[tokio::test]
async fn cancelled_activity_timeout(hist_batches: &'static [usize]) {
    let wfid = "fake_wf_id";
    let activity_seq = 0;
    let activity_id = "fake_activity";
    let signal_id = "signal";

    let t = canned_histories::scheduled_cancelled_activity_timeout(activity_id, signal_id);
    let core = build_fake_core(wfid, t, hist_batches);

    poll_and_reply(
        &core,
        NonSticky,
        &[
            gen_assert_and_reply(
                &job_assert!(wf_activation_job::Variant::StartWorkflow(_)),
                vec![ScheduleActivity {
                    seq: activity_seq,
                    activity_id: activity_id.to_string(),
                    ..Default::default()
                }
                .into()],
            ),
            gen_assert_and_reply(
                &job_assert!(wf_activation_job::Variant::SignalWorkflow(_)),
                vec![RequestCancelActivity { seq: activity_seq }.into()],
            ),
            // Activity is resolved right away as it has timed out.
            gen_assert_and_reply(
                &job_assert!(wf_activation_job::Variant::ResolveActivity(
                    ResolveActivity {
                        seq: _,
                        result: Some(ActivityResult {
                            status: Some(activity_result::Status::Cancelled(..)),
                        })
                    }
                )),
                vec![CompleteWorkflowExecution { result: None }.into()],
            ),
        ],
    )
    .await;
}

#[rstest(hist_batches, case::incremental(&[1, 2]), case::replay(&[2]))]
#[tokio::test]
async fn scheduled_activity_cancellation_abandon(hist_batches: &'static [usize]) {
    let wfid = "fake_wf_id";
    let activity_id = 1;
    let signal_id = "signal";

    let t = canned_histories::cancel_scheduled_activity_abandon(
        activity_id.to_string().as_str(),
        signal_id,
    );
    let core = build_fake_core(wfid, t, hist_batches);

    verify_activity_cancellation(&core, activity_id, ActivityCancellationType::Abandon).await;
}

#[rstest(hist_batches, case::incremental(&[1, 2]), case::replay(&[2]))]
#[tokio::test]
async fn started_activity_cancellation_abandon(hist_batches: &'static [usize]) {
    let wfid = "fake_wf_id";
    let activity_id = 1;
    let signal_id = "signal";

    let t = canned_histories::cancel_started_activity_abandon(
        activity_id.to_string().as_str(),
        signal_id,
    );
    let core = build_fake_core(wfid, t, hist_batches);

    verify_activity_cancellation(&core, activity_id, ActivityCancellationType::Abandon).await;
}

#[rstest(hist_batches, case::incremental(&[1, 3]), case::replay(&[3]))]
#[tokio::test]
async fn scheduled_activity_cancellation_try_cancel_task_canceled(hist_batches: &'static [usize]) {
    let wfid = "fake_wf_id";
    let activity_id = 1;
    let signal_id = "signal";

    let t = canned_histories::cancel_scheduled_activity_with_activity_task_cancel(
        activity_id.to_string().as_str(),
        signal_id,
    );
    let core = build_fake_core(wfid, t, hist_batches);

    verify_activity_cancellation(&core, activity_id, ActivityCancellationType::TryCancel).await;
}

#[rstest(hist_batches, case::incremental(&[1, 3]), case::replay(&[3]))]
#[tokio::test]
async fn started_activity_cancellation_try_cancel_task_canceled(hist_batches: &'static [usize]) {
    let wfid = "fake_wf_id";
    let activity_id = 1;
    let signal_id = "signal";

    let t = canned_histories::cancel_started_activity_with_activity_task_cancel(
        activity_id.to_string().as_str(),
        signal_id,
    );
    let core = build_fake_core(wfid, t, hist_batches);

    verify_activity_cancellation(&core, activity_id, ActivityCancellationType::TryCancel).await;
}

/// Verification for try cancel & abandon histories
async fn verify_activity_cancellation(
    core: &CoreSDK,
    activity_seq: u32,
    cancel_type: ActivityCancellationType,
) {
    poll_and_reply(
        core,
        NonSticky,
        &[
            gen_assert_and_reply(
                &job_assert!(wf_activation_job::Variant::StartWorkflow(_)),
                vec![ScheduleActivity {
                    seq: activity_seq,
                    activity_id: activity_seq.to_string(),
                    cancellation_type: cancel_type as i32,
                    ..Default::default()
                }
                .into()],
            ),
            gen_assert_and_reply(
                &job_assert!(wf_activation_job::Variant::SignalWorkflow(_)),
                vec![RequestCancelActivity { seq: activity_seq }.into()],
            ),
            // Activity should be resolved right away
            gen_assert_and_reply(
                &job_assert!(wf_activation_job::Variant::ResolveActivity(
                    ResolveActivity {
                        seq: _,
                        result: Some(ActivityResult {
                            status: Some(activity_result::Status::Cancelled(..)),
                        })
                    }
                )),
                vec![CompleteWorkflowExecution { result: None }.into()],
            ),
        ],
    )
    .await;
}

#[rstest(hist_batches, case::incremental(&[1, 2, 3, 4]), case::replay(&[4]))]
#[tokio::test]
async fn scheduled_activity_cancellation_wait_for_cancellation(hist_batches: &'static [usize]) {
    let wfid = "fake_wf_id";
    let activity_id = 1;
    let signal_id = "signal";

    let t = canned_histories::cancel_scheduled_activity_with_signal_and_activity_task_cancel(
        activity_id.to_string().as_str(),
        signal_id,
    );
    let core = build_fake_core(wfid, t, hist_batches);

    verify_activity_cancellation_wait_for_cancellation(activity_id, &core).await;
}

#[rstest(hist_batches, case::incremental(&[1, 2, 3, 4]), case::replay(&[4]))]
#[tokio::test]
async fn started_activity_cancellation_wait_for_cancellation(hist_batches: &'static [usize]) {
    let wfid = "fake_wf_id";
    let activity_id = 1;
    let signal_id = "signal";

    let t = canned_histories::cancel_started_activity_with_signal_and_activity_task_cancel(
        activity_id.to_string().as_str(),
        signal_id,
    );
    let core = build_fake_core(wfid, t, hist_batches);

    verify_activity_cancellation_wait_for_cancellation(activity_id, &core).await;
}

async fn verify_activity_cancellation_wait_for_cancellation(activity_id: u32, core: &CoreSDK) {
    poll_and_reply(
        core,
        NonSticky,
        &[
            gen_assert_and_reply(
                &job_assert!(wf_activation_job::Variant::StartWorkflow(_)),
                vec![ScheduleActivity {
                    seq: activity_id,
                    activity_id: activity_id.to_string(),
                    cancellation_type: ActivityCancellationType::WaitCancellationCompleted as i32,
                    ..Default::default()
                }
                .into()],
            ),
            gen_assert_and_reply(
                &job_assert!(wf_activation_job::Variant::SignalWorkflow(_)),
                vec![RequestCancelActivity { seq: activity_id }.into()],
            ),
            // Making sure that activity is not resolved until it's cancelled.
            gen_assert_and_reply(
                &job_assert!(wf_activation_job::Variant::SignalWorkflow(_)),
                vec![],
            ),
            // Now ActivityTaskCanceled has been processed and activity can be resolved.
            gen_assert_and_reply(
                &job_assert!(wf_activation_job::Variant::ResolveActivity(
                    ResolveActivity {
                        seq: _,
                        result: Some(ActivityResult {
                            status: Some(activity_result::Status::Cancelled(..)),
                        })
                    }
                )),
                vec![CompleteWorkflowExecution { result: None }.into()],
            ),
        ],
    )
    .await;
}

#[tokio::test]
async fn workflow_update_random_seed_on_workflow_reset() {
    let wfid = "fake_wf_id";
    let new_run_id = "86E39A5F-AE31-4626-BDFE-398EE072D156";
    let timer_1_id = 1;
    let randomness_seed_from_start = AtomicU64::new(0);

    let t = canned_histories::workflow_fails_with_reset_after_timer(
        timer_1_id.to_string().as_str(),
        new_run_id,
    );
    let core = build_fake_core(wfid, t, &[2]);

    poll_and_reply(
        &core,
        NonSticky,
        &[
            gen_assert_and_reply(
                &|res| {
                    assert_matches!(
                        res.jobs.as_slice(),
                        [WfActivationJob {
                            variant: Some(wf_activation_job::Variant::StartWorkflow(
                            StartWorkflow{randomness_seed, ..}
                            )),
                        }] => {
                        randomness_seed_from_start.store(*randomness_seed, Ordering::SeqCst);
                        }
                    );
                },
                vec![StartTimer {
                    seq: timer_1_id,
                    ..Default::default()
                }
                .into()],
            ),
            gen_assert_and_reply(
                &|res| {
                    assert_matches!(
                        res.jobs.as_slice(),
                        [WfActivationJob {
                            variant: Some(wf_activation_job::Variant::FireTimer(_),),
                        },
                        WfActivationJob {
                            variant: Some(wf_activation_job::Variant::UpdateRandomSeed(
                                UpdateRandomSeed{randomness_seed})),
                        }] => {
                            assert_ne!(randomness_seed_from_start.load(Ordering::SeqCst),
                                      *randomness_seed);
                        }
                    );
                },
                vec![CompleteWorkflowExecution { result: None }.into()],
            ),
        ],
    )
    .await;
}

#[tokio::test]
async fn cancel_timer_before_sent_wf_bridge() {
    let wfid = "fake_wf_id";
    let cancel_timer_id = 1;

    let mut t = TestHistoryBuilder::default();
    t.add_by_type(EventType::WorkflowExecutionStarted);
    t.add_full_wf_task();
    t.add_workflow_execution_completed();

    let core = build_fake_core(wfid, t, &[1]);

    poll_and_reply(
        &core,
        NonSticky,
        &[gen_assert_and_reply(
            &job_assert!(wf_activation_job::Variant::StartWorkflow(_)),
            vec![
                StartTimer {
                    seq: cancel_timer_id,
                    ..Default::default()
                }
                .into(),
                CancelTimer {
                    seq: cancel_timer_id,
                }
                .into(),
                CompleteWorkflowExecution { result: None }.into(),
            ],
        )],
    )
    .await;
}

#[rstest]
#[case::no_evict_inc(&[1, 2, 2], NonSticky)]
#[case::no_evict(&[2, 2], NonSticky)]
#[tokio::test]
async fn complete_activation_with_failure(
    #[case] batches: &'static [usize],
    #[case] evict: WorkflowCachingPolicy,
) {
    let wfid = "fake_wf_id";
    let timer_id = 1;

    let hist =
        canned_histories::workflow_fails_with_failure_after_timer(timer_id.to_string().as_str());
    let mock_sg = build_multihist_mock_sg(
        vec![FakeWfResponses {
            wf_id: wfid.to_string(),
            hist,
            response_batches: batches.iter().map(Into::into).collect(),
            task_q: TEST_Q.to_owned(),
        }],
        true,
        Some(1),
    );
    let core = mock_core(mock_sg);

    poll_and_reply(
        &core,
        evict,
        &[
            gen_assert_and_reply(
                &|_| {},
                vec![StartTimer {
                    seq: timer_id,
                    ..Default::default()
                }
                .into()],
            ),
            gen_assert_and_fail(&|_| {}),
            gen_assert_and_reply(
                &job_assert!(wf_activation_job::Variant::FireTimer(_)),
                vec![CompleteWorkflowExecution { result: None }.into()],
            ),
        ],
    )
    .await;
    core.shutdown().await;
}

#[rstest(hist_batches, case::incremental(&[1, 2]), case::replay(&[2]))]
#[tokio::test]
async fn simple_timer_fail_wf_execution(hist_batches: &'static [usize]) {
    let wfid = "fake_wf_id";
    let timer_id = 1;

    let t = canned_histories::single_timer(timer_id.to_string().as_str());
    let core = build_fake_core(wfid, t, hist_batches);

    poll_and_reply(
        &core,
        NonSticky,
        &[
            gen_assert_and_reply(
                &job_assert!(wf_activation_job::Variant::StartWorkflow(_)),
                vec![StartTimer {
                    seq: timer_id,
                    ..Default::default()
                }
                .into()],
            ),
            gen_assert_and_reply(
                &job_assert!(wf_activation_job::Variant::FireTimer(_)),
                vec![FailWorkflowExecution {
                    failure: Some(Failure {
                        message: "I'm ded".to_string(),
                        ..Default::default()
                    }),
                }
                .into()],
            ),
        ],
    )
    .await;
}

#[rstest(hist_batches, case::incremental(&[1, 2]), case::replay(&[2]))]
#[tokio::test]
async fn two_signals(hist_batches: &'static [usize]) {
    let wfid = "fake_wf_id";

    let t = canned_histories::two_signals("sig1", "sig2");
    let core = build_fake_core(wfid, t, hist_batches);

    poll_and_reply(
        &core,
        NonSticky,
        &[
            gen_assert_and_reply(
                &job_assert!(wf_activation_job::Variant::StartWorkflow(_)),
                // Task is completed with no commands
                vec![],
            ),
            gen_assert_and_reply(
                &job_assert!(
                    wf_activation_job::Variant::SignalWorkflow(_),
                    wf_activation_job::Variant::SignalWorkflow(_)
                ),
                vec![],
            ),
        ],
    )
    .await;
}

#[tokio::test]
async fn workflow_failures_only_reported_once() {
    let wfid = "fake_wf_id";
    let timer_1 = 1;
    let timer_2 = 2;

    let hist = canned_histories::workflow_fails_with_failure_two_different_points(
        timer_1.to_string().as_str(),
        timer_2.to_string().as_str(),
    );
    let response_batches = vec![
        1, 2, // Start then first good reply
        2, 2, 2, // Poll for every failure
        // Poll again after evicting after second good reply, then two more fails
        3, 3, 3,
    ];
    let mocks = build_multihist_mock_sg(
        vec![FakeWfResponses {
            wf_id: wfid.to_string(),
            hist,
            response_batches: response_batches.into_iter().map(Into::into).collect(),
            task_q: TEST_Q.to_owned(),
        }],
        true,
        // We should only call the server to say we failed twice (once after each success)
        Some(2),
    );
    let omap = mocks.outstanding_task_map.clone();
    let core = mock_core(mocks);

    poll_and_reply_clears_outstanding_evicts(
        &core,
        omap,
        NonSticky,
        &[
            gen_assert_and_reply(
                &|_| {},
                vec![StartTimer {
                    seq: timer_1,
                    ..Default::default()
                }
                .into()],
            ),
            // Fail a few times in a row (only one of which should be reported)
            gen_assert_and_fail(&|_| {}),
            gen_assert_and_fail(&|_| {}),
            gen_assert_and_fail(&|_| {}),
            gen_assert_and_reply(
                &job_assert!(wf_activation_job::Variant::FireTimer(_)),
                vec![StartTimer {
                    seq: timer_2,
                    ..Default::default()
                }
                .into()],
            ),
            // Again (a new fail should be reported here)
            gen_assert_and_fail(&|_| {}),
            gen_assert_and_fail(&|_| {}),
            gen_assert_and_reply(
                &job_assert!(wf_activation_job::Variant::FireTimer(_)),
                vec![CompleteWorkflowExecution { result: None }.into()],
            ),
        ],
    )
    .await;
}

#[tokio::test]
async fn max_concurrent_wft_respected() {
    // Create long histories for three workflows
    let t1 = canned_histories::long_sequential_timers(20);
    let t2 = canned_histories::long_sequential_timers(20);
    let mh = MockPollCfg::new(
        vec![
            FakeWfResponses {
                wf_id: "wf1".to_string(),
                hist: t1,
                response_batches: vec![ResponseType::AllHistory],
                task_q: TEST_Q.to_string(),
            },
            FakeWfResponses {
                wf_id: "wf2".to_string(),
                hist: t2,
                response_batches: vec![ResponseType::AllHistory],
                task_q: TEST_Q.to_string(),
            },
        ],
        true,
        None,
    );
    let mut mock = build_mock_pollers(mh);
    // Limit the core to two outstanding workflow tasks, hence we should only see polling
    // happen twice, since we will not actually finish the two workflows
    mock.worker_cfg(TEST_Q, |cfg| {
        cfg.max_cached_workflows = 2;
        cfg.max_outstanding_workflow_tasks = 2;
    });
    let core = mock_core(mock);

    // Poll twice in a row before completing -- we should be at limit
    let r1 = core.poll_workflow_activation(TEST_Q).await.unwrap();
    let r1_run_id = r1.run_id.clone();
    let r2 = core.poll_workflow_activation(TEST_Q).await.unwrap();
    // Now we immediately poll for new work, and complete the r1 activation. The poll must not
    // unblock until the completion goes through.
    let last_finisher = AtomicUsize::new(0);
    let (_, mut r1) = tokio::join! {
        async {
            core.complete_workflow_activation(WfActivationCompletion::from_cmd(
                TEST_Q,
                r1.run_id,
                StartTimer {
                    seq: 1,
                    ..Default::default()
                }
                .into())
            ).await.unwrap();
            last_finisher.store(1, Ordering::SeqCst);
        },
        async {
            let r = core.poll_workflow_activation(TEST_Q).await.unwrap();
            last_finisher.store(2, Ordering::SeqCst);
            r
        }
    };
    // So that we know we blocked
    assert_eq!(last_finisher.load(Ordering::Acquire), 2);

    // Since we never did anything with r2, all subsequent activations should be for wf1
    for i in 2..=20 {
        core.complete_workflow_activation(WfActivationCompletion::from_cmd(
            TEST_Q,
            r1.run_id,
            StartTimer {
                seq: i,
                ..Default::default()
            }
            .into(),
        ))
        .await
        .unwrap();
        r1 = core.poll_workflow_activation(TEST_Q).await.unwrap();
        assert_eq!(r1.run_id, r1_run_id);
    }
    // Finish the tasks so we can shut down
    core.complete_workflow_activation(WfActivationCompletion::from_cmd(
        TEST_Q,
        r1.run_id,
        CompleteWorkflowExecution { result: None }.into(),
    ))
    .await
    .unwrap();
    // Evict r2
    core.request_workflow_eviction(TEST_Q, &r2.run_id);
    // We have to properly complete the outstanding task (or the mock will be confused why a task
    // failure was reported)
    let _ = core
        .complete_workflow_activation(WfActivationCompletion::from_cmd(
            TEST_Q,
            r2.run_id,
            StartTimer {
                seq: 1,
                ..Default::default()
            }
            .into(),
        ))
        .await;
    // Get and complete eviction
    let r2 = core.poll_workflow_activation(TEST_Q).await.unwrap();
    let _ = core
        .complete_workflow_activation(WfActivationCompletion::empty(TEST_Q, r2.run_id))
        .await;
    core.shutdown().await;
}

#[rstest(hist_batches, case::incremental(&[1, 2]), case::replay(&[3]))]
#[tokio::test]
async fn activity_not_canceled_on_replay_repro(hist_batches: &'static [usize]) {
    let wfid = "fake_wf_id";
    let t = canned_histories::unsent_at_cancel_repro();
    let core = build_fake_core(wfid, t, hist_batches);
    let activity_id = 1;

    poll_and_reply(
        &core,
        NonSticky,
        &[
            gen_assert_and_reply(
                &job_assert!(wf_activation_job::Variant::StartWorkflow(_)),
                // Start timer and activity
                vec![
                    ScheduleActivity {
                        seq: activity_id,
                        activity_id: activity_id.to_string(),
                        cancellation_type: ActivityCancellationType::TryCancel as i32,
                        ..Default::default()
                    }
                    .into(),
                    StartTimer {
                        seq: 1,
                        ..Default::default()
                    }
                    .into(),
                ],
            ),
            gen_assert_and_reply(
                &job_assert!(wf_activation_job::Variant::FireTimer(_)),
                vec![RequestCancelActivity { seq: activity_id }.into()],
            ),
            gen_assert_and_reply(
                &job_assert!(wf_activation_job::Variant::ResolveActivity(
                    ResolveActivity {
                        result: Some(ActivityResult {
                            status: Some(activity_result::Status::Cancelled(..)),
                        }),
                        ..
                    }
                )),
                vec![StartTimer {
                    seq: 2,
                    ..Default::default()
                }
                .into()],
            ),
        ],
    )
    .await;
}

#[rstest(hist_batches, case::incremental(&[1, 2]), case::replay(&[3]))]
#[tokio::test]
async fn activity_not_canceled_when_also_completed_repro(hist_batches: &'static [usize]) {
    let wfid = "fake_wf_id";
    let t = canned_histories::cancel_not_sent_when_also_complete_repro();
    let core = build_fake_core(wfid, t, hist_batches);
    let activity_id = 1;

    poll_and_reply(
        &core,
        NonSticky,
        &[
            gen_assert_and_reply(
                &job_assert!(wf_activation_job::Variant::StartWorkflow(_)),
                vec![ScheduleActivity {
                    seq: activity_id,
                    activity_id: activity_id.to_string(),
                    cancellation_type: ActivityCancellationType::TryCancel as i32,
                    ..Default::default()
                }
                .into()],
            ),
            gen_assert_and_reply(
                &job_assert!(wf_activation_job::Variant::SignalWorkflow(_)),
                vec![
                    RequestCancelActivity { seq: activity_id }.into(),
                    StartTimer {
                        seq: 2,
                        ..Default::default()
                    }
                    .into(),
                ],
            ),
            gen_assert_and_reply(
                &job_assert!(wf_activation_job::Variant::ResolveActivity(
                    ResolveActivity {
                        result: Some(ActivityResult {
                            status: Some(activity_result::Status::Cancelled(..)),
                        }),
                        ..
                    }
                )),
                vec![CompleteWorkflowExecution { result: None }.into()],
            ),
        ],
    )
    .await;
}

#[tokio::test]
async fn lots_of_workflows() {
    let hists = (0..500).into_iter().map(|i| {
        let wf_id = format!("fake-wf-{}", i);
        let hist = canned_histories::single_timer("1");
        FakeWfResponses {
            wf_id,
            hist,
            response_batches: vec![1.into(), 2.into()],
            task_q: TEST_Q.to_owned(),
        }
    });
    let mock = build_multihist_mock_sg(hists, false, None);
    let core = &mock_core(mock);

    fanout_tasks(5, |_| async move {
        while let Ok(wft) = core.poll_workflow_activation(TEST_Q).await {
            let job = &wft.jobs[0];
            let reply = match job.variant {
                Some(wf_activation_job::Variant::StartWorkflow(_)) => StartTimer {
                    seq: 1,
                    ..Default::default()
                }
                .into(),
                Some(wf_activation_job::Variant::RemoveFromCache(_)) => {
                    core.complete_workflow_activation(WfActivationCompletion::empty(
                        TEST_Q, wft.run_id,
                    ))
                    .await
                    .unwrap();
                    continue;
                }
                _ => CompleteWorkflowExecution { result: None }.into(),
            };
            core.complete_workflow_activation(WfActivationCompletion::from_cmd(
                TEST_Q, wft.run_id, reply,
            ))
            .await
            .unwrap();
        }
    })
    .await;
    assert_eq!(
        core.workers
            .get(TEST_Q)
            .unwrap()
            .outstanding_workflow_tasks(),
        0
    );
    core.shutdown().await;
}

#[rstest(hist_batches, case::incremental(&[1, 2]), case::replay(&[2]))]
#[tokio::test]
async fn wft_timeout_repro(hist_batches: &'static [usize]) {
    let wfid = "fake_wf_id";
    let t = canned_histories::wft_timeout_repro();
    let core = build_fake_core(wfid, t, hist_batches);
    let activity_id = 1;

    poll_and_reply(
        &core,
        NonSticky,
        &[
            gen_assert_and_reply(
                &job_assert!(wf_activation_job::Variant::StartWorkflow(_)),
                vec![ScheduleActivity {
                    seq: activity_id,
                    activity_id: activity_id.to_string(),
                    cancellation_type: ActivityCancellationType::TryCancel as i32,
                    ..Default::default()
                }
                .into()],
            ),
            gen_assert_and_reply(
                &job_assert!(
                    wf_activation_job::Variant::SignalWorkflow(_),
                    wf_activation_job::Variant::SignalWorkflow(_),
                    wf_activation_job::Variant::ResolveActivity(ResolveActivity {
                        result: Some(ActivityResult {
                            status: Some(activity_result::Status::Completed(..)),
                        }),
                        ..
                    })
                ),
                vec![CompleteWorkflowExecution { result: None }.into()],
            ),
        ],
    )
    .await;
}

#[tokio::test]
async fn complete_after_eviction() {
    let wfid = "fake_wf_id";
    let t = canned_histories::single_timer("1");
    let mut mock = MockServerGatewayApis::new();
    mock.expect_complete_workflow_task().times(0);
    let mock = single_hist_mock_sg(wfid, t, &[2], mock, true);
    let core = mock_core(mock);

    let activation = core.poll_workflow_activation(TEST_Q).await.unwrap();
    // We just got start workflow, immediately evict
    core.request_workflow_eviction(TEST_Q, &activation.run_id);
    // Original task must be completed before we get the eviction
    core.complete_workflow_activation(WfActivationCompletion::from_cmd(
        TEST_Q,
        activation.run_id,
        StartTimer {
            seq: 1,
            ..Default::default()
        }
        .into(),
    ))
    .await
    .unwrap();
    let eviction_activation = core.poll_workflow_activation(TEST_Q).await.unwrap();
    assert_matches!(
        eviction_activation.jobs.as_slice(),
        [
            WfActivationJob {
                variant: Some(wf_activation_job::Variant::FireTimer(_)),
            },
            WfActivationJob {
                variant: Some(wf_activation_job::Variant::RemoveFromCache(_)),
            }
        ]
    );
    // Complete the activation containing the eviction, the way we normally would have
    core.complete_workflow_activation(WfActivationCompletion::from_cmds(
        TEST_Q,
        eviction_activation.run_id,
        vec![CompleteWorkflowExecution { result: None }.into()],
    ))
    .await
    .unwrap();
    core.shutdown().await;
}

#[tokio::test]
async fn sends_appropriate_sticky_task_queue_responses() {
    // This test verifies that when completions are sent with sticky queues enabled, that they
    // include the information that tells the server to enqueue the next task on a sticky queue.
    let wfid = "fake_wf_id";
    let t = canned_histories::single_timer("1");
    let mut mock = MockServerGatewayApis::new();
    mock.expect_complete_workflow_task()
        .withf(|comp| comp.sticky_attributes.is_some())
        .times(1)
        .returning(|_| Ok(Default::default()));
    mock.expect_complete_workflow_task().times(0);
    let mut mock = single_hist_mock_sg(wfid, t, &[1], mock, false);
    mock.worker_cfg(TEST_Q, |wc| wc.max_cached_workflows = 10);
    let core = mock_core(mock);

    let activation = core.poll_workflow_activation(TEST_Q).await.unwrap();
    core.complete_workflow_activation(WfActivationCompletion::from_cmd(
        TEST_Q,
        activation.run_id,
        StartTimer {
            seq: 1,
            ..Default::default()
        }
        .into(),
    ))
    .await
    .unwrap();
    core.shutdown().await;
}

#[tokio::test]
#[should_panic(expected = "called more than 2 times")]
async fn new_server_work_while_eviction_outstanding_doesnt_overwrite_activation() {
    let wfid = "fake_wf_id";
    let t = canned_histories::single_timer("1");
    let mock = MockServerGatewayApis::new();
    let mock = single_hist_mock_sg(wfid, t, &[1, 2], mock, true);
    let core = mock_core(mock);

    // Poll for and complete first workflow task
    let activation = core.poll_workflow_activation(TEST_Q).await.unwrap();
    core.complete_workflow_activation(WfActivationCompletion::from_cmd(
        TEST_Q,
        activation.run_id,
        StartTimer {
            seq: 1,
            ..Default::default()
        }
        .into(),
    ))
    .await
    .unwrap();
    let eviction_activation = core.poll_workflow_activation(TEST_Q).await.unwrap();
    assert_matches!(
        eviction_activation.jobs.as_slice(),
        [WfActivationJob {
            variant: Some(wf_activation_job::Variant::RemoveFromCache(_)),
        }]
    );
    // Poll again. We should not overwrite the eviction with the new work from the server to fire
    // the timer. IE: We will panic here because the mock has no more responses.
    core.poll_workflow_activation(TEST_Q).await.unwrap();
    core.shutdown().await;
}

#[tokio::test]
async fn buffered_work_drained_on_shutdown() {
    let wfid = "fake_wf_id";
    // Build a one-timer history where first task times out
    let mut t = TestHistoryBuilder::default();
    t.add_by_type(EventType::WorkflowExecutionStarted);
    t.add_workflow_task_scheduled_and_started();
    // Need to build the first response before adding the timeout events b/c otherwise the history
    // builder will include them in the first task
    let resp_1 = hist_to_poll_resp(&t, wfid.to_owned(), 1.into(), TEST_Q.to_string());
    t.add_workflow_task_timed_out();
    t.add_full_wf_task();
    let timer_started_event_id = t.add_get_event_id(EventType::TimerStarted, None);
    t.add(
        EventType::TimerFired,
        history_event::Attributes::TimerFiredEventAttributes(TimerFiredEventAttributes {
            started_event_id: timer_started_event_id,
            timer_id: "1".to_string(),
        }),
    );
    t.add_full_wf_task();
    t.add_workflow_execution_completed();

    let mut tasks = VecDeque::from(vec![resp_1]);
    // Extend the task list with the now timeout-included version of the task. We add a bunch of
    // them because the poll loop will spin while new tasks are available and it is buffering them
    tasks.extend(
        std::iter::repeat(hist_to_poll_resp(
            &t,
            wfid.to_owned(),
            2.into(),
            TEST_Q.to_string(),
        ))
        .take(50),
    );
    let mut mock = MockServerGatewayApis::new();
    mock.expect_complete_workflow_task()
        .returning(|_| Ok(RespondWorkflowTaskCompletedResponse::default()));
    let mut mock = MocksHolder::from_gateway_with_responses(mock, tasks, []);
    // Cache on to avoid being super repetitive
    mock.worker_cfg(TEST_Q, |wc| wc.max_cached_workflows = 10);
    let core = &mock_core(mock);

    // Poll for first WFT
    let act1 = core.poll_workflow_activation(TEST_Q).await.unwrap();
    let poll_fut = async move {
        // Now poll again, which will start spinning, and buffer the next WFT with timer fired in it
        // - it won't stop spinning until the first task is complete
        let t = core.poll_workflow_activation(TEST_Q).await.unwrap();
        core.complete_workflow_activation(WfActivationCompletion::from_cmds(
            TEST_Q,
            t.run_id,
            vec![CompleteWorkflowExecution { result: None }.into()],
        ))
        .await
        .unwrap();
    };
    let complete_first = async move {
        core.complete_workflow_activation(WfActivationCompletion::from_cmd(
            TEST_Q,
            act1.run_id,
            StartTimer {
                seq: 1,
                ..Default::default()
            }
            .into(),
        ))
        .await
        .unwrap();
    };
    tokio::join!(poll_fut, complete_first, async {
        // If the shutdown is sent too too fast, we might not have got a chance to even buffer work
        tokio::time::sleep(Duration::from_millis(5)).await;
        core.shutdown().await;
    });
}

#[tokio::test]
async fn buffering_tasks_doesnt_count_toward_outstanding_max() {
    let wfid = "fake_wf_id";
    let t = canned_histories::single_timer("1");
    let mock = MockServerGatewayApis::new();
    let mut tasks = VecDeque::new();
    // A way bigger task list than allowed outstanding tasks
    tasks.extend(
        std::iter::repeat(hist_to_poll_resp(
            &t,
            wfid.to_owned(),
            2.into(),
            TEST_Q.to_string(),
        ))
        .take(20),
    );
    let mut mock = MocksHolder::from_gateway_with_responses(mock, tasks, []);
    mock.worker_cfg(TEST_Q, |wc| {
        wc.max_cached_workflows = 10;
        wc.max_outstanding_workflow_tasks = 5;
    });
    let core = mock_core(mock);
    // Poll for first WFT
    core.poll_workflow_activation(TEST_Q).await.unwrap();
    // This will error out when the mock runs out of responses. Otherwise it would hang when we
    // hit the max
    assert_matches!(
        core.poll_workflow_activation(TEST_Q).await.unwrap_err(),
        PollWfError::TonicError(_)
    );
}

#[tokio::test]
async fn fail_wft_then_recover() {
    let t = canned_histories::long_sequential_timers(1);
    let mut mh = MockPollCfg::from_resp_batches(
        "fake_wf_id",
        t,
        // We need to deliver all of history twice because of eviction
        [ResponseType::AllHistory, ResponseType::AllHistory],
        MockServerGatewayApis::new(),
    );
    mh.num_expected_fails = Some(1);
    mh.expect_fail_wft_matcher =
        Box::new(|_, cause, _| matches!(cause, WorkflowTaskFailedCause::NonDeterministicError));
    let mut mock = build_mock_pollers(mh);
    mock.worker_cfg(TEST_Q, |wc| {
        wc.max_cached_workflows = 2;
    });
    let core = mock_core(mock);

    let act = core.poll_workflow_activation(TEST_Q).await.unwrap();
    // Start an activity instead of a timer, triggering nondeterminism error
    core.complete_workflow_activation(WfActivationCompletion::from_cmds(
        TEST_Q,
        act.run_id.clone(),
        vec![ScheduleActivity {
            activity_id: "fake_activity".to_string(),
            ..Default::default()
        }
        .into()],
    ))
    .await
    .unwrap();
    // We must handle an eviction now
    let evict_act = core.poll_workflow_activation(TEST_Q).await.unwrap();
    assert_eq!(evict_act.run_id, act.run_id);
    assert_matches!(
        evict_act.jobs.as_slice(),
        [WfActivationJob {
            variant: Some(wf_activation_job::Variant::RemoveFromCache(_)),
        }]
    );
    core.complete_workflow_activation(WfActivationCompletion::empty(TEST_Q, evict_act.run_id))
        .await
        .unwrap();

    // Workflow starting over, this time issue the right command
    let act = core.poll_workflow_activation(TEST_Q).await.unwrap();
    core.complete_workflow_activation(WfActivationCompletion::from_cmds(
        TEST_Q,
        act.run_id,
        vec![StartTimer {
            seq: 1,
            ..Default::default()
        }
        .into()],
    ))
    .await
    .unwrap();
    let act = core.poll_workflow_activation(TEST_Q).await.unwrap();
    assert_matches!(
        act.jobs.as_slice(),
        [WfActivationJob {
            variant: Some(wf_activation_job::Variant::FireTimer(_)),
        },]
    );
    core.complete_workflow_activation(WfActivationCompletion::from_cmds(
        TEST_Q,
        act.run_id,
        vec![CompleteWorkflowExecution { result: None }.into()],
    ))
    .await
    .unwrap();
    core.shutdown().await;
}

#[tokio::test]
async fn poll_response_triggers_wf_error() {
    let mut t = TestHistoryBuilder::default();
    t.add_by_type(EventType::WorkflowExecutionStarted);
    // Add this nonsense event here to make applying the poll response fail
    t.add_external_signal_completed(100);
    t.add_full_wf_task();
    t.add_workflow_execution_completed();

    let mut mh = MockPollCfg::from_resp_batches(
        "fake_wf_id",
        t,
        [ResponseType::AllHistory],
        MockServerGatewayApis::new(),
    );
    // Since applying the poll response immediately generates an error core will start polling again
    // Rather than panic on bad expectation we want to return the magic "no more work" error
    mh.enforce_correct_number_of_polls = false;
    let mock = build_mock_pollers(mh);
    let core = mock_core(mock);
    // Poll for first WFT, which is immediately an eviction
    let act = core.poll_workflow_activation(TEST_Q).await;
    assert_matches!(act, Err(PollWfError::TonicError(err))
                    if err.message() == NO_MORE_WORK_ERROR_MSG);
}

// Verifies we can handle multiple wft timeouts in a row if lang is being very slow in responding
#[tokio::test]
async fn lang_slower_than_wft_timeouts() {
    let wfid = "fake_wf_id";
    let mut t = TestHistoryBuilder::default();
    t.add_by_type(EventType::WorkflowExecutionStarted);
    t.add_workflow_task_scheduled_and_started();
    t.add_workflow_task_timed_out();
    t.add_full_wf_task();
    t.add_workflow_execution_completed();

    let tasks = [
        hist_to_poll_resp(&t, wfid.to_owned(), 1.into(), TEST_Q.to_string()),
        hist_to_poll_resp(&t, wfid.to_owned(), 1.into(), TEST_Q.to_string()),
        hist_to_poll_resp(&t, wfid.to_owned(), 1.into(), TEST_Q.to_string()),
    ];
    let mut mock = MockServerGatewayApis::new();
    mock.expect_complete_workflow_task()
        .times(1)
        .returning(|_| Err(tonic::Status::not_found("Workflow task not found.")));
    mock.expect_complete_workflow_task()
        .times(1)
        .returning(|_| Ok(Default::default()));
    let mut mock = MocksHolder::from_gateway_with_responses(mock, tasks, []);
    mock.worker_cfg(TEST_Q, |wc| {
        wc.max_cached_workflows = 2;
    });
    let core = mock_core(mock);

    let wf_task = core.poll_workflow_activation(TEST_Q).await.unwrap();
    let poll_until_no_work = core.poll_workflow_activation(TEST_Q).await;
    assert_matches!(poll_until_no_work, Err(PollWfError::TonicError(err))
                    if err.message() == NO_MORE_WORK_ERROR_MSG);
    // This completion runs into a workflow task not found error, since it's completing a stale
    // task.
    core.complete_workflow_activation(WfActivationCompletion::empty(TEST_Q, wf_task.run_id))
        .await
        .unwrap();
    // Now we should get an eviction
    let wf_task = core.poll_workflow_activation(TEST_Q).await.unwrap();
    assert_matches!(
        wf_task.jobs.as_slice(),
        [WfActivationJob {
            variant: Some(wf_activation_job::Variant::RemoveFromCache(_)),
        }]
    );
    core.complete_workflow_activation(WfActivationCompletion::empty(TEST_Q, wf_task.run_id))
        .await
        .unwrap();
    // The last WFT buffered should be applied now
    let start_again = core.poll_workflow_activation(TEST_Q).await.unwrap();
    assert_matches!(
        start_again.jobs[0].variant,
        Some(wf_activation_job::Variant::StartWorkflow(_))
    );
    core.complete_workflow_activation(WfActivationCompletion::from_cmds(
        TEST_Q,
        start_again.run_id,
        vec![CompleteWorkflowExecution { result: None }.into()],
    ))
    .await
    .unwrap();
    core.shutdown().await;
}

#[tokio::test]
async fn tries_cancel_of_completed_activity() {
    let mut t = TestHistoryBuilder::default();
    t.add_by_type(EventType::WorkflowExecutionStarted);
    t.add_full_wf_task();
    let scheduled_event_id = t.add_activity_task_scheduled("1");
    t.add_we_signaled("sig", vec![]);
    let started_event_id = t.add_activity_task_started(scheduled_event_id);
    t.add_activity_task_completed(scheduled_event_id, started_event_id, Default::default());
    t.add_workflow_task_scheduled_and_started();

    let mock = MockServerGatewayApis::new();
    let mut mock = single_hist_mock_sg("fake_wf_id", t, &[1, 2], mock, true);
    mock.worker_cfg(TEST_Q, |cfg| cfg.max_cached_workflows = 1);
    let core = mock_core(mock);

    let activation = core.poll_workflow_activation(TEST_Q).await.unwrap();
    core.complete_workflow_activation(WfActivationCompletion::from_cmd(
        TEST_Q,
        activation.run_id,
        ScheduleActivity {
            seq: 1,
            activity_id: "1".to_string(),
            ..Default::default()
        }
        .into(),
    ))
    .await
    .unwrap();
    let activation = core.poll_workflow_activation(TEST_Q).await.unwrap();
    assert_matches!(
        activation.jobs.as_slice(),
        [
            WfActivationJob {
                variant: Some(wf_activation_job::Variant::SignalWorkflow(_)),
            },
            WfActivationJob {
                variant: Some(wf_activation_job::Variant::ResolveActivity(_)),
            }
        ]
    );
    core.complete_workflow_activation(WfActivationCompletion::from_cmds(
        TEST_Q,
        activation.run_id,
        vec![
            RequestCancelActivity { seq: 1 }.into(),
            CompleteWorkflowExecution { result: None }.into(),
        ],
    ))
    .await
    .unwrap();

    core.shutdown().await;
}

#[tokio::test]
async fn failing_wft_doesnt_eat_permit_forever() {
    let mut t = TestHistoryBuilder::default();
    t.add_by_type(EventType::WorkflowExecutionStarted);
    t.add_workflow_task_scheduled_and_started();

    let failures = 5;
    // One extra response for when we stop failing
    let resps = (1..=(failures + 1)).map(|_| 1);
    let mock = MockServerGatewayApis::new();
    let mut mock = single_hist_mock_sg("fake_wf_id", t, resps, mock, true);
    mock.worker_cfg(TEST_Q, |cfg| {
        cfg.max_cached_workflows = 2;
        cfg.max_outstanding_workflow_tasks = 2;
    });
    let core = mock_core(mock);

    // Spin failing the WFT to verify that we don't get stuck
    for _ in 1..=failures {
        let activation = core.poll_workflow_activation(TEST_Q).await.unwrap();
        // Issue a nonsense completion that will trigger a WFT failure
        core.complete_workflow_activation(WfActivationCompletion::from_cmd(
            TEST_Q,
            activation.run_id,
            RequestCancelActivity { seq: 1 }.into(),
        ))
        .await
        .unwrap();
        let activation = core.poll_workflow_activation(TEST_Q).await.unwrap();
        assert_matches!(
            activation.jobs.as_slice(),
            [WfActivationJob {
                variant: Some(wf_activation_job::Variant::RemoveFromCache(_)),
            },]
        );
        core.complete_workflow_activation(WfActivationCompletion::empty(TEST_Q, activation.run_id))
            .await
            .unwrap();
        assert_eq!(core.outstanding_wfts(TEST_Q), 0);
        assert_eq!(core.available_wft_permits(TEST_Q), 2);
    }
    let activation = core.poll_workflow_activation(TEST_Q).await.unwrap();
    core.complete_workflow_activation(WfActivationCompletion::from_cmd(
        TEST_Q,
        activation.run_id,
        CompleteWorkflowExecution { result: None }.into(),
    ))
    .await
    .unwrap();

    core.shutdown().await;
}

<<<<<<< HEAD
/// This test verifies that WFTs which come as replies to completing a WFT are properly delivered
/// via activation polling.
#[tokio::test]
async fn tasks_from_completion_are_delivered() {
    let wfid = "fake_wf_id";
=======
#[tokio::test]
async fn cache_miss_doesnt_eat_permit_forever() {
>>>>>>> 0ff43412
    let mut t = TestHistoryBuilder::default();
    t.add_by_type(EventType::WorkflowExecutionStarted);
    t.add_full_wf_task();
    t.add_we_signaled("sig", vec![]);
    t.add_full_wf_task();
    t.add_workflow_execution_completed();

<<<<<<< HEAD
    let tasks = [hist_to_poll_resp(
        &t,
        wfid.to_owned(),
        1.into(),
        TEST_Q.to_string(),
    )];
    let mut mock = MockServerGatewayApis::new();
    mock.expect_complete_workflow_task()
        .times(1)
        .returning(move |_| {
            Ok(RespondWorkflowTaskCompletedResponse {
                workflow_task: Some(hist_to_poll_resp(
                    &t,
                    wfid.to_owned(),
                    2.into(),
                    TEST_Q.to_string(),
                )),
            })
        });
    mock.expect_complete_workflow_task()
        .times(1)
        .returning(|_| Ok(Default::default()));
    let mut mock = MocksHolder::from_gateway_with_responses(mock, tasks, []);
    mock.worker_cfg(TEST_Q, |wc| wc.max_cached_workflows = 2);
    let core = mock_core(mock);

    let wf_task = core.poll_workflow_activation(TEST_Q).await.unwrap();
    core.complete_workflow_activation(WfActivationCompletion::empty(TEST_Q, wf_task.run_id))
        .await
        .unwrap();
    let wf_task = core.poll_workflow_activation(TEST_Q).await.unwrap();
    assert_matches!(
        wf_task.jobs.as_slice(),
        [WfActivationJob {
            variant: Some(wf_activation_job::Variant::SignalWorkflow(_)),
        },]
    );
    core.complete_workflow_activation(WfActivationCompletion::from_cmds(
        TEST_Q,
        wf_task.run_id,
        vec![CompleteWorkflowExecution { result: None }.into()],
    ))
    .await
    .unwrap();
=======
    let mut mh = MockPollCfg::from_resp_batches(
        "fake_wf_id",
        t,
        [
            ResponseType::ToTaskNum(1),
            ResponseType::OneTask(2),
            ResponseType::ToTaskNum(1),
            ResponseType::OneTask(2),
            ResponseType::ToTaskNum(1),
            ResponseType::OneTask(2),
            // Last one to complete successfully
            ResponseType::ToTaskNum(1),
        ],
        MockServerGatewayApis::new(),
    );
    mh.num_expected_fails = Some(3);
    mh.expect_fail_wft_matcher =
        Box::new(|_, cause, _| matches!(cause, WorkflowTaskFailedCause::ResetStickyTaskQueue));
    let mut mock = build_mock_pollers(mh);
    mock.worker_cfg(TEST_Q, |cfg| {
        cfg.max_outstanding_workflow_tasks = 2;
    });
    let core = mock_core(mock);

    // Spin missing the cache to verify that we don't get stuck
    for _ in 1..=3 {
        // Start
        let activation = core.poll_workflow_activation(TEST_Q).await.unwrap();
        core.complete_workflow_activation(WfActivationCompletion::empty(TEST_Q, activation.run_id))
            .await
            .unwrap();
        // Evict
        let activation = core.poll_workflow_activation(TEST_Q).await.unwrap();
        assert_matches!(
            activation.jobs.as_slice(),
            [WfActivationJob {
                variant: Some(wf_activation_job::Variant::RemoveFromCache(_)),
            },]
        );
        core.complete_workflow_activation(WfActivationCompletion::empty(TEST_Q, activation.run_id))
            .await
            .unwrap();
        assert_eq!(core.outstanding_wfts(TEST_Q), 0);
        assert_eq!(core.available_wft_permits(TEST_Q), 2);
        // When we loop back up, the poll will trigger a cache miss, which we should immediately
        // reply to WFT with failure, and then poll again, which will deliver the from-the-start
        // history
    }
    let activation = core.poll_workflow_activation(TEST_Q).await.unwrap();
    core.complete_workflow_activation(WfActivationCompletion::from_cmd(
        TEST_Q,
        activation.run_id,
        CompleteWorkflowExecution { result: None }.into(),
    ))
    .await
    .unwrap();

>>>>>>> 0ff43412
    core.shutdown().await;
}<|MERGE_RESOLUTION|>--- conflicted
+++ resolved
@@ -1666,16 +1666,8 @@
     core.shutdown().await;
 }
 
-<<<<<<< HEAD
-/// This test verifies that WFTs which come as replies to completing a WFT are properly delivered
-/// via activation polling.
-#[tokio::test]
-async fn tasks_from_completion_are_delivered() {
-    let wfid = "fake_wf_id";
-=======
 #[tokio::test]
 async fn cache_miss_doesnt_eat_permit_forever() {
->>>>>>> 0ff43412
     let mut t = TestHistoryBuilder::default();
     t.add_by_type(EventType::WorkflowExecutionStarted);
     t.add_full_wf_task();
@@ -1683,52 +1675,6 @@
     t.add_full_wf_task();
     t.add_workflow_execution_completed();
 
-<<<<<<< HEAD
-    let tasks = [hist_to_poll_resp(
-        &t,
-        wfid.to_owned(),
-        1.into(),
-        TEST_Q.to_string(),
-    )];
-    let mut mock = MockServerGatewayApis::new();
-    mock.expect_complete_workflow_task()
-        .times(1)
-        .returning(move |_| {
-            Ok(RespondWorkflowTaskCompletedResponse {
-                workflow_task: Some(hist_to_poll_resp(
-                    &t,
-                    wfid.to_owned(),
-                    2.into(),
-                    TEST_Q.to_string(),
-                )),
-            })
-        });
-    mock.expect_complete_workflow_task()
-        .times(1)
-        .returning(|_| Ok(Default::default()));
-    let mut mock = MocksHolder::from_gateway_with_responses(mock, tasks, []);
-    mock.worker_cfg(TEST_Q, |wc| wc.max_cached_workflows = 2);
-    let core = mock_core(mock);
-
-    let wf_task = core.poll_workflow_activation(TEST_Q).await.unwrap();
-    core.complete_workflow_activation(WfActivationCompletion::empty(TEST_Q, wf_task.run_id))
-        .await
-        .unwrap();
-    let wf_task = core.poll_workflow_activation(TEST_Q).await.unwrap();
-    assert_matches!(
-        wf_task.jobs.as_slice(),
-        [WfActivationJob {
-            variant: Some(wf_activation_job::Variant::SignalWorkflow(_)),
-        },]
-    );
-    core.complete_workflow_activation(WfActivationCompletion::from_cmds(
-        TEST_Q,
-        wf_task.run_id,
-        vec![CompleteWorkflowExecution { result: None }.into()],
-    ))
-    .await
-    .unwrap();
-=======
     let mut mh = MockPollCfg::from_resp_batches(
         "fake_wf_id",
         t,
@@ -1786,6 +1732,64 @@
     .await
     .unwrap();
 
->>>>>>> 0ff43412
+    core.shutdown().await;
+}
+
+/// This test verifies that WFTs which come as replies to completing a WFT are properly delivered
+/// via activation polling.
+#[tokio::test]
+async fn tasks_from_completion_are_delivered() {
+    let wfid = "fake_wf_id";
+    let mut t = TestHistoryBuilder::default();
+    t.add_by_type(EventType::WorkflowExecutionStarted);
+    t.add_full_wf_task();
+    t.add_we_signaled("sig", vec![]);
+    t.add_full_wf_task();
+    t.add_workflow_execution_completed();
+
+    let tasks = [hist_to_poll_resp(
+        &t,
+        wfid.to_owned(),
+        1.into(),
+        TEST_Q.to_string(),
+    )];
+    let mut mock = MockServerGatewayApis::new();
+    mock.expect_complete_workflow_task()
+        .times(1)
+        .returning(move |_| {
+            Ok(RespondWorkflowTaskCompletedResponse {
+                workflow_task: Some(hist_to_poll_resp(
+                    &t,
+                    wfid.to_owned(),
+                    2.into(),
+                    TEST_Q.to_string(),
+                )),
+            })
+        });
+    mock.expect_complete_workflow_task()
+        .times(1)
+        .returning(|_| Ok(Default::default()));
+    let mut mock = MocksHolder::from_gateway_with_responses(mock, tasks, []);
+    mock.worker_cfg(TEST_Q, |wc| wc.max_cached_workflows = 2);
+    let core = mock_core(mock);
+
+    let wf_task = core.poll_workflow_activation(TEST_Q).await.unwrap();
+    core.complete_workflow_activation(WfActivationCompletion::empty(TEST_Q, wf_task.run_id))
+        .await
+        .unwrap();
+    let wf_task = core.poll_workflow_activation(TEST_Q).await.unwrap();
+    assert_matches!(
+        wf_task.jobs.as_slice(),
+        [WfActivationJob {
+            variant: Some(wf_activation_job::Variant::SignalWorkflow(_)),
+        },]
+    );
+    core.complete_workflow_activation(WfActivationCompletion::from_cmds(
+        TEST_Q,
+        wf_task.run_id,
+        vec![CompleteWorkflowExecution { result: None }.into()],
+    ))
+    .await
+    .unwrap();
     core.shutdown().await;
 }