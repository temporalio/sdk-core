--- conflicted
+++ resolved
@@ -26,17 +26,7 @@
     let func = timers_wf(num_timers);
     // Add 1 b/c history takes # wf tasks, not timers
     let t = canned_histories::long_sequential_timers(num_timers + 1);
-<<<<<<< HEAD
-    WorkflowMachines::new(
-        "wfid".to_string(),
-        "runid".to_string(),
-        "tq".to_string(),
-        t.as_history_update(),
-        Box::new(twd).into(),
-    )
-=======
     ManagedWFFunc::new(t, func, vec![])
->>>>>>> ad2e2b6d
 }
 
 #[rstest]
@@ -72,20 +62,8 @@
     let func = timers_wf(1);
     // Add 1 b/c history takes # wf tasks, not timers
     let t = canned_histories::long_sequential_timers(2);
-<<<<<<< HEAD
-    let state_machines = WorkflowMachines::new(
-        "wfid".to_string(),
-        "runid".to_string(),
-        "tq".to_string(),
-        // Only provide history up to the first workflow task
-        t.get_history_info(1).unwrap().into(),
-        Box::new(twd).into(),
-    );
-    let mut wfm = WorkflowManager::new_from_machines(state_machines);
-=======
     let mut wfm =
         ManagedWFFunc::new_from_update(t.get_history_info(1).unwrap().into(), func, vec![]);
->>>>>>> ad2e2b6d
 
     let act = wfm.get_next_activation().await.unwrap();
     assert!(!act.is_replaying);
