--- conflicted
+++ resolved
@@ -27,28 +27,17 @@
 };
 pub use url::Url;
 
-<<<<<<< HEAD
 use crate::machines::EmptyWorkflowCommandErr;
 use crate::protos::coresdk::task;
-=======
-use crate::protos::coresdk::{
-    activity_result, task, ActivityTaskCancelation, ActivityTaskFailure, ActivityTaskSuccess,
-};
->>>>>>> 77ffe38f
 use crate::{
     machines::{ProtoCommand, WFCommand, WFMachinesError},
     pending_activations::{PendingActivation, PendingActivations},
     protos::{
         coresdk::{
-<<<<<<< HEAD
             activity_result::{self as ar, activity_result, ActivityResult},
             task_completion, workflow_completion,
             workflow_completion::{wf_activation_completion, WfActivationCompletion},
             PayloadsExt, Task, TaskCompletion,
-=======
-            task_completion, wf_activation_completion, ActivityResult, Task, TaskCompletion,
-            WfActivationCompletion, WfActivationSuccess,
->>>>>>> 77ffe38f
         },
         temporal::api::{
             enums::v1::WorkflowTaskFailedCause, workflowservice::v1::PollWorkflowTaskQueueResponse,
@@ -287,7 +276,6 @@
                     })),
             } => {
                 match status {
-<<<<<<< HEAD
                     activity_result::Status::Completed(ar::Success { result }) => {
                         self.runtime.block_on(
                             self.server_gateway
@@ -304,23 +292,6 @@
                         self.runtime.block_on(
                             self.server_gateway
                                 .cancel_activity_task(task_token, details.into_payloads()),
-=======
-                    activity_result::Status::Completed(ActivityTaskSuccess { result }) => {
-                        self.runtime.block_on(
-                            self.server_gateway
-                                .complete_activity_task(task_token, result),
-                        )?;
-                    }
-                    activity_result::Status::Failed(ActivityTaskFailure { failure }) => {
-                        self.runtime.block_on(
-                            self.server_gateway.fail_activity_task(task_token, failure),
-                        )?;
-                    }
-                    activity_result::Status::Canceled(ActivityTaskCancelation { details }) => {
-                        self.runtime.block_on(
-                            self.server_gateway
-                                .cancel_activity_task(task_token, details),
->>>>>>> 77ffe38f
                         )?;
                     }
                 }
@@ -476,14 +447,9 @@
 #[cfg(test)]
 mod test {
     use super::*;
-<<<<<<< HEAD
     use crate::protos::coresdk::common::UserCodeFailure;
     use crate::protos::coresdk::workflow_commands::{
         CancelTimer, CompleteWorkflowExecution, FailWorkflowExecution, ScheduleActivity, StartTimer,
-=======
-    use crate::protos::temporal::api::command::v1::{
-        FailWorkflowExecutionCommandAttributes, ScheduleActivityTaskCommandAttributes,
->>>>>>> 77ffe38f
     };
     use crate::{
         machines::test_help::{build_fake_core, FakeCore, TestHistoryBuilder},
@@ -576,11 +542,7 @@
 
         let task_tok = res.task_token;
         core.complete_task(TaskCompletion::ok_from_api_attrs(
-<<<<<<< HEAD
             vec![ScheduleActivity {
-=======
-            vec![ScheduleActivityTaskCommandAttributes {
->>>>>>> 77ffe38f
                 activity_id: "fake_activity".to_string(),
                 ..Default::default()
             }
@@ -598,11 +560,47 @@
         );
         let task_tok = res.task_token;
         core.complete_task(TaskCompletion::ok_from_api_attrs(
-<<<<<<< HEAD
             vec![CompleteWorkflowExecution { result: vec![] }.into()],
-=======
+            task_tok,
+        ))
+        .unwrap();
+    }
+
+    #[rstest(core,
+    case::incremental(single_activity_setup(&[1, 2])),
+    case::replay(single_activity_setup(&[2]))
+    )]
+    fn single_activity_completion(core: FakeCore) {
+        let res = core.poll_task(TASK_Q).unwrap();
+        assert_matches!(
+            res.get_wf_jobs().as_slice(),
+            [WfActivationJob {
+                variant: Some(wf_activation_job::Variant::StartWorkflow(_)),
+            }]
+        );
+        assert!(core.workflow_machines.exists(RUN_ID));
+
+        let task_tok = res.task_token;
+        core.complete_task(TaskCompletion::ok_from_api_attrs(
+            vec![ScheduleActivityTaskCommandAttributes {
+                activity_id: "fake_activity".to_string(),
+                ..Default::default()
+            }
+            .into()],
+            task_tok,
+        ))
+        .unwrap();
+
+        let res = core.poll_task(TASK_Q).unwrap();
+        assert_matches!(
+            res.get_wf_jobs().as_slice(),
+            [WfActivationJob {
+                variant: Some(wf_activation_job::Variant::ResolveActivity(_)),
+            }]
+        );
+        let task_tok = res.task_token;
+        core.complete_task(TaskCompletion::ok_from_api_attrs(
             vec![CompleteWorkflowExecutionCommandAttributes { result: None }.into()],
->>>>>>> 77ffe38f
             task_tok,
         ))
         .unwrap();
