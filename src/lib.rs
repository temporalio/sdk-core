#![warn(missing_docs)] // error if there are missing docs
#![allow(clippy::upper_case_acronyms)]

//! This crate provides a basis for creating new Temporal SDKs without completely starting from
//! scratch

#[cfg(test)]
#[macro_use]
pub extern crate assert_matches;
#[macro_use]
extern crate tracing;

pub mod protos;

mod activity;
pub(crate) mod core_tracing;
mod errors;
mod machines;
mod pending_activations;
mod pollers;
mod protosext;
pub(crate) mod task_token;
mod workflow;

#[cfg(test)]
mod test_help;

pub use crate::errors::{
    ActivityHeartbeatError, CompleteActivityError, CompleteWfError, CoreInitError,
    PollActivityError, PollWfError,
};
pub use core_tracing::tracing_init;
pub use pollers::{PollTaskRequest, ServerGateway, ServerGatewayApis, ServerGatewayOptions};
pub use url::Url;

<<<<<<< HEAD
use crate::pollers::{new_activity_task_buffer, new_workflow_task_buffer, PollActivityTaskBuffer};
use crate::task_token::TaskToken;
=======
>>>>>>> 7aea38a5
use crate::{
    activity::{ActivityHeartbeatManager, ActivityHeartbeatManagerHandle, InflightActivityDetails},
    errors::{ShutdownErr, WorkflowUpdateError},
    machines::{EmptyWorkflowCommandErr, WFCommand},
    pending_activations::PendingActivations,
    pollers::{
        new_activity_task_buffer, new_workflow_task_buffer, PollActivityTaskBuffer,
        PollWorkflowTaskBuffer,
    },
    protos::{
        coresdk::{
            activity_result::{self as ar, activity_result},
            activity_task::ActivityTask,
            workflow_activation::{create_evict_activation, WfActivation},
            workflow_completion::{self, wf_activation_completion, WfActivationCompletion},
            ActivityHeartbeat, ActivityTaskCompletion,
        },
        temporal::api::{
            enums::v1::WorkflowTaskFailedCause,
            workflowservice::v1::{PollActivityTaskQueueResponse, PollWorkflowTaskQueueResponse},
        },
    },
<<<<<<< HEAD
    workflow::{
        NextWfActivation, PushCommandsResult, WorkflowConcurrencyManager, WorkflowError,
        WorkflowManager,
    },
=======
    protosext::fmt_task_token,
    workflow::{NextWfActivation, WorkflowConcurrencyManager, WorkflowError, WorkflowManager},
>>>>>>> 7aea38a5
};
use dashmap::{DashMap, DashSet};
use futures::TryFutureExt;
use std::{
    convert::TryInto,
    fmt::Debug,
    future::Future,
    ops::Div,
    sync::{
        atomic::{AtomicBool, Ordering},
        Arc,
    },
    time,
};
use tokio::sync::Notify;
use tracing::Span;

/// This trait is the primary way by which language specific SDKs interact with the core SDK. It is
/// expected that only one instance of an implementation will exist for the lifetime of the
/// worker(s) using it.
#[async_trait::async_trait]
pub trait Core: Send + Sync {
    /// Ask the core for some work, returning a [WfActivation]. It is then the language SDK's
    /// responsibility to call the appropriate workflow code with the provided inputs. Blocks
    /// indefinitely until such work is available or [Core::shutdown] is called.
    ///
    /// TODO: Examples
    async fn poll_workflow_task(&self) -> Result<WfActivation, PollWfError>;

    /// Ask the core for some work, returning an [ActivityTask]. It is then the language SDK's
    /// responsibility to call the appropriate activity code with the provided inputs. Blocks
    /// indefinitely until such work is available or [Core::shutdown] is called.
    ///
    /// TODO: Examples
    async fn poll_activity_task(&self) -> Result<ActivityTask, PollActivityError>;

    /// Tell the core that a workflow activation has completed
    async fn complete_workflow_task(
        &self,
        completion: WfActivationCompletion,
    ) -> Result<(), CompleteWfError>;

    /// Tell the core that an activity has finished executing
    async fn complete_activity_task(
        &self,
        completion: ActivityTaskCompletion,
    ) -> Result<(), CompleteActivityError>;

    /// Notify workflow that activity is still alive. Long running activities that take longer than
    /// `activity_heartbeat_timeout` to finish must call this function in order to report progress,
    /// otherwise activity will timeout and new attempt will be scheduled.
    /// `result` contains latest known activity cancelation status.
    /// First heartbeat request will be sent immediately, sub-sequent rapid calls to this
    /// function would result in heartbeat requests being aggregated and the last one received during
    /// the aggregation period will be sent to the server.
    /// Unlike java/go SDKs we are not going to return cancellation status as part of heartbeat response
    /// and instead will send it as a separate activity task to the lang, decoupling heartbeat and
    /// cancellation processing.
    /// For now activity still needs to heartbeat if it wants to receive cancellation requests.
    /// In the future we are going to change this and will dispatch cancellations more proactively.
    /// Note that this function is not blocking on the server call and will return immediately.
    async fn record_activity_heartbeat(
        &self,
        details: ActivityHeartbeat,
    ) -> Result<(), ActivityHeartbeatError>;

    /// Returns core's instance of the [ServerGatewayApis] implementor it is using.
    fn server_gateway(&self) -> Arc<dyn ServerGatewayApis>;

    /// Initiates async shutdown procedure, eventually ceases all polling of the server.
    /// [Core::poll_workflow_task] should be called until it returns [PollWfError::ShutDown]
    /// to ensure that any workflows which are still undergoing replay have an opportunity to finish.
    /// This means that the lang sdk will need to call [Core::complete_workflow_task] for those
    /// workflows until they are done. At that point, the lang SDK can end the process,
    /// or drop the [Core] instance, which will close the connection.
    async fn shutdown(&self);
}

/// Holds various configuration information required to call [init]
pub struct CoreInitOptions {
    /// Options for the connection to the temporal server
    pub gateway_opts: ServerGatewayOptions,
    /// If set to true (which should be the default choice until sticky task queues are implemented)
    /// workflows are evicted after they no longer have any pending activations. IE: After they
    /// have sent new commands to the server.
    pub evict_after_pending_cleared: bool,
    /// The maximum allowed number of workflow tasks that will ever be given to lang at one
    /// time. Note that one workflow task may require multiple activations - so the WFT counts as
    /// "outstanding" until all activations it requires have been completed.
    pub max_outstanding_workflow_tasks: usize,
    /// The maximum allowed number of activity tasks that will ever be given to lang at one time.
    pub max_outstanding_activities: usize,
}

/// Initializes an instance of the core sdk and establishes a connection to the temporal server.
///
/// Note: Also creates a tokio runtime that will be used for all client-server interactions.  
///
/// # Panics
/// * Will panic if called from within an async context, as it will construct a runtime and you
///   cannot construct a runtime from within a runtime.
pub async fn init(opts: CoreInitOptions) -> Result<impl Core, CoreInitError> {
    // Initialize server client
    let work_provider = opts.gateway_opts.connect().await?;

    Ok(CoreSDK::new(work_provider, opts))
}

struct CoreSDK<WP> {
    /// Options provided at initialization time
    init_options: CoreInitOptions,
    /// Provides work in the form of responses the server would send from polling task Qs
    server_gateway: Arc<WP>,
    /// Key is run id
    workflow_machines: WorkflowConcurrencyManager,
    // TODO: Probably move all workflow stuff inside wf manager?
    /// Maps task tokens to workflow run ids
    workflow_task_tokens: DashMap<TaskToken, String>,
    /// Workflows (by run id) for which the last task completion we sent was a failure
    workflows_last_task_failed: DashSet<String>,
    /// Distinguished from `workflow_task_tokens` by the fact that when we are caching workflows
    /// in sticky mode, we need to know if there are any outstanding workflow tasks since they
    /// must all be handled first before we poll the server again.
    outstanding_workflow_tasks: DashSet<TaskToken>,

    /// Buffers workflow task polling in the event we need to return a pending activation while
    /// a poll is ongoing
    wf_task_poll_buffer: PollWorkflowTaskBuffer,
    /// Buffers workflow task polling in the event we need to return a pending activation while
    /// a poll is ongoing
    at_task_poll_buffer: PollActivityTaskBuffer,

    /// Workflows may generate new activations immediately upon completion (ex: while replaying,
    /// or when cancelling an activity in try-cancel/abandon mode). They queue here.
    pending_activations: PendingActivations,

    activity_heartbeat_manager_handle: ActivityHeartbeatManagerHandle,
    /// Activities that have been issued to lang but not yet completed
    outstanding_activity_tasks: DashMap<TaskToken, InflightActivityDetails>,
    /// Has shutdown been called?
    shutdown_requested: AtomicBool,
    /// Used to wake up future which checks shutdown state
    shutdown_notify: Notify,
    /// Used to wake blocked workflow task polling when tasks complete
    workflow_task_complete_notify: Notify,
    /// Used to wake blocked activity task polling when tasks complete
    activity_task_complete_notify: Notify,
}

#[async_trait::async_trait]
impl<WP> Core for CoreSDK<WP>
where
    WP: ServerGatewayApis + Send + Sync + 'static,
{
    #[instrument(skip(self))]
    async fn poll_workflow_task(&self) -> Result<WfActivation, PollWfError> {
        // The poll needs to be in a loop because we can't guarantee tail call optimization in Rust
        // (simply) and we really, really need that for long-poll retries.
        loop {
            // We must first check if there are pending workflow activations for workflows that are
            // currently replaying or otherwise need immediate jobs, and issue those before
            // bothering the server.
            if let Some(pa) = self.pending_activations.pop() {
                return Ok(pa);
            }

            if self.shutdown_requested.load(Ordering::SeqCst) {
                return Err(PollWfError::ShutDown);
            }

            // Do not proceed to poll unless we are below the outstanding WFT limit
            if self.outstanding_workflow_tasks.len()
                >= self.init_options.max_outstanding_workflow_tasks
            {
                self.workflow_task_complete_notify.notified().await;
                continue;
            }

            let task_complete_fut = self.workflow_task_complete_notify.notified();
            let poll_result_future =
                self.shutdownable_fut(self.wf_task_poll_buffer.poll().map_err(Into::into));

            debug!("Polling server");

            let selected_f = tokio::select! {
                // If a task is completed while we are waiting on polling, we need to restart the
                // loop right away to provide any potential new pending activation
                _ = task_complete_fut => {
                    continue;
                }
                r = poll_result_future => r
            };

            match selected_f {
                Ok(work) => {
                    if work == PollWorkflowTaskQueueResponse::default() {
                        // We get the default proto in the event that the long poll times out.
                        continue;
                    }
                    let tt = work.task_token.clone();
                    debug!(history_length = %work.history.as_ref().map_or(0, |h| h.events.len()),
                          "Got new work from server");
                    if !work.next_page_token.is_empty() {
                        // TODO: Support history pagination
                        unimplemented!("History pagination not yet implemented");
                    }
                    if let Some(activation) = self.prepare_new_activation(work)? {
                        self.outstanding_workflow_tasks
                            .insert(TaskToken(activation.task_token.clone()));
                        return Ok(activation);
                    } else {
                        // This can be triggered when an activity is completed that we already
                        // canceled, for example. There is no work for lang to do so we autocomplete
                        // the task
                        debug!("No work for lang to perform after polling server!");
                        self.complete_workflow_task(WfActivationCompletion {
                            task_token: tt,
                            status: Some(workflow_completion::Success::from_cmds(vec![]).into()),
                        })
                        .await?;
                    }
                }
                // Drain pending activations in case of shutdown.
                Err(PollWfError::ShutDown) => continue,
                Err(e) => return Err(e),
            }
        }
    }

    #[instrument(skip(self))]
    async fn poll_activity_task(&self) -> Result<ActivityTask, PollActivityError> {
        loop {
            if self.shutdown_requested.load(Ordering::Relaxed) {
                return Err(PollActivityError::ShutDown);
            }

<<<<<<< HEAD
            maybe_tt = self.activity_heartbeat_manager_handle.next_pending_cancel() => {
                // Issue cancellations for anything we noticed was cancelled during heartbeating
                if let Some(task_token) = maybe_tt {
                    // It's possible that activity has been completed and we no longer have an
                    // outstanding activity task. This is fine because it means that we no longer
                    // need to cancel this activity, so we'll just ignore such orphaned
                    // cancellation.
                    if let Some(details) = self.outstanding_activity_tasks.get(&task_token) {
                        return Ok(ActivityTask::cancel_from_ids(
                            task_token.clone(),
                            details.activity_id.clone(),
                        ));
=======
            tokio::select! {
                biased;

                maybe_tt = self.activity_heartbeat_manager_handle.next_pending_cancel() => {
                    // Issue cancellations for anything we noticed was cancelled during heartbeating
                    if let Some(task_token) = maybe_tt {
                        // It's possible that activity has been completed and we no longer have an
                        // outstanding activity task. This is fine because it means that we no
                        // longer need to cancel this activity, so we'll just ignore such orphaned
                        // cancellation.
                        if let Some(details) = self.outstanding_activity_tasks.get(&task_token) {
                            return Ok(ActivityTask::cancel_from_ids(
                                task_token,
                                details.activity_id.clone(),
                            ));
                        } else {
                            // TODO: Unless we return this JS seems to just give up on polling.
                            //   -- we shouldn't need to return it?
                            warn!(task_token = ?task_token,
                                  "Unknown activity task when issuing cancel");
                            return Ok(ActivityTask::cancel_from_ids(
                                task_token,
                                "unknown".to_owned(),
                            ));
                        }
                    }
                    // The only situation where the next cancel would return none is if the manager
                    // was dropped, which can only happen on shutdown.
                    return Err(PollActivityError::ShutDown);
                }
                _ = self.shutdown_notifier() => {
                    return Err(PollActivityError::ShutDown);
                }
                r = self.do_activity_poll() => {
                    match r.transpose() {
                        None => continue,
                        Some(r) => return r
>>>>>>> 7aea38a5
                    }
                }
            }
        }
    }

    #[instrument(skip(self))]
    async fn complete_workflow_task(
        &self,
        completion: WfActivationCompletion,
    ) -> Result<(), CompleteWfError> {
        let task_token = TaskToken(completion.task_token);
        let wfstatus = completion.status;
        let run_id = self
            .workflow_task_tokens
            .get(&task_token)
            .map(|x| x.value().clone())
            .ok_or_else(|| CompleteWfError::MalformedWorkflowCompletion {
                reason: format!(
                    "Task token {} had no workflow run associated with it",
                    &task_token
                ),
                completion: None,
            })?;
        let res = match wfstatus {
            Some(wf_activation_completion::Status::Successful(success)) => {
                self.wf_activation_success(task_token.clone(), &run_id, success)
                    .await
            }
            Some(wf_activation_completion::Status::Failed(failure)) => {
                self.wf_activation_failed(task_token.clone(), &run_id, failure)
                    .await
            }
            None => Err(CompleteWfError::MalformedWorkflowCompletion {
                reason: "Workflow completion had empty status field".to_owned(),
                completion: None,
            }),
        };

        // Workflows with no more pending activations (IE: They have completed a WFT) must be
        // removed from the outstanding tasks map
        if !self.pending_activations.has_pending(&run_id) {
            self.outstanding_workflow_tasks.remove(&task_token);

            // Blow them up if we're in non-sticky mode as well
            if self.init_options.evict_after_pending_cleared {
                self.evict_run(&task_token);
            }
        }
        self.workflow_task_complete_notify.notify_one();
        res
    }

    #[instrument(skip(self))]
    async fn complete_activity_task(
        &self,
        completion: ActivityTaskCompletion,
    ) -> Result<(), CompleteActivityError> {
        let task_token = TaskToken(completion.task_token);
        let status = if let Some(s) = completion.result.and_then(|r| r.status) {
            s
        } else {
            return Err(CompleteActivityError::MalformedActivityCompletion {
                reason: "Activity completion had empty result/status field".to_owned(),
                completion: None,
            });
        };
        let tt = task_token.clone();
        let maybe_net_err = match status {
            activity_result::Status::Completed(ar::Success { result }) => self
                .server_gateway
                .complete_activity_task(task_token, result.map(Into::into))
                .await
                .err(),
            activity_result::Status::Failed(ar::Failure { failure }) => self
                .server_gateway
                .fail_activity_task(task_token, failure.map(Into::into))
                .await
                .err(),
            activity_result::Status::Canceled(ar::Cancelation { details }) => self
                .server_gateway
                .cancel_activity_task(task_token, details.map(Into::into))
                .await
                .err(),
        };
        let (res, should_remove) = match maybe_net_err {
            Some(e) if e.code() == tonic::Code::NotFound => {
                warn!(task_token = ?tt, details = ?e, "Activity not found on completion");
                (Ok(()), true)
            }
            Some(err) => (Err(err), false),
            None => (Ok(()), true),
        };
        if should_remove {
            self.outstanding_activity_tasks.remove(&tt);
        }
        self.activity_task_complete_notify.notify_waiters();
        Ok(res?)
    }

    async fn record_activity_heartbeat(
        &self,
        details: ActivityHeartbeat,
    ) -> Result<(), ActivityHeartbeatError> {
        let t: time::Duration = self
            .outstanding_activity_tasks
            // TODO: Clone here dumb
            .get(&TaskToken(details.task_token.clone()))
            .ok_or(ActivityHeartbeatError::UnknownActivity)?
            .heartbeat_timeout
            .clone()
            .ok_or(ActivityHeartbeatError::HeartbeatTimeoutNotSet)?
            .try_into()
            .or(Err(ActivityHeartbeatError::InvalidHeartbeatTimeout))?;
        // There is a bug in the server that translates non-set heartbeat timeouts into 0 duration.
        // That's why we treat 0 the same way as None, otherwise we wouldn't know which aggregation
        // delay to use, and using 0 is not a good idea as SDK would hammer the server too hard.
        if t.as_millis() == 0 {
            return Err(ActivityHeartbeatError::HeartbeatTimeoutNotSet);
        }
        self.activity_heartbeat_manager_handle
            .record(details, t.div(2))
    }

    fn server_gateway(&self) -> Arc<dyn ServerGatewayApis> {
        self.server_gateway.clone()
    }

    async fn shutdown(&self) {
        self.shutdown_requested.store(true, Ordering::SeqCst);
        self.shutdown_notify.notify_waiters();
        self.workflow_machines.shutdown();
        self.activity_heartbeat_manager_handle.shutdown().await;
    }
}

impl<WP: ServerGatewayApis + Send + Sync + 'static> CoreSDK<WP> {
    pub(crate) fn new(wp: WP, init_options: CoreInitOptions) -> Self {
        let sg = Arc::new(wp);
        Self {
            init_options,
            server_gateway: sg.clone(),
            workflow_machines: WorkflowConcurrencyManager::new(),
            workflow_task_tokens: Default::default(),
            workflows_last_task_failed: Default::default(),
            outstanding_workflow_tasks: Default::default(),
            wf_task_poll_buffer: new_workflow_task_buffer(sg.clone()),
            at_task_poll_buffer: new_activity_task_buffer(sg.clone()),
            pending_activations: Default::default(),
            outstanding_activity_tasks: Default::default(),
            shutdown_requested: AtomicBool::new(false),
            shutdown_notify: Notify::new(),
            workflow_task_complete_notify: Notify::new(),
            activity_task_complete_notify: Notify::new(),
            activity_heartbeat_manager_handle: ActivityHeartbeatManager::new(sg),
        }
    }

    /// Evict a workflow from the cache by it's run id
    ///
    /// TODO: Very likely needs to be in Core public api
    pub(crate) fn evict_run(&self, task_token: &TaskToken) {
        if let Some((_, run_id)) = self.workflow_task_tokens.remove(task_token) {
            self.outstanding_workflow_tasks.remove(task_token);
            self.workflow_machines.evict(&run_id);
            self.pending_activations.remove_all_with_run_id(&run_id);
            // Queue up an eviction activation
            self.pending_activations
                .push(create_evict_activation(task_token.to_owned(), run_id));
            self.workflow_task_complete_notify.notify_waiters();
        }
    }

    /// Wait until not at the outstanding activity limit, and then poll for new activities.
    ///
    /// Returns Ok(None) if the long poll timeout is hit
    async fn do_activity_poll(&self) -> Result<Option<ActivityTask>, PollActivityError> {
        while self.outstanding_activity_tasks.len() >= self.init_options.max_outstanding_activities
        {
            self.activity_task_complete_notify.notified().await
        }

        match self
            .shutdownable_fut(self.at_task_poll_buffer.poll().map_err(Into::into))
            .await
        {
            Ok(work) => {
<<<<<<< HEAD
                let task_token = TaskToken(work.task_token.clone());
=======
                if work == PollActivityTaskQueueResponse::default() {
                    return Ok(None);
                }
                let task_token = work.task_token.clone();
>>>>>>> 7aea38a5
                self.outstanding_activity_tasks.insert(
                    task_token.clone(),
                    InflightActivityDetails::new(
                        work.activity_id.clone(),
                        work.heartbeat_timeout.clone(),
                    ),
                );
                Ok(Some(ActivityTask::start_from_poll_resp(work, task_token)))
            }
            Err(e) => Err(e),
        }
    }

    /// Prepare an activation we've just pulled out of a workflow machines instance to be shipped
    /// to the lang sdk
    fn finalize_next_activation(
        &self,
        next_a: NextWfActivation,
        task_token: TaskToken,
    ) -> WfActivation {
        next_a.finalize(task_token)
    }

    /// Given a wf task from the server, prepare an activation (if there is one) to be sent to lang
    fn prepare_new_activation(
        &self,
        work: PollWorkflowTaskQueueResponse,
    ) -> Result<Option<WfActivation>, PollWfError> {
<<<<<<< HEAD
        if work == PollWorkflowTaskQueueResponse::default() {
            // We get the default proto in the event that the long poll times out.
            return Ok(None);
        }
        let task_token = TaskToken(work.task_token.clone());
=======
        let task_token = work.task_token.clone();
>>>>>>> 7aea38a5
        debug!(
            task_token = %&task_token,
            "Received workflow task from server"
        );

        let next_activation = self.instantiate_or_update_workflow(work)?;

        if let Some(na) = next_activation {
            return Ok(Some(self.finalize_next_activation(na, task_token)));
        }
        Ok(None)
    }

    /// Handle a successful workflow completion
    async fn wf_activation_success(
        &self,
        task_token: TaskToken,
        run_id: &str,
        success: workflow_completion::Success,
    ) -> Result<(), CompleteWfError> {
        // Convert to wf commands
        let cmds = success
            .commands
            .into_iter()
            .map(|c| c.try_into())
            .collect::<Result<Vec<_>, EmptyWorkflowCommandErr>>()
            .map_err(|_| CompleteWfError::MalformedWorkflowCompletion {
                reason: "At least one workflow command in the completion \
                                contained an empty variant"
                    .to_owned(),
                completion: None,
            })?;
        self.push_lang_commands(run_id, cmds)?;
        self.enqueue_next_activation_if_needed(run_id, task_token.clone())?;
        // We want to fetch the outgoing commands only after any new activation has been queued,
        // as doing so may have altered the outgoing commands.
        let server_cmds = self.access_wf_machine(run_id, |w| Ok(w.get_server_commands()))?;
        // We only actually want to send commands back to the server if there are no more pending
        // activations and we are at the final workflow task (IE: the lang SDK has caught up on
        // replay)
        if !self.pending_activations.has_pending(run_id) && server_cmds.at_final_workflow_task {
            // Since we're telling the server about a wft success, we can remove it from the
            // last failed map (if it was present)
            self.workflows_last_task_failed.remove(run_id);
            debug!("Sending commands to server: {:?}", &server_cmds.commands);
            let res = self
                .server_gateway
                .complete_workflow_task(task_token, server_cmds.commands)
                .await;
            // Silence unhandled command errors since the lang SDK cannot do anything about them
            // besides poll again, which it will do anyway.
            if let Err(ts) = res {
                if ts.code() == tonic::Code::InvalidArgument && ts.message() == "UnhandledCommand" {
                    warn!("Unhandled command response when completing");
                } else {
                    return Err(ts.into());
                }
            }
        }
        Ok(())
    }

    /// Handle a failed workflow completion
    async fn wf_activation_failed(
        &self,
        task_token: TaskToken,
        run_id: &str,
        failure: workflow_completion::Failure,
    ) -> Result<(), CompleteWfError> {
        // Blow up any cached data associated with the workflow
        self.evict_run(&task_token);

        if !self.workflows_last_task_failed.contains(run_id) {
            self.server_gateway
                .fail_workflow_task(
                    task_token,
                    WorkflowTaskFailedCause::Unspecified,
                    failure.failure.map(Into::into),
                )
                .await?;
            self.workflows_last_task_failed.insert(run_id.to_owned());
        }

        Ok(())
    }

    /// Will create a new workflow manager if needed for the workflow activation, if not, it will
    /// feed the existing manager the updated history we received from the server.
    ///
    /// Also updates [CoreSDK::workflow_task_tokens] and validates the
    /// [PollWorkflowTaskQueueResponse]
    ///
    /// Returns the next workflow activation and the workflow's run id
    fn instantiate_or_update_workflow(
        &self,
        poll_wf_resp: PollWorkflowTaskQueueResponse,
    ) -> Result<Option<NextWfActivation>, PollWfError> {
        match poll_wf_resp {
            PollWorkflowTaskQueueResponse {
                task_token,
                workflow_execution: Some(workflow_execution),
                history: Some(history),
                ..
            } => {
                let run_id = workflow_execution.run_id.clone();
                // Correlate task token w/ run ID
                self.workflow_task_tokens
                    .insert(task_token.into(), run_id.clone());

                match self
                    .workflow_machines
                    .create_or_update(&run_id, history, workflow_execution)
                {
                    Ok(activation) => Ok(activation),
                    Err(source) => Err(PollWfError::WorkflowUpdateError { source, run_id }),
                }
            }
            p => Err(PollWfError::BadPollResponseFromServer(p)),
        }
    }

    /// Feed commands from the lang sdk into appropriate workflow manager which will iterate
    /// the state machines and return commands ready to be sent to the server
    fn push_lang_commands(
        &self,
        run_id: &str,
        cmds: Vec<WFCommand>,
    ) -> Result<(), WorkflowUpdateError> {
        self.access_wf_machine(run_id, move |mgr| mgr.push_commands(cmds))
    }

    /// Wraps access to `self.workflow_machines.access`, properly passing in the current tracing
    /// span to the wf machines thread.
    fn access_wf_machine<F, Fout>(
        &self,
        run_id: &str,
        mutator: F,
    ) -> Result<Fout, WorkflowUpdateError>
    where
        F: FnOnce(&mut WorkflowManager) -> Result<Fout, WorkflowError> + Send + 'static,
        Fout: Send + Debug + 'static,
    {
        let curspan = Span::current();
        let mutator = move |wfm: &mut WorkflowManager| {
            let _e = curspan.enter();
            mutator(wfm)
        };
        self.workflow_machines
            .access(run_id, mutator)
            .map_err(|source| WorkflowUpdateError {
                source,
                run_id: run_id.to_owned(),
            })
    }

    async fn shutdown_notifier(&self) {
        loop {
            self.shutdown_notify.notified().await;
            if self.shutdown_requested.load(Ordering::SeqCst) {
                break;
            }
        }
    }

    /// Wrap a future, making it return early with a shutdown error in the event the shutdown
    /// flag has been set
    async fn shutdownable_fut<FOut, FErr>(
        &self,
        wrap_this: impl Future<Output = Result<FOut, FErr>>,
    ) -> Result<FOut, FErr>
    where
        FErr: From<ShutdownErr>,
    {
        tokio::select! {
            biased;
            r = wrap_this => r,
            _ = self.shutdown_notifier() => {
                Err(ShutdownErr.into())
            }
        }
    }

    /// Check if the machine needs another activation and queue it up if there is one
    fn enqueue_next_activation_if_needed(
        &self,
        run_id: &str,
<<<<<<< HEAD
        task_token: TaskToken,
    ) -> Result<(), CompleteWfError> {
=======
        task_token: Vec<u8>,
    ) -> Result<bool, CompleteWfError> {
        let mut new_activation = false;
>>>>>>> 7aea38a5
        if let Some(next_activation) =
            self.access_wf_machine(run_id, move |mgr| mgr.get_next_activation())?
        {
            self.pending_activations
                .push(self.finalize_next_activation(next_activation, task_token));
            new_activation = true;
        }
        self.workflow_task_complete_notify.notify_one();
        Ok(new_activation)
    }
}

#[cfg(test)]
mod test {
    use super::*;
    use crate::machines::test_help::{build_multihist_mock_sg, FakeWfResponses};
    use crate::{
        machines::test_help::{
            build_fake_core, build_mock_sg, fake_core_from_mock_sg, fake_sg_opts,
            gen_assert_and_fail, gen_assert_and_reply, hist_to_poll_resp, poll_and_reply,
            EvictionMode, FakeCore, TestHistoryBuilder,
        },
        pollers::{MockManualGateway, MockServerGatewayApis},
        protos::{
            coresdk::{
                activity_result::ActivityResult,
                activity_task::activity_task,
                common::UserCodeFailure,
                workflow_activation::{
                    wf_activation_job, FireTimer, ResolveActivity, StartWorkflow, UpdateRandomSeed,
                    WfActivationJob,
                },
                workflow_commands::{
                    ActivityCancellationType, CancelTimer, CompleteWorkflowExecution,
                    FailWorkflowExecution, RequestCancelActivity, ScheduleActivity, StartTimer,
                },
            },
            temporal::api::workflowservice::v1::{
                PollActivityTaskQueueResponse, RecordActivityTaskHeartbeatResponse,
                RespondActivityTaskCompletedResponse,
            },
            temporal::api::{
                enums::v1::EventType,
                workflowservice::v1::{
                    RespondWorkflowTaskCompletedResponse, RespondWorkflowTaskFailedResponse,
                },
            },
        },
        test_help::canned_histories,
    };
    use futures::FutureExt;
    use rstest::{fixture, rstest};
    use std::{
        collections::VecDeque,
        sync::atomic::{AtomicU64, AtomicUsize},
        time::Duration,
    };
    use tokio::time::sleep;

    #[fixture(hist_batches = &[])]
    fn single_timer_setup(hist_batches: &[usize]) -> FakeCore {
        let wfid = "fake_wf_id";

        let mut t = canned_histories::single_timer("fake_timer");
        build_fake_core(wfid, &mut t, hist_batches)
    }

    #[fixture(hist_batches = &[])]
    fn single_activity_setup(hist_batches: &[usize]) -> FakeCore {
        let wfid = "fake_wf_id";

        let mut t = canned_histories::single_activity("fake_activity");
        build_fake_core(wfid, &mut t, hist_batches)
    }

    #[fixture(hist_batches = &[])]
    fn single_activity_failure_setup(hist_batches: &[usize]) -> FakeCore {
        let wfid = "fake_wf_id";

        let mut t = canned_histories::single_failed_activity("fake_activity");
        build_fake_core(wfid, &mut t, hist_batches)
    }

    #[rstest]
    #[case::incremental(single_timer_setup(&[1, 2]), EvictionMode::NotSticky)]
    #[case::replay(single_timer_setup(&[2]), EvictionMode::NotSticky)]
    #[case::incremental_evict(single_timer_setup(&[1, 2]), EvictionMode::AfterEveryReply)]
    #[case::replay_evict(single_timer_setup(&[2, 2]), EvictionMode::AfterEveryReply)]
    #[tokio::test]
    async fn single_timer_test_across_wf_bridge(
        #[case] core: FakeCore,
        #[case] evict: EvictionMode,
    ) {
        poll_and_reply(
            &core,
            evict,
            &[
                gen_assert_and_reply(
                    &job_assert!(wf_activation_job::Variant::StartWorkflow(_)),
                    vec![StartTimer {
                        timer_id: "fake_timer".to_string(),
                        ..Default::default()
                    }
                    .into()],
                ),
                gen_assert_and_reply(
                    &job_assert!(wf_activation_job::Variant::FireTimer(_)),
                    vec![CompleteWorkflowExecution { result: None }.into()],
                ),
            ],
        )
        .await;
    }

    #[rstest(core,
        case::incremental(single_activity_setup(&[1, 2])),
        case::incremental_activity_failure(single_activity_failure_setup(&[1, 2])),
        case::replay(single_activity_setup(&[2])),
        case::replay_activity_failure(single_activity_failure_setup(&[2]))
    )]
    #[tokio::test]
    async fn single_activity_completion(core: FakeCore) {
        poll_and_reply(
            &core,
            EvictionMode::NotSticky,
            &[
                gen_assert_and_reply(
                    &job_assert!(wf_activation_job::Variant::StartWorkflow(_)),
                    vec![ScheduleActivity {
                        activity_id: "fake_activity".to_string(),
                        ..Default::default()
                    }
                    .into()],
                ),
                gen_assert_and_reply(
                    &job_assert!(wf_activation_job::Variant::ResolveActivity(_)),
                    vec![CompleteWorkflowExecution { result: None }.into()],
                ),
            ],
        )
        .await;
    }

    #[rstest(hist_batches, case::incremental(&[1, 2]), case::replay(&[2]))]
    #[tokio::test]
    async fn parallel_timer_test_across_wf_bridge(hist_batches: &[usize]) {
        let wfid = "fake_wf_id";
        let timer_1_id = "timer1";
        let timer_2_id = "timer2";

        let mut t = canned_histories::parallel_timer(timer_1_id, timer_2_id);
        let core = build_fake_core(wfid, &mut t, hist_batches);

        poll_and_reply(
            &core,
            EvictionMode::NotSticky,
            &[
                gen_assert_and_reply(
                    &job_assert!(wf_activation_job::Variant::StartWorkflow(_)),
                    vec![
                        StartTimer {
                            timer_id: timer_1_id.to_string(),
                            ..Default::default()
                        }
                        .into(),
                        StartTimer {
                            timer_id: timer_2_id.to_string(),
                            ..Default::default()
                        }
                        .into(),
                    ],
                ),
                gen_assert_and_reply(
                    &|res| {
                        assert_matches!(
                            res.jobs.as_slice(),
                            [
                                WfActivationJob {
                                    variant: Some(wf_activation_job::Variant::FireTimer(
                                        FireTimer { timer_id: t1_id }
                                    )),
                                },
                                WfActivationJob {
                                    variant: Some(wf_activation_job::Variant::FireTimer(
                                        FireTimer { timer_id: t2_id }
                                    )),
                                }
                            ] => {
                                assert_eq!(t1_id, &timer_1_id);
                                assert_eq!(t2_id, &timer_2_id);
                            }
                        );
                    },
                    vec![CompleteWorkflowExecution { result: None }.into()],
                ),
            ],
        )
        .await;
    }

    #[rstest(hist_batches, case::incremental(&[1, 2]), case::replay(&[2]))]
    #[tokio::test]
    async fn timer_cancel_test_across_wf_bridge(hist_batches: &[usize]) {
        let wfid = "fake_wf_id";
        let timer_id = "wait_timer";
        let cancel_timer_id = "cancel_timer";

        let mut t = canned_histories::cancel_timer(timer_id, cancel_timer_id);
        let core = build_fake_core(wfid, &mut t, hist_batches);

        poll_and_reply(
            &core,
            EvictionMode::NotSticky,
            &[
                gen_assert_and_reply(
                    &job_assert!(wf_activation_job::Variant::StartWorkflow(_)),
                    vec![
                        StartTimer {
                            timer_id: cancel_timer_id.to_string(),
                            ..Default::default()
                        }
                        .into(),
                        StartTimer {
                            timer_id: timer_id.to_string(),
                            ..Default::default()
                        }
                        .into(),
                    ],
                ),
                gen_assert_and_reply(
                    &job_assert!(wf_activation_job::Variant::FireTimer(_)),
                    vec![
                        CancelTimer {
                            timer_id: cancel_timer_id.to_string(),
                        }
                        .into(),
                        CompleteWorkflowExecution { result: None }.into(),
                    ],
                ),
            ],
        )
        .await;
    }

    #[rstest(hist_batches, case::incremental(&[1, 2]), case::replay(&[2]))]
    #[tokio::test]
    async fn scheduled_activity_cancellation_try_cancel(hist_batches: &[usize]) {
        let wfid = "fake_wf_id";
        let activity_id = "fake_activity";
        let signal_id = "signal";

        let mut t = canned_histories::cancel_scheduled_activity(activity_id, signal_id);
        let core = build_fake_core(wfid, &mut t, hist_batches);

        poll_and_reply(
            &core,
            EvictionMode::NotSticky,
            &[
                gen_assert_and_reply(
                    &job_assert!(wf_activation_job::Variant::StartWorkflow(_)),
                    vec![ScheduleActivity {
                        activity_id: activity_id.to_string(),
                        cancellation_type: ActivityCancellationType::TryCancel as i32,
                        ..Default::default()
                    }
                    .into()],
                ),
                gen_assert_and_reply(
                    &job_assert!(wf_activation_job::Variant::SignalWorkflow(_)),
                    vec![RequestCancelActivity {
                        activity_id: activity_id.to_string(),
                        ..Default::default()
                    }
                    .into()],
                ),
                // Activity is getting resolved right away as we are in the TryCancel mode.
                gen_assert_and_reply(
                    &job_assert!(wf_activation_job::Variant::ResolveActivity(_)),
                    vec![CompleteWorkflowExecution { result: None }.into()],
                ),
            ],
        )
        .await;
    }

    #[rstest(hist_batches, case::incremental(&[1, 2]), case::replay(&[2]))]
    #[tokio::test]
    async fn scheduled_activity_timeout(hist_batches: &[usize]) {
        let wfid = "fake_wf_id";
        let activity_id = "fake_activity";

        let mut t = canned_histories::scheduled_activity_timeout(activity_id);
        let core = build_fake_core(wfid, &mut t, hist_batches);
        poll_and_reply(
            &core,
            EvictionMode::NotSticky,
            &[
                gen_assert_and_reply(
                    &job_assert!(wf_activation_job::Variant::StartWorkflow(_)),
                    vec![ScheduleActivity {
                        activity_id: activity_id.to_string(),
                        ..Default::default()
                    }
                    .into()],
                ),
                // Activity is getting resolved right away as it has been timed out.
                gen_assert_and_reply(
                    &|res| {
                        assert_matches!(
                                res.jobs.as_slice(),
                                [
                                    WfActivationJob {
                                        variant: Some(wf_activation_job::Variant::ResolveActivity(
                                            ResolveActivity {
                                                activity_id: aid,
                                                result: Some(ActivityResult {
                                                    status: Some(activity_result::Status::Failed(ar::Failure {
                                                        failure: Some(failure)
                                                    })),
                                                })
                                            }
                                        )),
                                    }
                                ] => {
                                    assert_eq!(failure.message, "Activity task timed out".to_string());
                                    assert_eq!(aid, &activity_id.to_string());
                                }
                            );
                    },
                    vec![CompleteWorkflowExecution { result: None }.into()],
                ),
            ],
        )
        .await;
    }

    #[rstest(hist_batches, case::incremental(&[1, 2]), case::replay(&[2]))]
    #[tokio::test]
    async fn started_activity_timeout(hist_batches: &[usize]) {
        let wfid = "fake_wf_id";
        let activity_id = "fake_activity";

        let mut t = canned_histories::started_activity_timeout(activity_id);
        let core = build_fake_core(wfid, &mut t, hist_batches);

        poll_and_reply(
            &core,
            EvictionMode::NotSticky,
            &[
                gen_assert_and_reply(
                    &job_assert!(wf_activation_job::Variant::StartWorkflow(_)),
                    vec![ScheduleActivity {
                        activity_id: activity_id.to_string(),
                        ..Default::default()
                    }
                    .into()],
                ),
                // Activity is getting resolved right away as it has been timed out.
                gen_assert_and_reply(
                    &|res| {
                        assert_matches!(
                                res.jobs.as_slice(),
                                [
                                    WfActivationJob {
                                        variant: Some(wf_activation_job::Variant::ResolveActivity(
                                            ResolveActivity {
                                                activity_id: aid,
                                                result: Some(ActivityResult {
                                                    status: Some(activity_result::Status::Failed(ar::Failure {
                                                        failure: Some(failure)
                                                    })),
                                                })
                                            }
                                        )),
                                    }
                                ] => {
                                    assert_eq!(failure.message, "Activity task timed out".to_string());
                                    assert_eq!(aid, &activity_id.to_string());
                                }
                            );
                    },
                    vec![CompleteWorkflowExecution { result: None }.into()],
                ),
            ],
        )
        .await;
    }

    #[rstest(hist_batches, case::incremental(&[1, 3]), case::replay(&[3]))]
    #[tokio::test]
    async fn cancelled_activity_timeout(hist_batches: &[usize]) {
        let wfid = "fake_wf_id";
        let activity_id = "fake_activity";
        let signal_id = "signal";

        let mut t = canned_histories::scheduled_cancelled_activity_timeout(activity_id, signal_id);
        let core = build_fake_core(wfid, &mut t, hist_batches);

        poll_and_reply(
            &core,
            EvictionMode::NotSticky,
            &[
                gen_assert_and_reply(
                    &job_assert!(wf_activation_job::Variant::StartWorkflow(_)),
                    vec![ScheduleActivity {
                        activity_id: activity_id.to_string(),
                        ..Default::default()
                    }
                    .into()],
                ),
                gen_assert_and_reply(
                    &job_assert!(wf_activation_job::Variant::SignalWorkflow(_)),
                    vec![RequestCancelActivity {
                        activity_id: activity_id.to_string(),
                        ..Default::default()
                    }
                    .into()],
                ),
                // Activity is getting resolved right away as it has been timed out.
                gen_assert_and_reply(
                    &job_assert!(wf_activation_job::Variant::ResolveActivity(
                        ResolveActivity {
                            activity_id: _,
                            result: Some(ActivityResult {
                                status: Some(activity_result::Status::Canceled(..)),
                            })
                        }
                    )),
                    vec![CompleteWorkflowExecution { result: None }.into()],
                ),
            ],
        )
        .await;
    }

    #[rstest(hist_batches, case::incremental(&[1, 2]), case::replay(&[2]))]
    #[tokio::test]
    async fn scheduled_activity_cancellation_abandon(hist_batches: &[usize]) {
        let wfid = "fake_wf_id";
        let activity_id = "fake_activity";
        let signal_id = "signal";

        let mut t = canned_histories::cancel_scheduled_activity_abandon(activity_id, signal_id);
        let core = build_fake_core(wfid, &mut t, hist_batches);

        verify_activity_cancellation_abandon(&activity_id, &core).await;
    }

    #[rstest(hist_batches, case::incremental(&[1, 2]), case::replay(&[2]))]
    #[tokio::test]
    async fn started_activity_cancellation_abandon(hist_batches: &[usize]) {
        let wfid = "fake_wf_id";
        let activity_id = "fake_activity";
        let signal_id = "signal";

        let mut t = canned_histories::cancel_started_activity_abandon(activity_id, signal_id);
        let core = build_fake_core(wfid, &mut t, hist_batches);

        verify_activity_cancellation_abandon(&activity_id, &core).await;
    }

    async fn verify_activity_cancellation_abandon(activity_id: &&str, core: &FakeCore) {
        poll_and_reply(
            &core,
            EvictionMode::NotSticky,
            &[
                gen_assert_and_reply(
                    &job_assert!(wf_activation_job::Variant::StartWorkflow(_)),
                    vec![ScheduleActivity {
                        activity_id: activity_id.to_string(),
                        cancellation_type: ActivityCancellationType::Abandon as i32,
                        ..Default::default()
                    }
                    .into()],
                ),
                gen_assert_and_reply(
                    &job_assert!(wf_activation_job::Variant::SignalWorkflow(_)),
                    vec![RequestCancelActivity {
                        activity_id: activity_id.to_string(),
                        ..Default::default()
                    }
                    .into()],
                ),
                // Activity is getting resolved right away as we are in the Abandon mode.
                gen_assert_and_reply(
                    &job_assert!(wf_activation_job::Variant::ResolveActivity(
                        ResolveActivity {
                            activity_id: _,
                            result: Some(ActivityResult {
                                status: Some(activity_result::Status::Canceled(..)),
                            })
                        }
                    )),
                    vec![CompleteWorkflowExecution { result: None }.into()],
                ),
            ],
        )
        .await;
    }

    #[rstest(hist_batches, case::incremental(&[1, 2, 3, 4]), case::replay(&[4]))]
    #[tokio::test]
    async fn scheduled_activity_cancellation_wait_for_cancellation(hist_batches: &[usize]) {
        let wfid = "fake_wf_id";
        let activity_id = "fake_activity";
        let signal_id = "signal";

        let mut t =
            canned_histories::cancel_scheduled_activity_with_signal_and_activity_task_cancel(
                activity_id,
                signal_id,
            );
        let core = build_fake_core(wfid, &mut t, hist_batches);

        verify_activity_cancellation_wait_for_cancellation(activity_id, &core).await;
    }

    #[rstest(hist_batches, case::incremental(&[1, 2, 3, 4]), case::replay(&[4]))]
    #[tokio::test]
    async fn started_activity_cancellation_wait_for_cancellation(hist_batches: &[usize]) {
        let wfid = "fake_wf_id";
        let activity_id = "fake_activity";
        let signal_id = "signal";

        let mut t = canned_histories::cancel_started_activity_with_signal_and_activity_task_cancel(
            activity_id,
            signal_id,
        );
        let core = build_fake_core(wfid, &mut t, hist_batches);

        verify_activity_cancellation_wait_for_cancellation(activity_id, &core).await;
    }

    async fn verify_activity_cancellation_wait_for_cancellation(
        activity_id: &str,
        core: &FakeCore,
    ) {
        poll_and_reply(
            &core,
            EvictionMode::NotSticky,
            &[
                gen_assert_and_reply(
                    &job_assert!(wf_activation_job::Variant::StartWorkflow(_)),
                    vec![ScheduleActivity {
                        activity_id: activity_id.to_string(),
                        cancellation_type: ActivityCancellationType::WaitCancellationCompleted
                            as i32,
                        ..Default::default()
                    }
                    .into()],
                ),
                gen_assert_and_reply(
                    &job_assert!(wf_activation_job::Variant::SignalWorkflow(_)),
                    vec![RequestCancelActivity {
                        activity_id: activity_id.to_string(),
                        ..Default::default()
                    }
                    .into()],
                ),
                // Making sure that activity is not resolved until it's cancelled.
                gen_assert_and_reply(
                    &job_assert!(wf_activation_job::Variant::SignalWorkflow(_)),
                    vec![],
                ),
                // Now ActivityTaskCanceled has been processed and activity can be resolved.
                gen_assert_and_reply(
                    &job_assert!(wf_activation_job::Variant::ResolveActivity(
                        ResolveActivity {
                            activity_id: _,
                            result: Some(ActivityResult {
                                status: Some(activity_result::Status::Canceled(..)),
                            })
                        }
                    )),
                    vec![CompleteWorkflowExecution { result: None }.into()],
                ),
            ],
        )
        .await;
    }

    #[rstest(hist_batches, case::incremental(&[1, 3]), case::replay(&[3]))]
    #[tokio::test]
    async fn scheduled_activity_cancellation_try_cancel_task_canceled(hist_batches: &[usize]) {
        let wfid = "fake_wf_id";
        let activity_id = "fake_activity";
        let signal_id = "signal";

        let mut t = canned_histories::cancel_scheduled_activity_with_activity_task_cancel(
            activity_id,
            signal_id,
        );
        let core = build_fake_core(wfid, &mut t, hist_batches);

        verify_activity_cancellation_try_cancel_task_canceled(&activity_id, &core).await;
    }

    #[rstest(hist_batches, case::incremental(&[1, 3]), case::replay(&[3]))]
    #[tokio::test]
    async fn started_activity_cancellation_try_cancel_task_canceled(hist_batches: &[usize]) {
        let wfid = "fake_wf_id";
        let activity_id = "fake_activity";
        let signal_id = "signal";

        let mut t = canned_histories::cancel_started_activity_with_activity_task_cancel(
            activity_id,
            signal_id,
        );
        let core = build_fake_core(wfid, &mut t, hist_batches);

        verify_activity_cancellation_try_cancel_task_canceled(&activity_id, &core).await;
    }

    async fn verify_activity_cancellation_try_cancel_task_canceled(
        activity_id: &&str,
        core: &FakeCore,
    ) {
        poll_and_reply(
            &core,
            EvictionMode::NotSticky,
            &[
                gen_assert_and_reply(
                    &job_assert!(wf_activation_job::Variant::StartWorkflow(_)),
                    vec![ScheduleActivity {
                        activity_id: activity_id.to_string(),
                        cancellation_type: ActivityCancellationType::TryCancel as i32,
                        ..Default::default()
                    }
                    .into()],
                ),
                gen_assert_and_reply(
                    &job_assert!(wf_activation_job::Variant::SignalWorkflow(_)),
                    vec![RequestCancelActivity {
                        activity_id: activity_id.to_string(),
                        ..Default::default()
                    }
                    .into()],
                ),
                // Making sure that activity is not resolved until it's cancelled.
                gen_assert_and_reply(
                    &job_assert!(wf_activation_job::Variant::ResolveActivity(
                        ResolveActivity {
                            activity_id: _,
                            result: Some(ActivityResult {
                                status: Some(activity_result::Status::Canceled(..)),
                            })
                        }
                    )),
                    vec![CompleteWorkflowExecution { result: None }.into()],
                ),
            ],
        )
        .await;
    }

    #[rstest(single_timer_setup(&[1]))]
    #[tokio::test]
    async fn after_shutdown_server_is_not_polled(single_timer_setup: FakeCore) {
        let res = single_timer_setup.inner.poll_workflow_task().await.unwrap();
        assert_eq!(res.jobs.len(), 1);

        single_timer_setup.inner.shutdown().await;
        assert_matches!(
            single_timer_setup
                .inner
                .poll_workflow_task()
                .await
                .unwrap_err(),
            PollWfError::ShutDown
        );
    }

    #[tokio::test]
    async fn workflow_update_random_seed_on_workflow_reset() {
        let wfid = "fake_wf_id";
        let new_run_id = "86E39A5F-AE31-4626-BDFE-398EE072D156";
        let timer_1_id = "timer1";
        let randomness_seed_from_start = AtomicU64::new(0);

        let mut t = canned_histories::workflow_fails_with_reset_after_timer(timer_1_id, new_run_id);
        let core = build_fake_core(wfid, &mut t, &[2]);

        poll_and_reply(
            &core,
            EvictionMode::NotSticky,
            &[
                gen_assert_and_reply(
                    &|res| {
                        assert_matches!(
                            res.jobs.as_slice(),
                            [WfActivationJob {
                                variant: Some(wf_activation_job::Variant::StartWorkflow(
                                StartWorkflow{randomness_seed, ..}
                                )),
                            }] => {
                            randomness_seed_from_start.store(*randomness_seed, Ordering::SeqCst);
                            }
                        );
                    },
                    vec![StartTimer {
                        timer_id: timer_1_id.to_string(),
                        ..Default::default()
                    }
                    .into()],
                ),
                gen_assert_and_reply(
                    &|res| {
                        assert_matches!(
                            res.jobs.as_slice(),
                            [WfActivationJob {
                                variant: Some(wf_activation_job::Variant::FireTimer(_),),
                            },
                            WfActivationJob {
                                variant: Some(wf_activation_job::Variant::UpdateRandomSeed(
                                    UpdateRandomSeed{randomness_seed})),
                            }] => {
                                assert_ne!(randomness_seed_from_start.load(Ordering::SeqCst),
                                          *randomness_seed)
                            }
                        )
                    },
                    vec![CompleteWorkflowExecution { result: None }.into()],
                ),
            ],
        )
        .await;
    }

    #[tokio::test]
    async fn cancel_timer_before_sent_wf_bridge() {
        let wfid = "fake_wf_id";
        let cancel_timer_id = "cancel_timer";

        let mut t = TestHistoryBuilder::default();
        t.add_by_type(EventType::WorkflowExecutionStarted);
        t.add_full_wf_task();
        t.add_workflow_execution_completed();

        let core = build_fake_core(wfid, &mut t, &[1]);

        poll_and_reply(
            &core,
            EvictionMode::NotSticky,
            &[gen_assert_and_reply(
                &job_assert!(wf_activation_job::Variant::StartWorkflow(_)),
                vec![
                    StartTimer {
                        timer_id: cancel_timer_id.to_string(),
                        ..Default::default()
                    }
                    .into(),
                    CancelTimer {
                        timer_id: cancel_timer_id.to_string(),
                    }
                    .into(),
                    CompleteWorkflowExecution { result: None }.into(),
                ],
            )],
        )
        .await;
    }

    #[rstest]
    #[case::no_evict_inc(&[1, 2, 2], EvictionMode::NotSticky)]
    #[case::no_evict(&[2, 2], EvictionMode::NotSticky)]
    #[case::evict(&[1, 2, 2, 2], EvictionMode::AfterEveryReply)]
    #[tokio::test]
    async fn complete_activation_with_failure(
        #[case] batches: &[usize],
        #[case] evict: EvictionMode,
    ) {
        let wfid = "fake_wf_id";
        let timer_id = "timer";

        let mut t = canned_histories::workflow_fails_with_failure_after_timer(timer_id);
        let mut mock_sg = build_mock_sg(wfid, &mut t, batches);
        // Need to create an expectation that we will call a failure completion
        mock_sg
            .expect_fail_workflow_task()
            .times(1)
            .returning(|_, _, _| Ok(RespondWorkflowTaskFailedResponse {}));
        let core = fake_core_from_mock_sg(mock_sg);

        poll_and_reply(
            &core,
            evict,
            &[
                gen_assert_and_reply(
                    &|_| {},
                    vec![StartTimer {
                        timer_id: timer_id.to_owned(),
                        ..Default::default()
                    }
                    .into()],
                ),
                gen_assert_and_fail(&|_| {}),
                gen_assert_and_reply(
                    &job_assert!(wf_activation_job::Variant::FireTimer(_)),
                    vec![CompleteWorkflowExecution { result: None }.into()],
                ),
            ],
        )
        .await;
    }

    #[rstest(hist_batches, case::incremental(&[1, 2]), case::replay(&[2]))]
    #[tokio::test]
    async fn simple_timer_fail_wf_execution(hist_batches: &[usize]) {
        let wfid = "fake_wf_id";
        let timer_id = "timer1";

        let mut t = canned_histories::single_timer(timer_id);
        let core = build_fake_core(wfid, &mut t, hist_batches);

        poll_and_reply(
            &core,
            EvictionMode::NotSticky,
            &[
                gen_assert_and_reply(
                    &job_assert!(wf_activation_job::Variant::StartWorkflow(_)),
                    vec![StartTimer {
                        timer_id: timer_id.to_string(),
                        ..Default::default()
                    }
                    .into()],
                ),
                gen_assert_and_reply(
                    &job_assert!(wf_activation_job::Variant::FireTimer(_)),
                    vec![FailWorkflowExecution {
                        failure: Some(UserCodeFailure {
                            message: "I'm ded".to_string(),
                            ..Default::default()
                        }),
                    }
                    .into()],
                ),
            ],
        )
        .await;
    }

    #[rstest(hist_batches, case::incremental(&[1, 2]), case::replay(&[2]))]
    #[tokio::test]
    async fn two_signals(hist_batches: &[usize]) {
        let wfid = "fake_wf_id";

        let mut t = canned_histories::two_signals("sig1", "sig2");
        let core = build_fake_core(wfid, &mut t, hist_batches);

        poll_and_reply(
            &core,
            EvictionMode::NotSticky,
            &[
                gen_assert_and_reply(
                    &job_assert!(wf_activation_job::Variant::StartWorkflow(_)),
                    // Task is completed with no commands
                    vec![],
                ),
                gen_assert_and_reply(
                    &job_assert!(
                        wf_activation_job::Variant::SignalWorkflow(_),
                        wf_activation_job::Variant::SignalWorkflow(_)
                    ),
                    vec![],
                ),
            ],
        )
        .await;
    }

    #[tokio::test]
    async fn workflow_failures_only_reported_once() {
        let wfid = "fake_wf_id";
        let timer_1 = "timer1";
        let timer_2 = "timer2";

        let mut t =
            canned_histories::workflow_fails_with_failure_two_different_points(timer_1, timer_2);
        let batches = &[
            1, 2, // Start then first good reply
            2, 2, 2, // Poll for every failure
            // Poll again after evicting after second good reply, then two more fails
            3, 3, 3,
        ];
        let mut mock_sg = build_mock_sg(wfid, &mut t, batches);
        mock_sg
            .expect_fail_workflow_task()
            // We should only call the server to say we failed twice (once after each success)
            .times(2)
            .returning(|_, _, _| Ok(RespondWorkflowTaskFailedResponse {}));
        let core = fake_core_from_mock_sg(mock_sg);

        poll_and_reply(
            &core,
            EvictionMode::NotSticky,
            &[
                gen_assert_and_reply(
                    &|_| {},
                    vec![StartTimer {
                        timer_id: timer_1.to_owned(),
                        ..Default::default()
                    }
                    .into()],
                ),
                // Fail a few times in a row (only one of which should be reported)
                gen_assert_and_fail(&|_| {}),
                gen_assert_and_fail(&|_| {}),
                gen_assert_and_fail(&|_| {}),
                gen_assert_and_reply(
                    &job_assert!(wf_activation_job::Variant::FireTimer(_)),
                    vec![StartTimer {
                        timer_id: timer_2.to_string(),
                        ..Default::default()
                    }
                    .into()],
                ),
                // Again (a new fail should be reported here)
                gen_assert_and_fail(&|_| {}),
                gen_assert_and_fail(&|_| {}),
                gen_assert_and_reply(
                    &job_assert!(wf_activation_job::Variant::FireTimer(_)),
                    vec![CompleteWorkflowExecution { result: None }.into()],
                ),
            ],
        )
        .await;
    }

    #[tokio::test]
    async fn max_concurrent_wft_respected() {
        // Create long histories for three workflows
        let mut t1 = canned_histories::long_sequential_timers(20);
        let mut t2 = canned_histories::long_sequential_timers(20);
        let mut tasks = VecDeque::from(vec![
            hist_to_poll_resp(&mut t1, "wf1".to_owned(), 100),
            hist_to_poll_resp(&mut t2, "wf2".to_owned(), 100),
        ]);
        // Limit the core to two outstanding workflow tasks, hence we should only see polling
        // happen twice, since we will not actually finish the two workflows
        let mut mock_gateway = MockServerGatewayApis::new();
        mock_gateway
            .expect_poll_workflow_task()
            .times(2)
            .returning(move || Ok(tasks.pop_front().unwrap()));
        // Response not really important here
        mock_gateway
            .expect_complete_workflow_task()
            .returning(|_, _| Ok(RespondWorkflowTaskCompletedResponse::default()));

        let core = CoreSDK::new(
            mock_gateway,
            CoreInitOptions {
                gateway_opts: fake_sg_opts(),
                evict_after_pending_cleared: true,
                max_outstanding_workflow_tasks: 2,
                max_outstanding_activities: 1,
            },
        );

        // Poll twice in a row before completing -- we should be at limit
        let r1 = core.poll_workflow_task().await.unwrap();
        let _r2 = core.poll_workflow_task().await.unwrap();
        // Now we immediately poll for new work, and complete one of the existing activations. The
        // poll must not unblock until the completion goes through.
        let last_finisher = AtomicUsize::new(0);
        let (_, mut r1) = tokio::join! {
            async {
                core.complete_workflow_task(WfActivationCompletion::from_status(
                    r1.task_token,
                    workflow_completion::Success::from_cmds(vec![StartTimer {
                        timer_id: "timer-1".to_string(),
                        ..Default::default()
                    }
                    .into()]).into()
                )).await.unwrap();
                last_finisher.store(1, Ordering::SeqCst);
            },
            async {
                let r = core.poll_workflow_task().await.unwrap();
                last_finisher.store(2, Ordering::SeqCst);
                r
            }
        };
        // So that we know we blocked
        assert_eq!(last_finisher.load(Ordering::Acquire), 2);

        // Since we never did anything with r2, all subsequent activations should be for wf1
        for i in 2..19 {
            core.complete_workflow_task(WfActivationCompletion::from_status(
                r1.task_token,
                workflow_completion::Success::from_cmds(vec![StartTimer {
                    timer_id: format!("timer-{}", i),
                    ..Default::default()
                }
                .into()])
                .into(),
            ))
            .await
            .unwrap();
            r1 = core.poll_workflow_task().await.unwrap();
        }
    }

    #[tokio::test]
    async fn max_activites_respected() {
        let mut tasks = VecDeque::from(vec![
            PollActivityTaskQueueResponse {
                task_token: vec![1],
                activity_id: "act1".to_string(),
                ..Default::default()
            },
            PollActivityTaskQueueResponse {
                task_token: vec![2],
                activity_id: "act2".to_string(),
                ..Default::default()
            },
            PollActivityTaskQueueResponse {
                task_token: vec![3],
                activity_id: "act3".to_string(),
                ..Default::default()
            },
        ]);
        let mut mock_gateway = MockServerGatewayApis::new();
        mock_gateway
            .expect_poll_activity_task()
            .times(3)
            .returning(move || Ok(tasks.pop_front().unwrap()));
        mock_gateway
            .expect_complete_activity_task()
            .returning(|_, _| Ok(RespondActivityTaskCompletedResponse::default()));

        let core = CoreSDK::new(
            mock_gateway,
            CoreInitOptions {
                gateway_opts: fake_sg_opts(),
                evict_after_pending_cleared: true,
                max_outstanding_workflow_tasks: 1,
                max_outstanding_activities: 2,
            },
        );

        // We allow two outstanding activities, therefore first two polls should return right away
        let r1 = core.poll_activity_task().await.unwrap();
        let _r2 = core.poll_activity_task().await.unwrap();
        // Third should block until we complete one of the first two
        let last_finisher = AtomicUsize::new(0);
        tokio::join! {
            async {
                core.complete_activity_task(ActivityTaskCompletion {
                    task_token: r1.task_token,
                    result: Some(ActivityResult::ok(vec![1].into()))
                }).await.unwrap();
                last_finisher.store(1, Ordering::SeqCst);
            },
            async {
                core.poll_activity_task().await.unwrap();
                last_finisher.store(2, Ordering::SeqCst);
            }
        };
        // So that we know we blocked
        assert_eq!(last_finisher.load(Ordering::Acquire), 2);
    }

    #[tokio::test]
    async fn heartbeats_report_cancels() {
        let mut mock_gateway = MockServerGatewayApis::new();
        mock_gateway
            .expect_poll_activity_task()
            .times(1)
            .returning(|| {
                Ok(PollActivityTaskQueueResponse {
                    task_token: vec![1],
                    activity_id: "act1".to_string(),
                    heartbeat_timeout: Some(Duration::from_secs(1).into()),
                    ..Default::default()
                })
            });
        mock_gateway
            .expect_record_activity_heartbeat()
            .times(1)
            .returning(|_, _| {
                Ok(RecordActivityTaskHeartbeatResponse {
                    cancel_requested: true,
                })
            });

        let core = CoreSDK::new(
            mock_gateway,
            CoreInitOptions {
                gateway_opts: fake_sg_opts(),
                evict_after_pending_cleared: true,
                max_outstanding_workflow_tasks: 5,
                max_outstanding_activities: 5,
            },
        );

        let act = core.poll_activity_task().await.unwrap();
        core.record_activity_heartbeat(ActivityHeartbeat {
            task_token: act.task_token,
            details: vec![vec![1u8, 2, 3].into()],
        })
        .await
        .unwrap();
        // We have to wait a beat for the heartbeat to be processed
        sleep(Duration::from_millis(50)).await;
        let act = core.poll_activity_task().await.unwrap();
        assert_matches!(
            act,
            ActivityTask {
                task_token,
                variant: Some(activity_task::Variant::Cancel(_)),
                ..
            } => { task_token == vec![1] }
        );
    }

    #[tokio::test]
    async fn activity_not_found_returns_ok() {
        let mut mock_gateway = MockServerGatewayApis::new();
        mock_gateway
            .expect_complete_activity_task()
            .times(1)
            .returning(|_, _| Err(tonic::Status::not_found("unimportant")));

        let core = CoreSDK::new(
            mock_gateway,
            CoreInitOptions {
                gateway_opts: fake_sg_opts(),
                evict_after_pending_cleared: true,
                max_outstanding_workflow_tasks: 5,
                max_outstanding_activities: 5,
            },
        );

        core.complete_activity_task(ActivityTaskCompletion {
            task_token: vec![1],
            result: Some(ActivityResult::ok(vec![1].into())),
        })
        .await
        .unwrap();
    }

    #[tokio::test]
    async fn activity_cancel_interrupts_poll() {
        let mut mock_gateway = MockManualGateway::new();
        let mut poll_resps = VecDeque::from(vec![
            async {
                Ok(PollActivityTaskQueueResponse {
                    task_token: vec![1],
                    heartbeat_timeout: Some(Duration::from_secs(1).into()),
                    ..Default::default()
                })
            }
            .boxed(),
            async {
                tokio::time::sleep(Duration::from_millis(500)).await;
                Ok(Default::default())
            }
            .boxed(),
        ]);
        mock_gateway
            .expect_poll_activity_task()
            .times(2)
            .returning(move || poll_resps.pop_front().unwrap());
        mock_gateway
            .expect_record_activity_heartbeat()
            .times(1)
            .returning(|_, _| {
                async {
                    Ok(RecordActivityTaskHeartbeatResponse {
                        cancel_requested: true,
                    })
                }
                .boxed()
            });

        let core = CoreSDK::new(
            mock_gateway,
            CoreInitOptions {
                gateway_opts: fake_sg_opts(),
                evict_after_pending_cleared: true,
                max_outstanding_workflow_tasks: 5,
                max_outstanding_activities: 5,
            },
        );
        let last_finisher = AtomicUsize::new(0);
        // Perform first poll to get the activity registered
        let act = core.poll_activity_task().await.unwrap();
        // Poll should block until heartbeat is sent, issuing the cancel, and interrupting the poll
        tokio::join! {
            async {
                core.record_activity_heartbeat(ActivityHeartbeat {
                    task_token: act.task_token,
                    details: vec![vec![1u8, 2, 3].into()],
                })
                .await
                .unwrap();
                last_finisher.store(1, Ordering::SeqCst);
            },
            async {
                core.poll_activity_task().await.unwrap();
                last_finisher.store(2, Ordering::SeqCst);
            }
        };
        // So that we know we blocked
        assert_eq!(last_finisher.load(Ordering::Acquire), 2);
    }

    #[tokio::test]
<<<<<<< HEAD
    async fn lots_of_workflows() {
        let hists = (0..500).into_iter().map(|i| {
            let wf_id = format!("fake-wf-{}", i);
            let hist = canned_histories::single_timer("fake_timer");
            FakeWfResponses {
                wf_id,
                hist,
                response_batches: vec![1, 2],
            }
        });

        let mock = build_multihist_mock_sg(hists);
        let core = CoreSDK::new(
            mock,
            CoreInitOptions {
                gateway_opts: fake_sg_opts(),
                evict_after_pending_cleared: true,
                max_outstanding_workflow_tasks: 20,
                max_outstanding_activities: 5,
            },
        );

        let core = Arc::new(core);
        let handles = (0..5).map(|_| {
            let core = core.clone();
            tokio::spawn(async move {
                while let Ok(wft) = core.poll_workflow_task().await {
                    let job = &wft.jobs[0];
                    let reply = match job.variant {
                        Some(wf_activation_job::Variant::StartWorkflow(_)) => StartTimer {
                            timer_id: "fake_timer".to_string(),
                            ..Default::default()
                        }
                        .into(),
                        Some(wf_activation_job::Variant::RemoveFromCache(_)) => continue,
                        _ => CompleteWorkflowExecution { result: None }.into(),
                    };
                    core.complete_workflow_task(WfActivationCompletion::from_status(
                        wft.task_token,
                        workflow_completion::Success::from_cmds(vec![reply]).into(),
                    ))
                    .await
                    .unwrap();
                }
            })
        });
        for h in handles {
            h.await.unwrap()
        }
=======
    async fn shutdown_interrupts_both_polls() {
        let mut mock_gateway = MockManualGateway::new();
        mock_gateway
            .expect_poll_activity_task()
            .times(1)
            .returning(move || {
                async move {
                    sleep(Duration::from_secs(1)).await;
                    Ok(PollActivityTaskQueueResponse {
                        task_token: vec![1],
                        heartbeat_timeout: Some(Duration::from_secs(1).into()),
                        ..Default::default()
                    })
                }
                .boxed()
            });
        mock_gateway
            .expect_poll_workflow_task()
            .times(1)
            .returning(move || {
                async move {
                    let mut t = canned_histories::single_timer("hi");
                    sleep(Duration::from_secs(1)).await;
                    Ok(hist_to_poll_resp(&mut t, "wf", 100))
                }
                .boxed()
            });

        let core = CoreSDK::new(
            mock_gateway,
            CoreInitOptions {
                gateway_opts: fake_sg_opts(),
                evict_after_pending_cleared: true,
                max_outstanding_workflow_tasks: 5,
                max_outstanding_activities: 5,
            },
        );
        tokio::join! {
            async {
                assert_matches!(core.poll_activity_task().await.unwrap_err(),
                                PollActivityError::ShutDown);
            },
            async {
                assert_matches!(core.poll_workflow_task().await.unwrap_err(),
                                PollWfError::ShutDown);
            },
            async {
                // Give polling a bit to get stuck, then shutdown
                sleep(Duration::from_millis(200)).await;
                core.shutdown().await;
            }
        };
    }

    #[tokio::test]
    async fn activity_poll_timeout_retries() {
        let mut mock_gateway = MockServerGatewayApis::new();
        let mut calls = 0;
        mock_gateway
            .expect_poll_activity_task()
            .times(3)
            .returning(move || {
                calls += 1;
                if calls <= 2 {
                    Ok(PollActivityTaskQueueResponse::default())
                } else {
                    Err(tonic::Status::unknown("Test done"))
                }
            });
        let core = fake_core_from_mock_sg(mock_gateway, &[]);
        let r = core.inner.poll_activity_task().await;
        assert_matches!(r.unwrap_err(), PollActivityError::TonicError(_));
    }

    // TODO: Test doesn't fail when mock not called enough times (even though it panics??), but it
    //   actually only should be called two times (with 1,2,3)
    #[rstest(hist_batches, case::incremental(&[1, 2]), case::replay(&[3]))]
    #[tokio::test]
    async fn activity_not_canceled_on_replay_repro(hist_batches: &[usize]) {
        let wfid = "fake_wf_id";
        let mut t = canned_histories::unsent_at_cancel_repro();
        let core = build_fake_core(wfid, &mut t, hist_batches);
        let activity_id = "act-1";

        poll_and_reply(
            &core,
            EvictionMode::NotSticky,
            &[
                gen_assert_and_reply(
                    &job_assert!(wf_activation_job::Variant::StartWorkflow(_)),
                    // Start timer and activity
                    vec![
                        ScheduleActivity {
                            activity_id: activity_id.to_string(),
                            cancellation_type: ActivityCancellationType::TryCancel as i32,
                            ..Default::default()
                        }
                        .into(),
                        StartTimer {
                            timer_id: "timer-1".to_owned(),
                            ..Default::default()
                        }
                        .into(),
                    ],
                ),
                gen_assert_and_reply(
                    &job_assert!(wf_activation_job::Variant::FireTimer(_)),
                    vec![RequestCancelActivity {
                        activity_id: activity_id.to_string(),
                        ..Default::default()
                    }
                    .into()],
                ),
                gen_assert_and_reply(
                    &job_assert!(wf_activation_job::Variant::ResolveActivity(
                        ResolveActivity {
                            result: Some(ActivityResult {
                                status: Some(activity_result::Status::Canceled(..)),
                            }),
                            ..
                        }
                    )),
                    vec![StartTimer {
                        timer_id: "timer-2".to_owned(),
                        ..Default::default()
                    }
                    .into()],
                ),
            ],
        )
        .await;
    }

    #[rstest(hist_batches, case::incremental(&[1, 2]), case::replay(&[3]))]
    #[tokio::test]
    async fn activity_not_canceled_when_also_completed_repro(hist_batches: &[usize]) {
        let wfid = "fake_wf_id";
        let mut t = canned_histories::cancel_not_sent_when_also_complete_repro();
        let core = build_fake_core(wfid, &mut t, hist_batches);
        let activity_id = "act-1";

        poll_and_reply(
            &core,
            EvictionMode::NotSticky,
            &[
                gen_assert_and_reply(
                    &job_assert!(wf_activation_job::Variant::StartWorkflow(_)),
                    // Start timer and activity
                    vec![ScheduleActivity {
                        activity_id: activity_id.to_string(),
                        cancellation_type: ActivityCancellationType::TryCancel as i32,
                        ..Default::default()
                    }
                    .into()],
                ),
                gen_assert_and_reply(
                    &job_assert!(wf_activation_job::Variant::SignalWorkflow(_)),
                    vec![
                        RequestCancelActivity {
                            activity_id: activity_id.to_string(),
                            ..Default::default()
                        }
                        .into(),
                        StartTimer {
                            timer_id: "timer-1".to_owned(),
                            ..Default::default()
                        }
                        .into(),
                    ],
                ),
                gen_assert_and_reply(
                    &job_assert!(wf_activation_job::Variant::ResolveActivity(
                        ResolveActivity {
                            result: Some(ActivityResult {
                                status: Some(activity_result::Status::Canceled(..)),
                            }),
                            ..
                        }
                    )),
                    vec![CompleteWorkflowExecution { result: None }.into()],
                ),
            ],
        )
        .await;
>>>>>>> 7aea38a5
    }
}<|MERGE_RESOLUTION|>--- conflicted
+++ resolved
@@ -33,11 +33,8 @@
 pub use pollers::{PollTaskRequest, ServerGateway, ServerGatewayApis, ServerGatewayOptions};
 pub use url::Url;
 
-<<<<<<< HEAD
 use crate::pollers::{new_activity_task_buffer, new_workflow_task_buffer, PollActivityTaskBuffer};
 use crate::task_token::TaskToken;
-=======
->>>>>>> 7aea38a5
 use crate::{
     activity::{ActivityHeartbeatManager, ActivityHeartbeatManagerHandle, InflightActivityDetails},
     errors::{ShutdownErr, WorkflowUpdateError},
@@ -60,15 +57,7 @@
             workflowservice::v1::{PollActivityTaskQueueResponse, PollWorkflowTaskQueueResponse},
         },
     },
-<<<<<<< HEAD
-    workflow::{
-        NextWfActivation, PushCommandsResult, WorkflowConcurrencyManager, WorkflowError,
-        WorkflowManager,
-    },
-=======
-    protosext::fmt_task_token,
     workflow::{NextWfActivation, WorkflowConcurrencyManager, WorkflowError, WorkflowManager},
->>>>>>> 7aea38a5
 };
 use dashmap::{DashMap, DashSet};
 use futures::TryFutureExt;
@@ -305,20 +294,6 @@
                 return Err(PollActivityError::ShutDown);
             }
 
-<<<<<<< HEAD
-            maybe_tt = self.activity_heartbeat_manager_handle.next_pending_cancel() => {
-                // Issue cancellations for anything we noticed was cancelled during heartbeating
-                if let Some(task_token) = maybe_tt {
-                    // It's possible that activity has been completed and we no longer have an
-                    // outstanding activity task. This is fine because it means that we no longer
-                    // need to cancel this activity, so we'll just ignore such orphaned
-                    // cancellation.
-                    if let Some(details) = self.outstanding_activity_tasks.get(&task_token) {
-                        return Ok(ActivityTask::cancel_from_ids(
-                            task_token.clone(),
-                            details.activity_id.clone(),
-                        ));
-=======
             tokio::select! {
                 biased;
 
@@ -356,7 +331,6 @@
                     match r.transpose() {
                         None => continue,
                         Some(r) => return r
->>>>>>> 7aea38a5
                     }
                 }
             }
@@ -544,14 +518,10 @@
             .await
         {
             Ok(work) => {
-<<<<<<< HEAD
-                let task_token = TaskToken(work.task_token.clone());
-=======
                 if work == PollActivityTaskQueueResponse::default() {
                     return Ok(None);
                 }
-                let task_token = work.task_token.clone();
->>>>>>> 7aea38a5
+                let task_token = TaskToken(work.task_token.clone());
                 self.outstanding_activity_tasks.insert(
                     task_token.clone(),
                     InflightActivityDetails::new(
@@ -580,15 +550,7 @@
         &self,
         work: PollWorkflowTaskQueueResponse,
     ) -> Result<Option<WfActivation>, PollWfError> {
-<<<<<<< HEAD
-        if work == PollWorkflowTaskQueueResponse::default() {
-            // We get the default proto in the event that the long poll times out.
-            return Ok(None);
-        }
         let task_token = TaskToken(work.task_token.clone());
-=======
-        let task_token = work.task_token.clone();
->>>>>>> 7aea38a5
         debug!(
             task_token = %&task_token,
             "Received workflow task from server"
@@ -775,14 +737,9 @@
     fn enqueue_next_activation_if_needed(
         &self,
         run_id: &str,
-<<<<<<< HEAD
         task_token: TaskToken,
-    ) -> Result<(), CompleteWfError> {
-=======
-        task_token: Vec<u8>,
     ) -> Result<bool, CompleteWfError> {
         let mut new_activation = false;
->>>>>>> 7aea38a5
         if let Some(next_activation) =
             self.access_wf_machine(run_id, move |mgr| mgr.get_next_activation())?
         {
@@ -1992,7 +1949,193 @@
     }
 
     #[tokio::test]
-<<<<<<< HEAD
+    async fn shutdown_interrupts_both_polls() {
+        let mut mock_gateway = MockManualGateway::new();
+        mock_gateway
+            .expect_poll_activity_task()
+            .times(1)
+            .returning(move || {
+                async move {
+                    sleep(Duration::from_secs(1)).await;
+                    Ok(PollActivityTaskQueueResponse {
+                        task_token: vec![1],
+                        heartbeat_timeout: Some(Duration::from_secs(1).into()),
+                        ..Default::default()
+                    })
+                }
+                .boxed()
+            });
+        mock_gateway
+            .expect_poll_workflow_task()
+            .times(1)
+            .returning(move || {
+                async move {
+                    let mut t = canned_histories::single_timer("hi");
+                    sleep(Duration::from_secs(1)).await;
+                    Ok(hist_to_poll_resp(&mut t, "wf", 100))
+                }
+                .boxed()
+            });
+
+        let core = CoreSDK::new(
+            mock_gateway,
+            CoreInitOptions {
+                gateway_opts: fake_sg_opts(),
+                evict_after_pending_cleared: true,
+                max_outstanding_workflow_tasks: 5,
+                max_outstanding_activities: 5,
+            },
+        );
+        tokio::join! {
+            async {
+                assert_matches!(core.poll_activity_task().await.unwrap_err(),
+                                PollActivityError::ShutDown);
+            },
+            async {
+                assert_matches!(core.poll_workflow_task().await.unwrap_err(),
+                                PollWfError::ShutDown);
+            },
+            async {
+                // Give polling a bit to get stuck, then shutdown
+                sleep(Duration::from_millis(200)).await;
+                core.shutdown().await;
+            }
+        };
+    }
+
+    #[tokio::test]
+    async fn activity_poll_timeout_retries() {
+        let mut mock_gateway = MockServerGatewayApis::new();
+        let mut calls = 0;
+        mock_gateway
+            .expect_poll_activity_task()
+            .times(3)
+            .returning(move || {
+                calls += 1;
+                if calls <= 2 {
+                    Ok(PollActivityTaskQueueResponse::default())
+                } else {
+                    Err(tonic::Status::unknown("Test done"))
+                }
+            });
+        let core = fake_core_from_mock_sg(mock_gateway, &[]);
+        let r = core.inner.poll_activity_task().await;
+        assert_matches!(r.unwrap_err(), PollActivityError::TonicError(_));
+    }
+
+    // TODO: Test doesn't fail when mock not called enough times (even though it panics??), but it
+    //   actually only should be called two times (with 1,2,3)
+    #[rstest(hist_batches, case::incremental(&[1, 2]), case::replay(&[3]))]
+    #[tokio::test]
+    async fn activity_not_canceled_on_replay_repro(hist_batches: &[usize]) {
+        let wfid = "fake_wf_id";
+        let mut t = canned_histories::unsent_at_cancel_repro();
+        let core = build_fake_core(wfid, &mut t, hist_batches);
+        let activity_id = "act-1";
+
+        poll_and_reply(
+            &core,
+            EvictionMode::NotSticky,
+            &[
+                gen_assert_and_reply(
+                    &job_assert!(wf_activation_job::Variant::StartWorkflow(_)),
+                    // Start timer and activity
+                    vec![
+                        ScheduleActivity {
+                            activity_id: activity_id.to_string(),
+                            cancellation_type: ActivityCancellationType::TryCancel as i32,
+                            ..Default::default()
+                        }
+                        .into(),
+                        StartTimer {
+                            timer_id: "timer-1".to_owned(),
+                            ..Default::default()
+                        }
+                        .into(),
+                    ],
+                ),
+                gen_assert_and_reply(
+                    &job_assert!(wf_activation_job::Variant::FireTimer(_)),
+                    vec![RequestCancelActivity {
+                        activity_id: activity_id.to_string(),
+                        ..Default::default()
+                    }
+                    .into()],
+                ),
+                gen_assert_and_reply(
+                    &job_assert!(wf_activation_job::Variant::ResolveActivity(
+                        ResolveActivity {
+                            result: Some(ActivityResult {
+                                status: Some(activity_result::Status::Canceled(..)),
+                            }),
+                            ..
+                        }
+                    )),
+                    vec![StartTimer {
+                        timer_id: "timer-2".to_owned(),
+                        ..Default::default()
+                    }
+                    .into()],
+                ),
+            ],
+        )
+        .await;
+    }
+
+    #[rstest(hist_batches, case::incremental(&[1, 2]), case::replay(&[3]))]
+    #[tokio::test]
+    async fn activity_not_canceled_when_also_completed_repro(hist_batches: &[usize]) {
+        let wfid = "fake_wf_id";
+        let mut t = canned_histories::cancel_not_sent_when_also_complete_repro();
+        let core = build_fake_core(wfid, &mut t, hist_batches);
+        let activity_id = "act-1";
+
+        poll_and_reply(
+            &core,
+            EvictionMode::NotSticky,
+            &[
+                gen_assert_and_reply(
+                    &job_assert!(wf_activation_job::Variant::StartWorkflow(_)),
+                    // Start timer and activity
+                    vec![ScheduleActivity {
+                        activity_id: activity_id.to_string(),
+                        cancellation_type: ActivityCancellationType::TryCancel as i32,
+                        ..Default::default()
+                    }
+                    .into()],
+                ),
+                gen_assert_and_reply(
+                    &job_assert!(wf_activation_job::Variant::SignalWorkflow(_)),
+                    vec![
+                        RequestCancelActivity {
+                            activity_id: activity_id.to_string(),
+                            ..Default::default()
+                        }
+                        .into(),
+                        StartTimer {
+                            timer_id: "timer-1".to_owned(),
+                            ..Default::default()
+                        }
+                        .into(),
+                    ],
+                ),
+                gen_assert_and_reply(
+                    &job_assert!(wf_activation_job::Variant::ResolveActivity(
+                        ResolveActivity {
+                            result: Some(ActivityResult {
+                                status: Some(activity_result::Status::Canceled(..)),
+                            }),
+                            ..
+                        }
+                    )),
+                    vec![CompleteWorkflowExecution { result: None }.into()],
+                ),
+            ],
+        )
+        .await;
+    }
+
+    #[tokio::test]
     async fn lots_of_workflows() {
         let hists = (0..500).into_iter().map(|i| {
             let wf_id = format!("fake-wf-{}", i);
@@ -2042,191 +2185,5 @@
         for h in handles {
             h.await.unwrap()
         }
-=======
-    async fn shutdown_interrupts_both_polls() {
-        let mut mock_gateway = MockManualGateway::new();
-        mock_gateway
-            .expect_poll_activity_task()
-            .times(1)
-            .returning(move || {
-                async move {
-                    sleep(Duration::from_secs(1)).await;
-                    Ok(PollActivityTaskQueueResponse {
-                        task_token: vec![1],
-                        heartbeat_timeout: Some(Duration::from_secs(1).into()),
-                        ..Default::default()
-                    })
-                }
-                .boxed()
-            });
-        mock_gateway
-            .expect_poll_workflow_task()
-            .times(1)
-            .returning(move || {
-                async move {
-                    let mut t = canned_histories::single_timer("hi");
-                    sleep(Duration::from_secs(1)).await;
-                    Ok(hist_to_poll_resp(&mut t, "wf", 100))
-                }
-                .boxed()
-            });
-
-        let core = CoreSDK::new(
-            mock_gateway,
-            CoreInitOptions {
-                gateway_opts: fake_sg_opts(),
-                evict_after_pending_cleared: true,
-                max_outstanding_workflow_tasks: 5,
-                max_outstanding_activities: 5,
-            },
-        );
-        tokio::join! {
-            async {
-                assert_matches!(core.poll_activity_task().await.unwrap_err(),
-                                PollActivityError::ShutDown);
-            },
-            async {
-                assert_matches!(core.poll_workflow_task().await.unwrap_err(),
-                                PollWfError::ShutDown);
-            },
-            async {
-                // Give polling a bit to get stuck, then shutdown
-                sleep(Duration::from_millis(200)).await;
-                core.shutdown().await;
-            }
-        };
-    }
-
-    #[tokio::test]
-    async fn activity_poll_timeout_retries() {
-        let mut mock_gateway = MockServerGatewayApis::new();
-        let mut calls = 0;
-        mock_gateway
-            .expect_poll_activity_task()
-            .times(3)
-            .returning(move || {
-                calls += 1;
-                if calls <= 2 {
-                    Ok(PollActivityTaskQueueResponse::default())
-                } else {
-                    Err(tonic::Status::unknown("Test done"))
-                }
-            });
-        let core = fake_core_from_mock_sg(mock_gateway, &[]);
-        let r = core.inner.poll_activity_task().await;
-        assert_matches!(r.unwrap_err(), PollActivityError::TonicError(_));
-    }
-
-    // TODO: Test doesn't fail when mock not called enough times (even though it panics??), but it
-    //   actually only should be called two times (with 1,2,3)
-    #[rstest(hist_batches, case::incremental(&[1, 2]), case::replay(&[3]))]
-    #[tokio::test]
-    async fn activity_not_canceled_on_replay_repro(hist_batches: &[usize]) {
-        let wfid = "fake_wf_id";
-        let mut t = canned_histories::unsent_at_cancel_repro();
-        let core = build_fake_core(wfid, &mut t, hist_batches);
-        let activity_id = "act-1";
-
-        poll_and_reply(
-            &core,
-            EvictionMode::NotSticky,
-            &[
-                gen_assert_and_reply(
-                    &job_assert!(wf_activation_job::Variant::StartWorkflow(_)),
-                    // Start timer and activity
-                    vec![
-                        ScheduleActivity {
-                            activity_id: activity_id.to_string(),
-                            cancellation_type: ActivityCancellationType::TryCancel as i32,
-                            ..Default::default()
-                        }
-                        .into(),
-                        StartTimer {
-                            timer_id: "timer-1".to_owned(),
-                            ..Default::default()
-                        }
-                        .into(),
-                    ],
-                ),
-                gen_assert_and_reply(
-                    &job_assert!(wf_activation_job::Variant::FireTimer(_)),
-                    vec![RequestCancelActivity {
-                        activity_id: activity_id.to_string(),
-                        ..Default::default()
-                    }
-                    .into()],
-                ),
-                gen_assert_and_reply(
-                    &job_assert!(wf_activation_job::Variant::ResolveActivity(
-                        ResolveActivity {
-                            result: Some(ActivityResult {
-                                status: Some(activity_result::Status::Canceled(..)),
-                            }),
-                            ..
-                        }
-                    )),
-                    vec![StartTimer {
-                        timer_id: "timer-2".to_owned(),
-                        ..Default::default()
-                    }
-                    .into()],
-                ),
-            ],
-        )
-        .await;
-    }
-
-    #[rstest(hist_batches, case::incremental(&[1, 2]), case::replay(&[3]))]
-    #[tokio::test]
-    async fn activity_not_canceled_when_also_completed_repro(hist_batches: &[usize]) {
-        let wfid = "fake_wf_id";
-        let mut t = canned_histories::cancel_not_sent_when_also_complete_repro();
-        let core = build_fake_core(wfid, &mut t, hist_batches);
-        let activity_id = "act-1";
-
-        poll_and_reply(
-            &core,
-            EvictionMode::NotSticky,
-            &[
-                gen_assert_and_reply(
-                    &job_assert!(wf_activation_job::Variant::StartWorkflow(_)),
-                    // Start timer and activity
-                    vec![ScheduleActivity {
-                        activity_id: activity_id.to_string(),
-                        cancellation_type: ActivityCancellationType::TryCancel as i32,
-                        ..Default::default()
-                    }
-                    .into()],
-                ),
-                gen_assert_and_reply(
-                    &job_assert!(wf_activation_job::Variant::SignalWorkflow(_)),
-                    vec![
-                        RequestCancelActivity {
-                            activity_id: activity_id.to_string(),
-                            ..Default::default()
-                        }
-                        .into(),
-                        StartTimer {
-                            timer_id: "timer-1".to_owned(),
-                            ..Default::default()
-                        }
-                        .into(),
-                    ],
-                ),
-                gen_assert_and_reply(
-                    &job_assert!(wf_activation_job::Variant::ResolveActivity(
-                        ResolveActivity {
-                            result: Some(ActivityResult {
-                                status: Some(activity_result::Status::Canceled(..)),
-                            }),
-                            ..
-                        }
-                    )),
-                    vec![CompleteWorkflowExecution { result: None }.into()],
-                ),
-            ],
-        )
-        .await;
->>>>>>> 7aea38a5
     }
 }