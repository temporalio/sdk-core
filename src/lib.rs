#![warn(missing_docs)] // error if there are missing docs
#![allow(clippy::upper_case_acronyms)]

//! This crate provides a basis for creating new Temporal SDKs without completely starting from
//! scratch

#[cfg(test)]
#[macro_use]
pub extern crate assert_matches;
#[macro_use]
extern crate tracing;

pub mod protos;

pub(crate) mod core_tracing;
mod errors;
mod machines;
mod pending_activations;
mod pollers;
mod protosext;
mod workflow;

#[cfg(test)]
mod test_help;

pub use crate::errors::{
    CompleteActivityError, CompleteWfError, CoreInitError, PollActivityError, PollWfError,
};
pub use core_tracing::tracing_init;
pub use pollers::{PollTaskRequest, ServerGateway, ServerGatewayApis, ServerGatewayOptions};
pub use url::Url;

use crate::{
    errors::{ShutdownErr, WorkflowUpdateError},
    machines::{EmptyWorkflowCommandErr, ProtoCommand, WFCommand},
    pending_activations::{PendingActivation, PendingActivations},
    protos::{
        coresdk::{
            activity_result::{self as ar, activity_result},
            activity_task::ActivityTask,
            workflow_activation::WfActivation,
<<<<<<< HEAD
            workflow_completion,
            workflow_completion::{wf_activation_completion, WfActivationCompletion},
            ActivityHeartbeat,
=======
            workflow_completion::{self, wf_activation_completion, WfActivationCompletion},
            ActivityHeartbeat, ActivityTaskCompletion,
>>>>>>> 6180a4c2
        },
        temporal::api::{
            enums::v1::WorkflowTaskFailedCause, workflowservice::v1::PollWorkflowTaskQueueResponse,
        },
    },
    protosext::fmt_task_token,
    workflow::{NextWfActivation, WorkflowConcurrencyManager, WorkflowError, WorkflowManager},
};
use dashmap::DashMap;
use std::{
    convert::TryInto,
    fmt::Debug,
    sync::{
        atomic::{AtomicBool, Ordering},
        Arc,
    },
};
use tokio::sync::Notify;
use tracing::Span;

/// This trait is the primary way by which language specific SDKs interact with the core SDK. It is
/// expected that only one instance of an implementation will exist for the lifetime of the
/// worker(s) using it.
#[async_trait::async_trait]
pub trait Core: Send + Sync {
    /// Ask the core for some work, returning a [WfActivation]. It is then the language SDK's
    /// responsibility to call the appropriate workflow code with the provided inputs. Blocks
    /// indefinitely until such work is available or [Core::shutdown] is called.
    ///
    /// TODO: Examples
    async fn poll_workflow_task(&self, task_queue: &str) -> Result<WfActivation, PollWfError>;

    /// Ask the core for some work, returning an [ActivityTask]. It is then the language SDK's
    /// responsibility to call the appropriate activity code with the provided inputs. Blocks
    /// indefinitely until such work is available or [Core::shutdown] is called.
    ///
    /// TODO: Examples
    async fn poll_activity_task(&self, task_queue: &str)
        -> Result<ActivityTask, PollActivityError>;

    /// Tell the core that a workflow activation has completed
    async fn complete_workflow_task(
        &self,
        completion: WfActivationCompletion,
    ) -> Result<(), CompleteWfError>;

    /// Tell the core that an activity has finished executing
    async fn complete_activity_task(
        &self,
<<<<<<< HEAD
        task_token: Vec<u8>,
        result: ActivityResult,
=======
        completion: ActivityTaskCompletion,
>>>>>>> 6180a4c2
    ) -> Result<(), CompleteActivityError>;

    /// Indicate that a long running activity is still making progress
    async fn send_activity_heartbeat(&self, task_token: ActivityHeartbeat) -> Result<(), ()>;

    /// Returns core's instance of the [ServerGatewayApis] implementor it is using.
    fn server_gateway(&self) -> Arc<dyn ServerGatewayApis>;

    /// Eventually ceases all polling of the server. [Core::poll_workflow_task] should be called
<<<<<<< HEAD
    /// until it returns [PollWfError::ShuttingDown] to ensure that any workflows which are still
=======
    /// until it returns [PollWfError::ShutDown] to ensure that any workflows which are still
>>>>>>> 6180a4c2
    /// undergoing replay have an opportunity to finish. This means that the lang sdk will need to
    /// call [Core::complete_workflow_task] for those workflows until they are done. At that point,
    /// the lang SDK can end the process, or drop the [Core] instance, which will close the
    /// connection.
    fn shutdown(&self);
}

/// Holds various configuration information required to call [init]
pub struct CoreInitOptions {
    /// Options for the connection to the temporal server
    pub gateway_opts: ServerGatewayOptions,
}

/// Initializes an instance of the core sdk and establishes a connection to the temporal server.
///
/// Note: Also creates a tokio runtime that will be used for all client-server interactions.  
///
/// # Panics
/// * Will panic if called from within an async context, as it will construct a runtime and you
///   cannot construct a runtime from within a runtime.
pub async fn init(opts: CoreInitOptions) -> Result<impl Core, CoreInitError> {
    // Initialize server client
    let work_provider = opts.gateway_opts.connect().await?;

    Ok(CoreSDK::new(work_provider))
}

struct CoreSDK<WP> {
    /// Provides work in the form of responses the server would send from polling task Qs
    server_gateway: Arc<WP>,
    /// Key is run id
    workflow_machines: WorkflowConcurrencyManager,
    /// Maps task tokens to workflow run ids
    workflow_task_tokens: DashMap<Vec<u8>, String>,

    /// Workflows that are currently under replay will queue here, indicating that there are more
    /// workflow tasks / activations to be performed.
    pending_activations: PendingActivations,

    /// Has shutdown been called?
    shutdown_requested: AtomicBool,
    /// Used to wake up future which checks shutdown state
    shutdown_notify: Notify,
}

/// Can be used inside the CoreSDK impl to block on any method that polls the server until it
/// responds, or until the shutdown flag is set (aborting the poll)
macro_rules! abort_on_shutdown {
    ($self:ident, $gateway_fn:tt, $poll_arg:expr) => {{
        let shutdownfut = async {
            loop {
                $self.shutdown_notify.notified().await;
                if $self.shutdown_requested.load(Ordering::SeqCst) {
                    break;
                }
            }
        };
        let poll_result_future = $self.server_gateway.$gateway_fn($poll_arg);
        tokio::select! {
            _ = shutdownfut => {
                Err(ShutdownErr.into())
            }
            r = poll_result_future => r.map_err(Into::into)
        }
    }};
}

#[async_trait::async_trait]
impl<WP> Core for CoreSDK<WP>
where
    WP: ServerGatewayApis + Send + Sync + 'static,
{
    #[instrument(skip(self))]
    async fn poll_workflow_task(&self, task_queue: &str) -> Result<WfActivation, PollWfError> {
        // The poll needs to be in a loop because we can't guarantee tail call optimization in Rust
        // (simply) and we really, really need that for long-poll retries.
        loop {
            // We must first check if there are pending workflow tasks for workflows that are
            // currently replaying, and issue those tasks before bothering the server.
            if let Some(pa) = self
                .pending_activations
                .pop()
                .and_then(|p| self.prepare_pending_activation(p).transpose())
            {
                return pa;
            }

            if self.shutdown_requested.load(Ordering::SeqCst) {
<<<<<<< HEAD
                return Err(PollWfError::ShuttingDown);
=======
                return Err(PollWfError::ShutDown);
>>>>>>> 6180a4c2
            }

            match abort_on_shutdown!(self, poll_workflow_task, task_queue.to_owned()) {
                Ok(work) => {
                    if let Some(activation) = self.prepare_new_activation(work)? {
                        return Ok(activation);
                    }
                }
                // Drain pending activations in case of shutdown.
<<<<<<< HEAD
                Err(PollWfError::ShuttingDown) => continue,
=======
                Err(PollWfError::ShutDown) => continue,
>>>>>>> 6180a4c2
                Err(e) => return Err(e),
            }
        }
    }

    #[instrument(skip(self))]
    async fn poll_activity_task(
        &self,
        task_queue: &str,
    ) -> Result<ActivityTask, PollActivityError> {
        if self.shutdown_requested.load(Ordering::SeqCst) {
<<<<<<< HEAD
            return Err(PollActivityError::ShuttingDown);
=======
            return Err(PollActivityError::ShutDown);
>>>>>>> 6180a4c2
        }

        match abort_on_shutdown!(self, poll_activity_task, task_queue.to_owned()) {
            Ok(work) => {
                let task_token = work.task_token.clone();
                Ok(ActivityTask::start_from_poll_resp(work, task_token))
            }
            Err(e) => Err(e),
        }
    }

    #[instrument(skip(self))]
    async fn complete_workflow_task(
        &self,
        completion: WfActivationCompletion,
    ) -> Result<(), CompleteWfError> {
        let task_token = completion.task_token;
        let wfstatus = completion.status;
        let run_id = self
            .workflow_task_tokens
            .get(&task_token)
            .map(|x| x.value().clone())
            .ok_or_else(|| CompleteWfError::MalformedWorkflowCompletion {
                reason: format!(
                    "Task token {} had no workflow run associated with it",
                    fmt_task_token(&task_token)
                ),
                completion: None,
            })?;
        match wfstatus {
            Some(wf_activation_completion::Status::Successful(success)) => {
                self.wf_completion_success(task_token, &run_id, success)
                    .await?;
            }
            Some(wf_activation_completion::Status::Failed(failure)) => {
                self.wf_completion_failed(task_token, &run_id, failure)
                    .await?;
            }
            None => {
                return Err(CompleteWfError::MalformedWorkflowCompletion {
                    reason: "Workflow completion had empty status field".to_owned(),
                    completion: None,
                })
            }
        }
        Ok(())
    }

    #[instrument(skip(self))]
    async fn complete_activity_task(
        &self,
<<<<<<< HEAD
        task_token: Vec<u8>,
        result: ActivityResult,
    ) -> Result<(), CompleteActivityError> {
        let status = if let Some(s) = result.status {
            s
        } else {
            return Err(CompleteActivityError::MalformedActivityCompletion {
                reason: "Activity result had empty status field".to_owned(),
                completion: Some(result),
=======
        completion: ActivityTaskCompletion,
    ) -> Result<(), CompleteActivityError> {
        let task_token = completion.task_token;
        let status = if let Some(s) = completion.result.and_then(|r| r.status) {
            s
        } else {
            return Err(CompleteActivityError::MalformedActivityCompletion {
                reason: "Activity completion had empty result/status field".to_owned(),
                completion: None,
>>>>>>> 6180a4c2
            });
        };
        match status {
            activity_result::Status::Completed(ar::Success { result }) => {
                self.server_gateway
                    .complete_activity_task(task_token, result.map(Into::into))
                    .await?;
            }
            activity_result::Status::Failed(ar::Failure { failure }) => {
                self.server_gateway
                    .fail_activity_task(task_token, failure.map(Into::into))
                    .await?;
            }
            activity_result::Status::Canceled(ar::Cancelation { details }) => {
                self.server_gateway
                    .cancel_activity_task(task_token, details.map(Into::into))
                    .await?;
            }
        }
        Ok(())
    }

    async fn send_activity_heartbeat(&self, _task_token: ActivityHeartbeat) -> Result<(), ()> {
        unimplemented!()
    }

    fn server_gateway(&self) -> Arc<dyn ServerGatewayApis> {
        self.server_gateway.clone()
    }

    fn shutdown(&self) {
        self.shutdown_requested.store(true, Ordering::SeqCst);
        self.shutdown_notify.notify_one();
        self.workflow_machines.shutdown();
    }
}

impl<WP: ServerGatewayApis> CoreSDK<WP> {
    pub(crate) fn new(wp: WP) -> Self {
        Self {
            server_gateway: Arc::new(wp),
            workflow_machines: WorkflowConcurrencyManager::new(),
            workflow_task_tokens: Default::default(),
            pending_activations: Default::default(),
            shutdown_requested: AtomicBool::new(false),
            shutdown_notify: Notify::new(),
        }
    }

<<<<<<< HEAD
    /// Evict a workflow from the cache by it's run id
    ///
    /// TODO: Very likely needs to be in Core public api
    pub(crate) fn evict_run(&self, run_id: &str) {
        self.workflow_machines.evict(run_id);
        self.pending_activations.remove_all_with_run_id(run_id);
    }

=======
>>>>>>> 6180a4c2
    /// Given a pending activation, prepare it to be sent to lang
    #[instrument(skip(self))]
    fn prepare_pending_activation(
        &self,
        pa: PendingActivation,
    ) -> Result<Option<WfActivation>, PollWfError> {
        if let Some(next_activation) =
            self.access_wf_machine(&pa.run_id, move |mgr| mgr.get_next_activation())?
        {
<<<<<<< HEAD
            return Ok(Some(
                self.finalize_next_activation(next_activation, pa.task_token),
            ));
=======
            let task_token = pa.task_token.clone();
            if next_activation.more_activations_needed {
                self.pending_activations.push(pa);
            }
            return Ok(Some(next_activation.finalize(task_token)));
>>>>>>> 6180a4c2
        }
        Ok(None)
    }

<<<<<<< HEAD
    /// Prepare an activation we've just pulled out of a workflow machines instance to be shipped
    /// to the lang sdk
    fn finalize_next_activation(
        &self,
        next_a: NextWfActivation,
        task_token: Vec<u8>,
    ) -> WfActivation {
        if next_a.more_activations_needed {
            self.pending_activations.push(PendingActivation {
                run_id: next_a.get_run_id().to_owned(),
                task_token: task_token.clone(),
            })
        }
        next_a.finalize(task_token)
    }

=======
>>>>>>> 6180a4c2
    /// Given a wf task from the server, prepare an activation (if there is one) to be sent to lang
    fn prepare_new_activation(
        &self,
        work: PollWorkflowTaskQueueResponse,
    ) -> Result<Option<WfActivation>, PollWfError> {
        if work == PollWorkflowTaskQueueResponse::default() {
            // We get the default proto in the event that the long poll times out.
            return Ok(None);
        }
        let task_token = work.task_token.clone();
        debug!(
            task_token = %fmt_task_token(&task_token),
            "Received workflow task from server"
        );

<<<<<<< HEAD
        let next_activation = self.instantiate_or_update_workflow(work)?;

        if let Some(na) = next_activation {
            return Ok(Some(self.finalize_next_activation(na, task_token)));
=======
        let (next_activation, run_id) = self.instantiate_or_update_workflow(work)?;

        if let Some(na) = next_activation {
            if na.more_activations_needed {
                self.pending_activations.push(PendingActivation {
                    run_id,
                    task_token: task_token.clone(),
                });
            }
            return Ok(Some(na.finalize(task_token)));
>>>>>>> 6180a4c2
        }
        Ok(None)
    }

    /// Handle a successful workflow completion
    async fn wf_completion_success(
        &self,
        task_token: Vec<u8>,
        run_id: &str,
        success: workflow_completion::Success,
    ) -> Result<(), CompleteWfError> {
        // Convert to wf commands
        let cmds = success
            .commands
            .into_iter()
            .map(|c| c.try_into())
            .collect::<Result<Vec<_>, EmptyWorkflowCommandErr>>()
            .map_err(|_| CompleteWfError::MalformedWorkflowCompletion {
                reason: "At least one workflow command in the completion \
                                contained an empty variant"
                    .to_owned(),
                completion: None,
            })?;
        let commands = self.push_lang_commands(&run_id, cmds)?;
        // We only actually want to send commands back to the server if there are
        // no more pending activations -- in other words the lang SDK has caught
        // up on replay.
        if !self.pending_activations.has_pending(&run_id) {
            self.server_gateway
                .complete_workflow_task(task_token, commands)
                .await
                .map_err(|ts| {
                    if ts.code() == tonic::Code::InvalidArgument
                        && ts.message() == "UnhandledCommand"
                    {
                        CompleteWfError::UnhandledCommandWhenCompleting
                    } else {
                        ts.into()
                    }
                })?;
        }
        Ok(())
    }

    /// Handle a failed workflow completion
    async fn wf_completion_failed(
        &self,
        task_token: Vec<u8>,
        run_id: &str,
        failure: workflow_completion::Failure,
    ) -> Result<(), CompleteWfError> {
        // Blow up any cached data associated with the workflow
        self.evict_run(&run_id);

        self.server_gateway
            .fail_workflow_task(
                task_token,
                WorkflowTaskFailedCause::Unspecified,
                failure.failure.map(Into::into),
            )
            .await?;
        Ok(())
    }

    /// Will create a new workflow manager if needed for the workflow task, if not, it will
    /// feed the existing manager the updated history we received from the server.
    ///
    /// Also updates [CoreSDK::workflow_task_tokens] and validates the
    /// [PollWorkflowTaskQueueResponse]
    ///
    /// Returns the next workflow activation and the workflow's run id
    fn instantiate_or_update_workflow(
        &self,
        poll_wf_resp: PollWorkflowTaskQueueResponse,
<<<<<<< HEAD
    ) -> Result<Option<NextWfActivation>, PollWfError> {
=======
    ) -> Result<(Option<NextWfActivation>, String), PollWfError> {
>>>>>>> 6180a4c2
        match poll_wf_resp {
            PollWorkflowTaskQueueResponse {
                task_token,
                workflow_execution: Some(workflow_execution),
                history: Some(history),
                ..
            } => {
                let run_id = workflow_execution.run_id.clone();
                // Correlate task token w/ run ID
                self.workflow_task_tokens.insert(task_token, run_id.clone());

                match self
                    .workflow_machines
                    .create_or_update(&run_id, history, workflow_execution)
                {
<<<<<<< HEAD
                    Ok(activation) => Ok(activation),
=======
                    Ok(activation) => Ok((activation, run_id)),
>>>>>>> 6180a4c2
                    Err(source) => Err(PollWfError::WorkflowUpdateError { source, run_id }),
                }
            }
            p => Err(PollWfError::BadPollResponseFromServer(p)),
        }
    }

    /// Feed commands from the lang sdk into appropriate workflow manager which will iterate
    /// the state machines and return commands ready to be sent to the server
    fn push_lang_commands(
        &self,
        run_id: &str,
        cmds: Vec<WFCommand>,
    ) -> Result<Vec<ProtoCommand>, WorkflowUpdateError> {
        self.access_wf_machine(run_id, move |mgr| mgr.push_commands(cmds))
    }

    /// Wraps access to `self.workflow_machines.access`, properly passing in the current tracing
    /// span to the wf machines thread.
    fn access_wf_machine<F, Fout>(
        &self,
        run_id: &str,
        mutator: F,
    ) -> Result<Fout, WorkflowUpdateError>
    where
        F: FnOnce(&mut WorkflowManager) -> Result<Fout, WorkflowError> + Send + 'static,
        Fout: Send + Debug + 'static,
    {
        let curspan = Span::current();
        let mutator = move |wfm: &mut WorkflowManager| {
            let _e = curspan.enter();
            mutator(wfm)
        };
        self.workflow_machines
            .access(run_id, mutator)
            .map_err(|source| WorkflowUpdateError {
                source,
                run_id: run_id.to_owned(),
            })
    }
}

#[cfg(test)]
mod test {
    use super::*;
    use crate::machines::test_help::{gen_assert_and_reply, poll_and_reply};
    use crate::{
        machines::test_help::{build_fake_core, FakeCore, TestHistoryBuilder},
        protos::{
            coresdk::{
                common::UserCodeFailure,
                workflow_activation::{
                    wf_activation_job, FireTimer, StartWorkflow, UpdateRandomSeed, WfActivationJob,
                },
                workflow_commands::{
                    CancelTimer, CompleteWorkflowExecution, FailWorkflowExecution,
                    ScheduleActivity, StartTimer,
                },
            },
            temporal::api::{
                enums::v1::EventType, workflowservice::v1::RespondWorkflowTaskFailedResponse,
            },
        },
        test_help::canned_histories,
    };
    use rstest::{fixture, rstest};

    const TASK_Q: &str = "test-task-queue";

    #[fixture(hist_batches = &[])]
    fn single_timer_setup(hist_batches: &[usize]) -> FakeCore {
        let wfid = "fake_wf_id";

        let mut t = canned_histories::single_timer("fake_timer");
        build_fake_core(wfid, &mut t, hist_batches)
    }

    #[fixture(hist_batches = &[])]
    fn single_activity_setup(hist_batches: &[usize]) -> FakeCore {
        let wfid = "fake_wf_id";

        let mut t = canned_histories::single_activity("fake_activity");
        build_fake_core(wfid, &mut t, hist_batches)
    }

    #[fixture(hist_batches = &[])]
    fn single_activity_failure_setup(hist_batches: &[usize]) -> FakeCore {
        let wfid = "fake_wf_id";

        let mut t = canned_histories::single_failed_activity("fake_activity");
        build_fake_core(wfid, &mut t, hist_batches)
    }

    #[rstest(core,
        case::incremental(single_timer_setup(&[1, 2])),
        case::replay(single_timer_setup(&[2]))
    )]
    #[tokio::test]
    async fn single_timer_test_across_wf_bridge(core: FakeCore) {
        tracing_init();

        poll_and_reply(
            &core,
            TASK_Q,
            vec![
                gen_assert_and_reply(
                    |res| {
                        assert_matches!(
                            res.jobs.as_slice(),
                            [WfActivationJob {
                                variant: Some(wf_activation_job::Variant::StartWorkflow(_)),
                            }]
                        );
                    },
                    vec![StartTimer {
                        timer_id: "fake_timer".to_string(),
                        ..Default::default()
                    }
                    .into()],
                ),
                gen_assert_and_reply(
                    |res| {
                        assert_matches!(
                            res.jobs.as_slice(),
                            [WfActivationJob {
                                variant: Some(wf_activation_job::Variant::FireTimer(_)),
                            }]
                        );
                    },
                    vec![CompleteWorkflowExecution { result: None }.into()],
                ),
            ],
        )
        .await;
    }

    #[rstest(core,
        case::incremental(single_timer_setup(&[1, 2])),
        case::replay(single_timer_setup(&[2, 2]))
    )]
    #[tokio::test]
    async fn single_timer_eviction_test_across_wf_bridge(core: FakeCore) {
        tracing_init();
        let res = core.poll_workflow_task(TASK_Q).await.unwrap();
        assert_matches!(
            res.jobs.as_slice(),
            [WfActivationJob {
                variant: Some(wf_activation_job::Variant::StartWorkflow(_)),
            }]
        );

        let task_tok = res.task_token;
        core.complete_workflow_task(WfActivationCompletion::ok_from_cmds(
            vec![StartTimer {
                timer_id: "fake_timer".to_string(),
                ..Default::default()
            }
            .into()],
            task_tok,
        ))
        .await
        .unwrap();

        warn!(run_id = %&res.run_id, "Evicting");
        core.evict_run(&res.run_id);

        let res = core.poll_workflow_task(TASK_Q).await.unwrap();
        assert_matches!(
            res.jobs.as_slice(),
            [WfActivationJob {
                variant: Some(wf_activation_job::Variant::StartWorkflow(_)),
            }]
        );

        let task_tok = res.task_token;
        core.complete_workflow_task(WfActivationCompletion::ok_from_cmds(
            vec![StartTimer {
                timer_id: "fake_timer".to_string(),
                ..Default::default()
            }
            .into()],
            task_tok,
        ))
        .await
        .unwrap();

        let res = core.poll_workflow_task(TASK_Q).await.unwrap();
        assert_matches!(
            res.jobs.as_slice(),
            [WfActivationJob {
                variant: Some(wf_activation_job::Variant::FireTimer(_)),
            }]
        );
        let task_tok = res.task_token;
        core.complete_workflow_task(WfActivationCompletion::ok_from_cmds(
            vec![CompleteWorkflowExecution { result: None }.into()],
            task_tok,
        ))
        .await
        .unwrap();
    }

    #[rstest(core,
        case::incremental(single_activity_setup(&[1, 2])),
        case::incremental_activity_failure(single_activity_failure_setup(&[1, 2])),
        case::replay(single_activity_setup(&[2])),
        case::replay_activity_failure(single_activity_failure_setup(&[2]))
    )]
    #[tokio::test]
    async fn single_activity_completion(core: FakeCore) {
        let res = core.poll_workflow_task(TASK_Q).await.unwrap();
        assert_matches!(
            res.jobs.as_slice(),
            [WfActivationJob {
                variant: Some(wf_activation_job::Variant::StartWorkflow(_)),
            }]
        );

        let task_tok = res.task_token;
        core.complete_workflow_task(WfActivationCompletion::ok_from_cmds(
            vec![ScheduleActivity {
                activity_id: "fake_activity".to_string(),
                ..Default::default()
            }
            .into()],
            task_tok,
        ))
        .await
        .unwrap();

        let res = core.poll_workflow_task(TASK_Q).await.unwrap();
        assert_matches!(
            res.jobs.as_slice(),
            [WfActivationJob {
                variant: Some(wf_activation_job::Variant::ResolveActivity(_)),
            }]
        );
        let task_tok = res.task_token;
        core.complete_workflow_task(WfActivationCompletion::ok_from_cmds(
            vec![CompleteWorkflowExecution { result: None }.into()],
            task_tok,
        ))
        .await
        .unwrap();
    }

    #[rstest(hist_batches, case::incremental(&[1, 2]), case::replay(&[2]))]
    #[tokio::test]
    async fn parallel_timer_test_across_wf_bridge(hist_batches: &[usize]) {
        let wfid = "fake_wf_id";
        let timer_1_id = "timer1";
        let timer_2_id = "timer2";

        let mut t = canned_histories::parallel_timer(timer_1_id, timer_2_id);
        let core = build_fake_core(wfid, &mut t, hist_batches);

        let res = core.poll_workflow_task(TASK_Q).await.unwrap();
        assert_matches!(
            res.jobs.as_slice(),
            [WfActivationJob {
                variant: Some(wf_activation_job::Variant::StartWorkflow(_)),
            }]
        );
        assert!(core.workflow_machines.exists(t.get_orig_run_id()));

        let task_tok = res.task_token;
        core.complete_workflow_task(WfActivationCompletion::ok_from_cmds(
            vec![
                StartTimer {
                    timer_id: timer_1_id.to_string(),
                    ..Default::default()
                }
                .into(),
                StartTimer {
                    timer_id: timer_2_id.to_string(),
                    ..Default::default()
                }
                .into(),
            ],
            task_tok,
        ))
        .await
        .unwrap();

        let res = core.poll_workflow_task(TASK_Q).await.unwrap();
        assert_matches!(
            res.jobs.as_slice(),
            [
                WfActivationJob {
                    variant: Some(wf_activation_job::Variant::FireTimer(
                        FireTimer { timer_id: t1_id }
                    )),
                },
                WfActivationJob {
                    variant: Some(wf_activation_job::Variant::FireTimer(
                        FireTimer { timer_id: t2_id }
                    )),
                }
            ] => {
                assert_eq!(t1_id, &timer_1_id);
                assert_eq!(t2_id, &timer_2_id);
            }
        );
        let task_tok = res.task_token;
        core.complete_workflow_task(WfActivationCompletion::ok_from_cmds(
            vec![CompleteWorkflowExecution { result: None }.into()],
            task_tok,
        ))
        .await
        .unwrap();
    }

    #[rstest(hist_batches, case::incremental(&[1, 2]), case::replay(&[2]))]
    #[tokio::test]
    async fn timer_cancel_test_across_wf_bridge(hist_batches: &[usize]) {
        let wfid = "fake_wf_id";
        let timer_id = "wait_timer";
        let cancel_timer_id = "cancel_timer";

        let mut t = canned_histories::cancel_timer(timer_id, cancel_timer_id);
        let core = build_fake_core(wfid, &mut t, hist_batches);

        let res = core.poll_workflow_task(TASK_Q).await.unwrap();
        assert_matches!(
            res.jobs.as_slice(),
            [WfActivationJob {
                variant: Some(wf_activation_job::Variant::StartWorkflow(_)),
            }]
        );
        assert!(core.workflow_machines.exists(t.get_orig_run_id()));

        let task_tok = res.task_token;
        core.complete_workflow_task(WfActivationCompletion::ok_from_cmds(
            vec![
                StartTimer {
                    timer_id: cancel_timer_id.to_string(),
                    ..Default::default()
                }
                .into(),
                StartTimer {
                    timer_id: timer_id.to_string(),
                    ..Default::default()
                }
                .into(),
            ],
            task_tok,
        ))
        .await
        .unwrap();

        let res = core.poll_workflow_task(TASK_Q).await.unwrap();
        assert_matches!(
            res.jobs.as_slice(),
            [WfActivationJob {
                variant: Some(wf_activation_job::Variant::FireTimer(_)),
            }]
        );
        let task_tok = res.task_token;
        core.complete_workflow_task(WfActivationCompletion::ok_from_cmds(
            vec![
                CancelTimer {
                    timer_id: cancel_timer_id.to_string(),
                }
                .into(),
                CompleteWorkflowExecution { result: None }.into(),
            ],
            task_tok,
        ))
        .await
        .unwrap();
    }

    #[rstest(single_timer_setup(&[1]))]
    #[tokio::test]
    async fn after_shutdown_server_is_not_polled(single_timer_setup: FakeCore) {
        let res = single_timer_setup.poll_workflow_task(TASK_Q).await.unwrap();
        assert_eq!(res.jobs.len(), 1);

        single_timer_setup.shutdown();
        assert_matches!(
            single_timer_setup
                .poll_workflow_task(TASK_Q)
                .await
                .unwrap_err(),
<<<<<<< HEAD
            PollWfError::ShuttingDown
=======
            PollWfError::ShutDown
>>>>>>> 6180a4c2
        );
    }

    #[tokio::test]
    async fn workflow_update_random_seed_on_workflow_reset() {
        let wfid = "fake_wf_id";
        let new_run_id = "86E39A5F-AE31-4626-BDFE-398EE072D156";
        let timer_1_id = "timer1";

        let mut t = canned_histories::workflow_fails_with_reset_after_timer(timer_1_id, new_run_id);
        let core = build_fake_core(wfid, &mut t, &[2]);

        let res = core.poll_workflow_task(TASK_Q).await.unwrap();
        let randomness_seed_from_start: u64;
        assert_matches!(
            res.jobs.as_slice(),
            [WfActivationJob {
                variant: Some(wf_activation_job::Variant::StartWorkflow(
                StartWorkflow{randomness_seed, ..}
                )),
            }] => {
            randomness_seed_from_start = *randomness_seed;
            }
        );
        assert!(core.workflow_machines.exists(t.get_orig_run_id()));

        let task_tok = res.task_token;
        core.complete_workflow_task(WfActivationCompletion::ok_from_cmds(
            vec![StartTimer {
                timer_id: timer_1_id.to_string(),
                ..Default::default()
            }
            .into()],
            task_tok,
        ))
        .await
        .unwrap();

        let res = core.poll_workflow_task(TASK_Q).await.unwrap();
        assert_matches!(
            res.jobs.as_slice(),
            [WfActivationJob {
                variant: Some(wf_activation_job::Variant::FireTimer(_),),
            },
            WfActivationJob {
                variant: Some(wf_activation_job::Variant::UpdateRandomSeed(UpdateRandomSeed{randomness_seed})),
            }] => {
                assert_ne!(randomness_seed_from_start, *randomness_seed)
            }
        );
        let task_tok = res.task_token;
        core.complete_workflow_task(WfActivationCompletion::ok_from_cmds(
            vec![CompleteWorkflowExecution { result: None }.into()],
            task_tok,
        ))
        .await
        .unwrap();
    }

    // The incremental version only does one batch here, because the workflow completes right away
    // and any subsequent poll would block forever with nothing to do.
    #[rstest(hist_batches, case::incremental(&[1]), case::replay(&[2]))]
    #[tokio::test]
    async fn cancel_timer_before_sent_wf_bridge(hist_batches: &[usize]) {
        let wfid = "fake_wf_id";
        let cancel_timer_id = "cancel_timer";

        let mut t = TestHistoryBuilder::default();
        t.add_by_type(EventType::WorkflowExecutionStarted);
        t.add_full_wf_task();
        t.add_workflow_execution_completed();

        let core = build_fake_core(wfid, &mut t, hist_batches);

        let res = core.poll_workflow_task(TASK_Q).await.unwrap();
        assert_matches!(
            res.jobs.as_slice(),
            [WfActivationJob {
                variant: Some(wf_activation_job::Variant::StartWorkflow(_)),
            }]
        );

        let task_tok = res.task_token;
        core.complete_workflow_task(WfActivationCompletion::ok_from_cmds(
            vec![
                StartTimer {
                    timer_id: cancel_timer_id.to_string(),
                    ..Default::default()
                }
                .into(),
                CancelTimer {
                    timer_id: cancel_timer_id.to_string(),
                }
                .into(),
                CompleteWorkflowExecution { result: None }.into(),
            ],
            task_tok,
        ))
        .await
        .unwrap();
    }

    // TODO: This should use batches as well, probably
    #[tokio::test]
    async fn complete_activation_with_failure() {
        let wfid = "fake_wf_id";
        let timer_id = "timer";

        let mut t = canned_histories::workflow_fails_with_failure_after_timer(timer_id);
        let mut core = build_fake_core(wfid, &mut t, &[2, 3]);
        // Need to create an expectation that we will call a failure completion
        Arc::get_mut(&mut core.server_gateway)
            .unwrap()
            .expect_fail_workflow_task()
            .times(1)
            .returning(|_, _, _| Ok(RespondWorkflowTaskFailedResponse {}));

        let res = core.poll_workflow_task(TASK_Q).await.unwrap();
        core.complete_workflow_task(WfActivationCompletion::ok_from_cmds(
            vec![StartTimer {
                timer_id: timer_id.to_string(),
                ..Default::default()
            }
            .into()],
            res.task_token,
        ))
        .await
        .unwrap();

        let res = core.poll_workflow_task(TASK_Q).await.unwrap();
        core.complete_workflow_task(WfActivationCompletion::fail(
            res.task_token,
            UserCodeFailure {
                message: "oh noooooooo".to_string(),
                ..Default::default()
            },
        ))
        .await
        .unwrap();

        let res = core.poll_workflow_task(TASK_Q).await.unwrap();
        assert_matches!(
            res.jobs.as_slice(),
            [WfActivationJob {
                variant: Some(wf_activation_job::Variant::StartWorkflow(_)),
            }]
        );
        // Need to re-issue the start timer command (we are replaying)
        core.complete_workflow_task(WfActivationCompletion::ok_from_cmds(
            vec![StartTimer {
                timer_id: timer_id.to_string(),
                ..Default::default()
            }
            .into()],
            res.task_token,
        ))
        .await
        .unwrap();
        // Now we may complete the workflow
        let res = core.poll_workflow_task(TASK_Q).await.unwrap();
        assert_matches!(
            res.jobs.as_slice(),
            [WfActivationJob {
                variant: Some(wf_activation_job::Variant::FireTimer(_)),
            }]
        );
        core.complete_workflow_task(WfActivationCompletion::ok_from_cmds(
            vec![CompleteWorkflowExecution { result: None }.into()],
            res.task_token,
        ))
        .await
        .unwrap();
    }

    #[rstest(hist_batches, case::incremental(&[1, 2]), case::replay(&[2]))]
    #[tokio::test]
    async fn simple_timer_fail_wf_execution(hist_batches: &[usize]) {
        let wfid = "fake_wf_id";
        let timer_id = "timer1";

        let mut t = canned_histories::single_timer(timer_id);
        let core = build_fake_core(wfid, &mut t, hist_batches);

        let res = core.poll_workflow_task(TASK_Q).await.unwrap();
        core.complete_workflow_task(WfActivationCompletion::ok_from_cmds(
            vec![StartTimer {
                timer_id: timer_id.to_string(),
                ..Default::default()
            }
            .into()],
            res.task_token,
        ))
        .await
        .unwrap();

        let res = core.poll_workflow_task(TASK_Q).await.unwrap();
        core.complete_workflow_task(WfActivationCompletion::ok_from_cmds(
            vec![FailWorkflowExecution {
                failure: Some(UserCodeFailure {
                    message: "I'm ded".to_string(),
                    ..Default::default()
                }),
            }
            .into()],
            res.task_token,
        ))
        .await
        .unwrap();
    }

    #[rstest(hist_batches, case::incremental(&[1, 2]), case::replay(&[2]))]
    #[tokio::test]
    async fn two_signals(hist_batches: &[usize]) {
        let wfid = "fake_wf_id";

        let mut t = canned_histories::two_signals("sig1", "sig2");
        let core = build_fake_core(wfid, &mut t, hist_batches);

        let res = core.poll_workflow_task(TASK_Q).await.unwrap();
        // Task is completed with no commands
        core.complete_workflow_task(WfActivationCompletion::ok_from_cmds(vec![], res.task_token))
            .await
            .unwrap();

        let res = core.poll_workflow_task(TASK_Q).await.unwrap();
        assert_matches!(
            res.jobs.as_slice(),
            [
                WfActivationJob {
                    variant: Some(wf_activation_job::Variant::SignalWorkflow(_)),
                },
                WfActivationJob {
                    variant: Some(wf_activation_job::Variant::SignalWorkflow(_)),
                }
            ]
        );
    }
}<|MERGE_RESOLUTION|>--- conflicted
+++ resolved
@@ -39,14 +39,8 @@
             activity_result::{self as ar, activity_result},
             activity_task::ActivityTask,
             workflow_activation::WfActivation,
-<<<<<<< HEAD
-            workflow_completion,
-            workflow_completion::{wf_activation_completion, WfActivationCompletion},
-            ActivityHeartbeat,
-=======
             workflow_completion::{self, wf_activation_completion, WfActivationCompletion},
             ActivityHeartbeat, ActivityTaskCompletion,
->>>>>>> 6180a4c2
         },
         temporal::api::{
             enums::v1::WorkflowTaskFailedCause, workflowservice::v1::PollWorkflowTaskQueueResponse,
@@ -96,12 +90,7 @@
     /// Tell the core that an activity has finished executing
     async fn complete_activity_task(
         &self,
-<<<<<<< HEAD
-        task_token: Vec<u8>,
-        result: ActivityResult,
-=======
         completion: ActivityTaskCompletion,
->>>>>>> 6180a4c2
     ) -> Result<(), CompleteActivityError>;
 
     /// Indicate that a long running activity is still making progress
@@ -111,11 +100,7 @@
     fn server_gateway(&self) -> Arc<dyn ServerGatewayApis>;
 
     /// Eventually ceases all polling of the server. [Core::poll_workflow_task] should be called
-<<<<<<< HEAD
-    /// until it returns [PollWfError::ShuttingDown] to ensure that any workflows which are still
-=======
     /// until it returns [PollWfError::ShutDown] to ensure that any workflows which are still
->>>>>>> 6180a4c2
     /// undergoing replay have an opportunity to finish. This means that the lang sdk will need to
     /// call [Core::complete_workflow_task] for those workflows until they are done. At that point,
     /// the lang SDK can end the process, or drop the [Core] instance, which will close the
@@ -204,11 +189,7 @@
             }
 
             if self.shutdown_requested.load(Ordering::SeqCst) {
-<<<<<<< HEAD
-                return Err(PollWfError::ShuttingDown);
-=======
                 return Err(PollWfError::ShutDown);
->>>>>>> 6180a4c2
             }
 
             match abort_on_shutdown!(self, poll_workflow_task, task_queue.to_owned()) {
@@ -218,11 +199,7 @@
                     }
                 }
                 // Drain pending activations in case of shutdown.
-<<<<<<< HEAD
-                Err(PollWfError::ShuttingDown) => continue,
-=======
                 Err(PollWfError::ShutDown) => continue,
->>>>>>> 6180a4c2
                 Err(e) => return Err(e),
             }
         }
@@ -234,11 +211,7 @@
         task_queue: &str,
     ) -> Result<ActivityTask, PollActivityError> {
         if self.shutdown_requested.load(Ordering::SeqCst) {
-<<<<<<< HEAD
-            return Err(PollActivityError::ShuttingDown);
-=======
             return Err(PollActivityError::ShutDown);
->>>>>>> 6180a4c2
         }
 
         match abort_on_shutdown!(self, poll_activity_task, task_queue.to_owned()) {
@@ -290,17 +263,6 @@
     #[instrument(skip(self))]
     async fn complete_activity_task(
         &self,
-<<<<<<< HEAD
-        task_token: Vec<u8>,
-        result: ActivityResult,
-    ) -> Result<(), CompleteActivityError> {
-        let status = if let Some(s) = result.status {
-            s
-        } else {
-            return Err(CompleteActivityError::MalformedActivityCompletion {
-                reason: "Activity result had empty status field".to_owned(),
-                completion: Some(result),
-=======
         completion: ActivityTaskCompletion,
     ) -> Result<(), CompleteActivityError> {
         let task_token = completion.task_token;
@@ -310,7 +272,6 @@
             return Err(CompleteActivityError::MalformedActivityCompletion {
                 reason: "Activity completion had empty result/status field".to_owned(),
                 completion: None,
->>>>>>> 6180a4c2
             });
         };
         match status {
@@ -360,7 +321,6 @@
         }
     }
 
-<<<<<<< HEAD
     /// Evict a workflow from the cache by it's run id
     ///
     /// TODO: Very likely needs to be in Core public api
@@ -369,8 +329,6 @@
         self.pending_activations.remove_all_with_run_id(run_id);
     }
 
-=======
->>>>>>> 6180a4c2
     /// Given a pending activation, prepare it to be sent to lang
     #[instrument(skip(self))]
     fn prepare_pending_activation(
@@ -380,22 +338,13 @@
         if let Some(next_activation) =
             self.access_wf_machine(&pa.run_id, move |mgr| mgr.get_next_activation())?
         {
-<<<<<<< HEAD
             return Ok(Some(
                 self.finalize_next_activation(next_activation, pa.task_token),
             ));
-=======
-            let task_token = pa.task_token.clone();
-            if next_activation.more_activations_needed {
-                self.pending_activations.push(pa);
-            }
-            return Ok(Some(next_activation.finalize(task_token)));
->>>>>>> 6180a4c2
         }
         Ok(None)
     }
 
-<<<<<<< HEAD
     /// Prepare an activation we've just pulled out of a workflow machines instance to be shipped
     /// to the lang sdk
     fn finalize_next_activation(
@@ -412,8 +361,6 @@
         next_a.finalize(task_token)
     }
 
-=======
->>>>>>> 6180a4c2
     /// Given a wf task from the server, prepare an activation (if there is one) to be sent to lang
     fn prepare_new_activation(
         &self,
@@ -429,23 +376,10 @@
             "Received workflow task from server"
         );
 
-<<<<<<< HEAD
         let next_activation = self.instantiate_or_update_workflow(work)?;
 
         if let Some(na) = next_activation {
             return Ok(Some(self.finalize_next_activation(na, task_token)));
-=======
-        let (next_activation, run_id) = self.instantiate_or_update_workflow(work)?;
-
-        if let Some(na) = next_activation {
-            if na.more_activations_needed {
-                self.pending_activations.push(PendingActivation {
-                    run_id,
-                    task_token: task_token.clone(),
-                });
-            }
-            return Ok(Some(na.finalize(task_token)));
->>>>>>> 6180a4c2
         }
         Ok(None)
     }
@@ -520,11 +454,7 @@
     fn instantiate_or_update_workflow(
         &self,
         poll_wf_resp: PollWorkflowTaskQueueResponse,
-<<<<<<< HEAD
     ) -> Result<Option<NextWfActivation>, PollWfError> {
-=======
-    ) -> Result<(Option<NextWfActivation>, String), PollWfError> {
->>>>>>> 6180a4c2
         match poll_wf_resp {
             PollWorkflowTaskQueueResponse {
                 task_token,
@@ -540,11 +470,7 @@
                     .workflow_machines
                     .create_or_update(&run_id, history, workflow_execution)
                 {
-<<<<<<< HEAD
                     Ok(activation) => Ok(activation),
-=======
-                    Ok(activation) => Ok((activation, run_id)),
->>>>>>> 6180a4c2
                     Err(source) => Err(PollWfError::WorkflowUpdateError { source, run_id }),
                 }
             }
@@ -929,11 +855,7 @@
                 .poll_workflow_task(TASK_Q)
                 .await
                 .unwrap_err(),
-<<<<<<< HEAD
-            PollWfError::ShuttingDown
-=======
             PollWfError::ShutDown
->>>>>>> 6180a4c2
         );
     }
 
