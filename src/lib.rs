--- conflicted
+++ resolved
@@ -17,11 +17,7 @@
 pub mod protos;
 mod protosext;
 
-<<<<<<< HEAD
-pub use protosext::HistoryInfo;
-=======
 pub use pollers::{ServerGateway, ServerGatewayOptions};
->>>>>>> 9d6a4c63
 pub use url::Url;
 
 use crate::{
@@ -49,7 +45,6 @@
 };
 use anyhow::Error;
 use dashmap::DashMap;
-use std::time::Duration;
 use std::{
     convert::TryInto,
     sync::mpsc::{self, Receiver, SendError, Sender},
@@ -61,15 +56,6 @@
 /// A result alias having [CoreError] as the error type
 pub type Result<T, E = CoreError> = std::result::Result<T, E>;
 const DEFAULT_LONG_POLL_TIMEOUT: u64 = 60;
-<<<<<<< HEAD
-// TODO: Do we actually need this to be send+sync? Probably, but there's also no reason to have
-//   any given WorfklowMachines instance accessed on more than one thread. Ideally this trait can
-//   be accessed from many threads, but each workflow is pinned to one thread (possibly with many
-//   sharing the same thread). IE: WorkflowMachines should be Send but not Sync, and this should
-//   be both, ideally.
-pub trait Core {
-    fn poll_task(&self, task_queue: &str) -> Result<Task>;
-=======
 
 /// This trait is the primary way by which language specific SDKs interact with the core SDK. It is
 /// expected that only one instance of an implementation will exist for the lifetime of the
@@ -84,18 +70,11 @@
 
     /// Tell the core that some work has been completed - whether as a result of running workflow
     /// code or executing an activity.
->>>>>>> 9d6a4c63
     fn complete_task(&self, req: CompleteTaskReq) -> Result<()>;
 }
 
 /// Holds various configuration information required to call [init]
 pub struct CoreInitOptions {
-<<<<<<< HEAD
-    pub target_url: Url,
-    pub namespace: String,
-    pub identity: String,
-    pub binary_checksum: String,
-=======
     /// The URL of the Temporal server to connect to
     pub target_url: Url,
 
@@ -112,7 +91,6 @@
 
     /// Optional tokio runtime
     pub runtime: Option<Runtime>,
->>>>>>> 9d6a4c63
 }
 
 /// Initializes an instance of the core sdk and establishes a connection to the temporal server.
@@ -126,11 +104,7 @@
     let gateway_opts = ServerGatewayOptions {
         namespace: opts.namespace,
         identity: opts.identity,
-<<<<<<< HEAD
-        binary_checksum: opts.binary_checksum,
-=======
         worker_binary_id: opts.worker_binary_id,
->>>>>>> 9d6a4c63
         long_poll_timeout: Duration::from_secs(DEFAULT_LONG_POLL_TIMEOUT),
     };
     // Initialize server client
@@ -144,14 +118,6 @@
     })
 }
 
-<<<<<<< HEAD
-pub enum TaskQueue {
-    Workflow(String),
-    _Activity(String),
-}
-
-pub struct CoreSDK<WP> {
-=======
 /// Type of task queue to poll.
 pub enum TaskQueue {
     /// Workflow task
@@ -161,7 +127,6 @@
 }
 
 struct CoreSDK<WP> {
->>>>>>> 9d6a4c63
     runtime: Runtime,
     /// Provides work in the form of responses the server would send from polling task Qs
     server_gateway: WP,
@@ -180,11 +145,7 @@
         // This will block forever in the event there is no work from the server
         let work = self
             .runtime
-<<<<<<< HEAD
-            .block_on(self.work_provider.get_work(task_queue))?;
-=======
             .block_on(self.server_gateway.poll(task_queue))?;
->>>>>>> 9d6a4c63
         let run_id = match &work.workflow_execution {
             Some(we) => {
                 self.instantiate_workflow_if_needed(we);
@@ -411,11 +372,7 @@
     TonicTransportError(#[from] tonic::transport::Error),
     /// Failed to initialize tokio runtime: {0:?}
     TokioInitError(std::io::Error),
-<<<<<<< HEAD
-    #[error("Invalid URI: {0:?}")]
-=======
     /// Invalid URI: {0:?}
->>>>>>> 9d6a4c63
     InvalidUri(#[from] InvalidUri),
 }
 
@@ -522,11 +479,7 @@
             workflow_task_tokens: DashMap::new(),
         };
 
-<<<<<<< HEAD
-        let res = dbg!(core.poll_task("test-task-queue").unwrap());
-=======
         let res = dbg!(core.poll_task(task_queue).unwrap());
->>>>>>> 9d6a4c63
         // TODO: uggo
         assert_matches!(
             res.get_wf_jobs().as_slice(),
@@ -548,11 +501,7 @@
         .unwrap();
         dbg!("sent completion w/ start timer");
 
-<<<<<<< HEAD
-        let res = dbg!(core.poll_task("test-task-queue").unwrap());
-=======
         let res = dbg!(core.poll_task(task_queue).unwrap());
->>>>>>> 9d6a4c63
         // TODO: uggo
         assert_matches!(
             res.get_wf_jobs().as_slice(),
