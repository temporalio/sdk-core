--- conflicted
+++ resolved
@@ -27,27 +27,16 @@
 };
 pub use url::Url;
 
-<<<<<<< HEAD
 use crate::machines::EmptyWorkflowCommandErr;
-=======
-use crate::protos::coresdk::{
-    activity_result, task, ActivityTaskCancelation, ActivityTaskFailure, ActivityTaskSuccess,
-};
->>>>>>> 64e1f900
 use crate::{
     machines::{ProtoCommand, WFCommand, WFMachinesError},
     pending_activations::{PendingActivation, PendingActivations},
     protos::{
         coresdk::{
-<<<<<<< HEAD
             activity_result::{self as ar, activity_result, ActivityResult},
             task_completion, workflow_completion,
             workflow_completion::{wf_activation_completion, WfActivationCompletion},
             PayloadsExt, Task, TaskCompletion,
-=======
-            task_completion, wf_activation_completion, ActivityResult, Task, TaskCompletion,
-            WfActivationCompletion, WfActivationSuccess,
->>>>>>> 64e1f900
         },
         temporal::api::{
             enums::v1::WorkflowTaskFailedCause, workflowservice::v1::PollWorkflowTaskQueueResponse,
@@ -221,11 +210,7 @@
                 let task_token = work.task_token.clone();
                 Ok(Task {
                     task_token,
-<<<<<<< HEAD
-                    variant: None,
-=======
                     variant: Some(task::Variant::Activity(work.into())),
->>>>>>> 64e1f900
                 })
             }
             Err(e) => Err(e),
@@ -290,7 +275,6 @@
                     })),
             } => {
                 match status {
-<<<<<<< HEAD
                     activity_result::Status::Completed(ar::Success { result }) => {
                         self.runtime.block_on(
                             self.server_gateway
@@ -307,23 +291,6 @@
                         self.runtime.block_on(
                             self.server_gateway
                                 .cancel_activity_task(task_token, details.into_payloads()),
-=======
-                    activity_result::Status::Completed(ActivityTaskSuccess { result }) => {
-                        self.runtime.block_on(
-                            self.server_gateway
-                                .complete_activity_task(task_token, result),
-                        )?;
-                    }
-                    activity_result::Status::Failed(ActivityTaskFailure { failure }) => {
-                        self.runtime.block_on(
-                            self.server_gateway.fail_activity_task(task_token, failure),
-                        )?;
-                    }
-                    activity_result::Status::Canceled(ActivityTaskCancelation { details }) => {
-                        self.runtime.block_on(
-                            self.server_gateway
-                                .cancel_activity_task(task_token, details),
->>>>>>> 64e1f900
                         )?;
                     }
                 }
@@ -479,14 +446,9 @@
 #[cfg(test)]
 mod test {
     use super::*;
-<<<<<<< HEAD
     use crate::protos::coresdk::common::UserCodeFailure;
     use crate::protos::coresdk::workflow_commands::{
         CancelTimer, CompleteWorkflowExecution, FailWorkflowExecution, StartTimer,
-=======
-    use crate::protos::temporal::api::command::v1::{
-        FailWorkflowExecutionCommandAttributes, ScheduleActivityTaskCommandAttributes,
->>>>>>> 64e1f900
     };
     use crate::{
         machines::test_help::{build_fake_core, FakeCore, TestHistoryBuilder},
