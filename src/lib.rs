#![warn(missing_docs)] // error if there are missing docs

//! This crate provides a basis for creating new Temporal SDKs without completely starting from
//! scratch

#[cfg(test)]
#[macro_use]
pub extern crate assert_matches;
#[macro_use]
extern crate tracing;

pub mod protos;

pub(crate) mod core_tracing;
mod machines;
mod pollers;
mod protosext;
mod workflow;

#[cfg(test)]
mod test_help;

pub use pollers::{ServerGateway, ServerGatewayApis, ServerGatewayOptions};
pub use url::Url;

use crate::machines::WFMachinesError;
use crate::{
    machines::{InconvertibleCommandError, WFCommand},
    protos::{
        coresdk::{
            task_completion, wf_activation_completion::Status, Task, TaskCompletion,
            WfActivationCompletion, WfActivationSuccess,
        },
        temporal::api::workflowservice::v1::PollWorkflowTaskQueueResponse,
    },
    protosext::HistoryInfoError,
    workflow::{NextWfActivation, WorkflowConcurrencyManager},
};
use crossbeam::queue::SegQueue;
use dashmap::DashMap;
use std::{
    convert::TryInto,
    fmt::Debug,
    sync::{
        atomic::{AtomicBool, Ordering},
        mpsc::SendError,
        Arc,
    },
};
use tokio::runtime::Runtime;
use tonic::codegen::http::uri::InvalidUri;
use tracing::Level;

/// A result alias having [CoreError] as the error type
pub type Result<T, E = CoreError> = std::result::Result<T, E>;

/// This trait is the primary way by which language specific SDKs interact with the core SDK. It is
/// expected that only one instance of an implementation will exist for the lifetime of the
/// worker(s) using it.
pub trait Core: Send + Sync {
    /// Ask the core for some work, returning a [Task], which will eventually contain either a
    /// [protos::coresdk::WfActivation] or an [protos::coresdk::ActivityTask]. It is then the
    /// language SDK's responsibility to call the appropriate code with the provided inputs.
    ///
    /// TODO: Examples
    fn poll_task(&self, task_queue: &str) -> Result<Task>;

    /// Tell the core that some work has been completed - whether as a result of running workflow
    /// code or executing an activity.
    fn complete_task(&self, req: TaskCompletion) -> Result<()>;

    /// Returns an instance of ServerGateway.
    fn server_gateway(&self) -> Result<Arc<dyn ServerGatewayApis>>;

    /// Eventually ceases all polling of the server. [Core::poll_task] should be called until it
    /// returns [CoreError::ShuttingDown] to ensure that any workflows which are still undergoing
    /// replay have an opportunity to finish. This means that the lang sdk will need to call
    /// [Core::complete_task] for those workflows until they are done. At that point, the lang
    /// SDK can end the process, or drop the [Core] instance, which will close the connection.
    fn shutdown(&self) -> Result<()>;
}

/// Holds various configuration information required to call [init]
pub struct CoreInitOptions {
    /// Options for the connection to the temporal server
    pub gateway_opts: ServerGatewayOptions,
}

/// Initializes an instance of the core sdk and establishes a connection to the temporal server.
///
/// Note: Also creates a tokio runtime that will be used for all client-server interactions.  
///
/// # Panics
/// * Will panic if called from within an async context, as it will construct a runtime and you
///   cannot construct a runtime from within a runtime.
pub fn init(opts: CoreInitOptions) -> Result<impl Core> {
    core_tracing::tracing_init();
    let runtime = Runtime::new().map_err(CoreError::TokioInitError)?;
    // Initialize server client
    let work_provider = runtime.block_on(opts.gateway_opts.connect())?;

    Ok(CoreSDK {
        runtime,
        server_gateway: Arc::new(work_provider),
        workflow_machines: WorkflowConcurrencyManager::new(),
        workflow_task_tokens: Default::default(),
        pending_activations: Default::default(),
        shutdown_requested: AtomicBool::new(false),
    })
}

/// Type of task queue to poll.
pub enum TaskQueue {
    /// Workflow task
    Workflow(String),
    /// Activity task
    _Activity(String),
}

struct CoreSDK<WP>
where
    WP: ServerGatewayApis + 'static,
{
    runtime: Runtime,
    /// Provides work in the form of responses the server would send from polling task Qs
    server_gateway: Arc<WP>,
    /// Key is run id
    workflow_machines: WorkflowConcurrencyManager,
    /// Maps task tokens to workflow run ids
    workflow_task_tokens: DashMap<Vec<u8>, String>,

    /// Workflows that are currently under replay will queue their run ID here, indicating that
    /// there are more workflow tasks / activations to be performed.
    pending_activations: SegQueue<PendingActivation>,

    /// Has shutdown been called?
    shutdown_requested: AtomicBool,
}

#[derive(Debug)]
struct PendingActivation {
    run_id: String,
    task_token: Vec<u8>,
}

impl<WP> Core for CoreSDK<WP>
where
    WP: ServerGatewayApis + Send + Sync,
{
    #[instrument(skip(self))]
    fn poll_task(&self, task_queue: &str) -> Result<Task> {
        // We must first check if there are pending workflow tasks for workflows that are currently
        // replaying, and issue those tasks before bothering the server.
        if let Some(pa) = self.pending_activations.pop() {
            event!(Level::DEBUG, msg = "Applying pending activations", ?pa);
            let next_activation = self
                .workflow_machines
                .access(&pa.run_id, |mgr| mgr.get_next_activation())?;
            let task_token = pa.task_token.clone();
            if next_activation.more_activations_needed {
                self.pending_activations.push(pa);
            }
            return Ok(Task {
                task_token,
                variant: next_activation.activation.map(Into::into),
            });
        }

        if self.shutdown_requested.load(Ordering::SeqCst) {
            return Err(CoreError::ShuttingDown);
        }

        // This will block forever in the event there is no work from the server
        let work = self
            .runtime
            .block_on(self.server_gateway.poll_workflow_task(task_queue))?;
        let task_token = work.task_token.clone();
        event!(
            Level::DEBUG,
            msg = "Received workflow task from server",
            ?task_token
        );

        let (next_activation, run_id) = self.instantiate_or_update_workflow(work)?;

        if next_activation.more_activations_needed {
            self.pending_activations.push(PendingActivation {
                run_id,
                task_token: task_token.clone(),
            });
        }

        Ok(Task {
            task_token,
            variant: next_activation.activation.map(Into::into),
        })
    }

    #[instrument(skip(self))]
    fn complete_task(&self, req: TaskCompletion) -> Result<()> {
        match req {
            TaskCompletion {
                task_token,
                variant:
                    Some(task_completion::Variant::Workflow(WfActivationCompletion {
                        status: Some(wfstatus),
                    })),
            } => {
                let run_id = self
                    .workflow_task_tokens
                    .get(&task_token)
                    .map(|x| x.value().clone())
                    .ok_or_else(|| CoreError::NothingFoundForTaskToken(task_token.clone()))?;
                match wfstatus {
                    Status::Successful(success) => {
                        self.push_lang_commands(&run_id, success)?;
                        let commands = self
                            .workflow_machines
                            .access(&run_id, |mgr| Ok(mgr.machines.get_commands()))?;
                        self.runtime.block_on(
                            self.server_gateway
                                .complete_workflow_task(task_token, commands),
                        )?;
                    }
                    Status::Failed(_) => {}
                }
                Ok(())
            }
            TaskCompletion {
                variant: Some(task_completion::Variant::Activity(_)),
                ..
            } => unimplemented!(),
            _ => Err(CoreError::MalformedCompletion(req)),
        }
    }

    fn server_gateway(&self) -> Result<Arc<dyn ServerGatewayApis>> {
        Ok(self.server_gateway.clone())
    }

    fn shutdown(&self) -> Result<(), CoreError> {
        self.shutdown_requested.store(true, Ordering::SeqCst);
        self.workflow_machines.shutdown();
        Ok(())
    }
}

impl<WP: ServerGatewayApis> CoreSDK<WP> {
    /// Will create a new workflow manager if needed for the workflow task, if not, it will
    /// feed the existing manager the updated history we received from the server.
    ///
    /// Also updates [CoreSDK::workflow_task_tokens] and validates the
    /// [PollWorkflowTaskQueueResponse]
    ///
    /// Returns the next workflow activation and the workflow's run id
    fn instantiate_or_update_workflow(
        &self,
        poll_wf_resp: PollWorkflowTaskQueueResponse,
    ) -> Result<(NextWfActivation, String)> {
        if let PollWorkflowTaskQueueResponse {
            task_token,
            workflow_execution: Some(workflow_execution),
            ..
        } = &poll_wf_resp
        {
            let run_id = workflow_execution.run_id.clone();
            // Correlate task token w/ run ID
            self.workflow_task_tokens
                .insert(task_token.clone(), run_id.clone());

            let activation = self
                .workflow_machines
                .create_or_update(&run_id, poll_wf_resp)?;
            Ok((activation, run_id))
        } else {
            Err(CoreError::BadDataFromWorkProvider(poll_wf_resp))
        }
    }

    /// Feed commands from the lang sdk into the appropriate workflow bridge
    fn push_lang_commands(&self, run_id: &str, success: WfActivationSuccess) -> Result<()> {
        // Convert to wf commands
        let cmds = success
            .commands
            .into_iter()
            .map(|c| c.try_into().map_err(Into::into))
            .collect::<Result<Vec<_>>>()?;
        self.workflow_machines.access(run_id, |mgr| {
            mgr.command_sink.send(cmds)?;
            mgr.machines.iterate_machines()?;
            Ok(())
        })?;
        Ok(())
    }
}

/// The error type returned by interactions with [Core]
#[derive(thiserror::Error, Debug, displaydoc::Display)]
#[allow(clippy::large_enum_variant)]
// NOTE: Docstrings take the place of #[error("xxxx")] here b/c of displaydoc
pub enum CoreError {
    /// [Core::shutdown] was called, and there are no more replay tasks to be handled. You must
    /// call [Core::complete_task] for any remaining tasks, and then may exit.
    ShuttingDown,
    /// Poll response from server was malformed: {0:?}
    BadDataFromWorkProvider(PollWorkflowTaskQueueResponse),
    /// Lang SDK sent us a malformed completion: {0:?}
    MalformedCompletion(TaskCompletion),
    /// Error buffering commands
    CantSendCommands(#[from] SendError<Vec<WFCommand>>),
    /// Couldn't interpret command from <lang>
    UninterpretableCommand(#[from] InconvertibleCommandError),
    /// Underlying error in history processing
    UnderlyingHistError(#[from] HistoryInfoError),
    /// Underlying error in state machines
    UnderlyingMachinesError(#[from] WFMachinesError),
    /// Task token had nothing associated with it: {0:?}
    NothingFoundForTaskToken(Vec<u8>),
    /// Error calling the service: {0:?}
    TonicError(#[from] tonic::Status),
    /// Server connection error: {0:?}
    TonicTransportError(#[from] tonic::transport::Error),
    /// Failed to initialize tokio runtime: {0:?}
    TokioInitError(std::io::Error),
    /// Invalid URI: {0:?}
    InvalidUri(#[from] InvalidUri),
    /// A mutex was poisoned: {0:?}
    LockPoisoned(String),
    /// State machines are missing for the workflow with run id {0}!
    MissingMachines(String),
}

#[cfg(test)]
mod test {
    use super::*;
<<<<<<< HEAD
    use crate::machines::test_help::TestHistoryBuilder;
    use crate::protos::temporal::api::enums::v1::EventType;
    use crate::{
        machines::test_help::{build_fake_core, FakeCore},
=======
    use crate::{
        machines::test_help::{build_fake_core, FakeCore, TestHistoryBuilder},
>>>>>>> ec360a5c
        protos::{
            coresdk::{
                wf_activation_job, FireTimer, StartWorkflow, TaskCompletion, UpdateRandomSeed,
                WfActivationJob,
            },
            temporal::api::command::v1::{
                CancelTimerCommandAttributes, CompleteWorkflowExecutionCommandAttributes,
                StartTimerCommandAttributes,
            },
            temporal::api::enums::v1::EventType,
        },
        test_help::canned_histories,
    };
    use rstest::{fixture, rstest};

    const TASK_Q: &str = "test-task-queue";
    const RUN_ID: &str = "fake_run_id";

    #[fixture(hist_batches=&[])]
    fn single_timer_setup(hist_batches: &[usize]) -> FakeCore {
        let wfid = "fake_wf_id";

        let mut t = canned_histories::single_timer("fake_timer");
<<<<<<< HEAD
        let core = build_fake_core(wfid, RUN_ID, &mut t, hist_batches);
        core
=======
        build_fake_core(wfid, RUN_ID, &mut t, hist_batches)
>>>>>>> ec360a5c
    }

    #[rstest(core,
              case::incremental(single_timer_setup(&[1, 2])),
              case::replay(single_timer_setup(&[2]))
    )]
    fn single_timer_test_across_wf_bridge(core: FakeCore) {
        let res = core.poll_task(TASK_Q).unwrap();
        assert_matches!(
            res.get_wf_jobs().as_slice(),
            [WfActivationJob {
                variant: Some(wf_activation_job::Variant::StartWorkflow(_)),
            }]
        );
        assert!(core.workflow_machines.exists(RUN_ID));

        let task_tok = res.task_token;
        core.complete_task(TaskCompletion::ok_from_api_attrs(
            vec![StartTimerCommandAttributes {
                timer_id: "fake_timer".to_string(),
                ..Default::default()
            }
            .into()],
            task_tok,
        ))
        .unwrap();

        let res = core.poll_task(TASK_Q).unwrap();
        assert_matches!(
            res.get_wf_jobs().as_slice(),
            [WfActivationJob {
                variant: Some(wf_activation_job::Variant::FireTimer(_)),
            }]
        );
        let task_tok = res.task_token;
        core.complete_task(TaskCompletion::ok_from_api_attrs(
            vec![CompleteWorkflowExecutionCommandAttributes { result: None }.into()],
            task_tok,
        ))
        .unwrap();
    }

    #[rstest(hist_batches, case::incremental(&[1, 2]), case::replay(&[2]))]
    fn parallel_timer_test_across_wf_bridge(hist_batches: &[usize]) {
        let wfid = "fake_wf_id";
        let run_id = "fake_run_id";
        let timer_1_id = "timer1";
        let timer_2_id = "timer2";
        let task_queue = "test-task-queue";

        let mut t = canned_histories::parallel_timer(timer_1_id, timer_2_id);
        let core = build_fake_core(wfid, run_id, &mut t, hist_batches);

        let res = core.poll_task(task_queue).unwrap();
        assert_matches!(
            res.get_wf_jobs().as_slice(),
            [WfActivationJob {
                variant: Some(wf_activation_job::Variant::StartWorkflow(_)),
            }]
        );
        assert!(core.workflow_machines.exists(run_id));

        let task_tok = res.task_token;
        core.complete_task(TaskCompletion::ok_from_api_attrs(
            vec![
                StartTimerCommandAttributes {
                    timer_id: timer_1_id.to_string(),
                    ..Default::default()
                }
                .into(),
                StartTimerCommandAttributes {
                    timer_id: timer_2_id.to_string(),
                    ..Default::default()
                }
                .into(),
            ],
            task_tok,
        ))
        .unwrap();

        let res = core.poll_task(task_queue).unwrap();
        assert_matches!(
            res.get_wf_jobs().as_slice(),
            [
                WfActivationJob {
                    variant: Some(wf_activation_job::Variant::FireTimer(
                        FireTimer { timer_id: t1_id }
                    )),
                },
                WfActivationJob {
                    variant: Some(wf_activation_job::Variant::FireTimer(
                        FireTimer { timer_id: t2_id }
                    )),
                }
            ] => {
                assert_eq!(t1_id, &timer_1_id);
                assert_eq!(t2_id, &timer_2_id);
            }
        );
        let task_tok = res.task_token;
        core.complete_task(TaskCompletion::ok_from_api_attrs(
            vec![CompleteWorkflowExecutionCommandAttributes { result: None }.into()],
            task_tok,
        ))
        .unwrap();
    }

    #[rstest(hist_batches, case::incremental(&[1, 2]), case::replay(&[2]))]
    fn timer_cancel_test_across_wf_bridge(hist_batches: &[usize]) {
        let wfid = "fake_wf_id";
        let run_id = "fake_run_id";
        let timer_id = "wait_timer";
        let cancel_timer_id = "cancel_timer";
        let task_queue = "test-task-queue";

        let mut t = canned_histories::cancel_timer(timer_id, cancel_timer_id);
        let core = build_fake_core(wfid, run_id, &mut t, hist_batches);

        let res = core.poll_task(task_queue).unwrap();
        assert_matches!(
            res.get_wf_jobs().as_slice(),
            [WfActivationJob {
                variant: Some(wf_activation_job::Variant::StartWorkflow(_)),
            }]
        );
        assert!(core.workflow_machines.exists(run_id));

        let task_tok = res.task_token;
        core.complete_task(TaskCompletion::ok_from_api_attrs(
            vec![
                StartTimerCommandAttributes {
                    timer_id: cancel_timer_id.to_string(),
                    ..Default::default()
                }
                .into(),
                StartTimerCommandAttributes {
                    timer_id: timer_id.to_string(),
                    ..Default::default()
                }
                .into(),
            ],
            task_tok,
        ))
        .unwrap();

        let res = core.poll_task(task_queue).unwrap();
        assert_matches!(
            res.get_wf_jobs().as_slice(),
            [WfActivationJob {
                variant: Some(wf_activation_job::Variant::FireTimer(_)),
            }]
        );
        let task_tok = res.task_token;
        core.complete_task(TaskCompletion::ok_from_api_attrs(
            vec![
                CancelTimerCommandAttributes {
                    timer_id: cancel_timer_id.to_string(),
                }
                .into(),
                CompleteWorkflowExecutionCommandAttributes { result: None }.into(),
            ],
            task_tok,
        ))
        .unwrap();
    }

    #[rstest(single_timer_setup(&[1]))]
    fn after_shutdown_server_is_not_polled(single_timer_setup: FakeCore) {
        let res = single_timer_setup.poll_task(TASK_Q).unwrap();
        assert_eq!(res.get_wf_jobs().len(), 1);

        single_timer_setup.shutdown().unwrap();
        assert_matches!(
            single_timer_setup.poll_task(TASK_Q).unwrap_err(),
            CoreError::ShuttingDown
        );
    }

    #[test]
    fn workflow_update_random_seed_on_workflow_reset() {
        let s = span!(Level::DEBUG, "Test start", t = "bridge");
        let _enter = s.enter();

        let wfid = "fake_wf_id";
        let run_id = "CA733AB0-8133-45F6-A4C1-8D375F61AE8B";
        let original_run_id = "86E39A5F-AE31-4626-BDFE-398EE072D156";
        let timer_1_id = "timer1";
        let task_queue = "test-task-queue";

        let mut t = canned_histories::workflow_fails_after_timer(timer_1_id, original_run_id);
        let core = build_fake_core(wfid, run_id, &mut t, &[2]);

        let res = core.poll_task(task_queue).unwrap();
        let randomness_seed_from_start: u64;
        assert_matches!(
            res.get_wf_jobs().as_slice(),
            [WfActivationJob {
                variant: Some(wf_activation_job::Variant::StartWorkflow(
                StartWorkflow{randomness_seed, ..}
                )),
            }] => {
            randomness_seed_from_start = *randomness_seed;
            }
        );
        assert!(core.workflow_machines.exists(run_id));

        let task_tok = res.task_token;
        core.complete_task(TaskCompletion::ok_from_api_attrs(
            vec![StartTimerCommandAttributes {
                timer_id: timer_1_id.to_string(),
                ..Default::default()
            }
            .into()],
            task_tok,
        ))
        .unwrap();

        let res = core.poll_task(task_queue).unwrap();
        assert_matches!(
            res.get_wf_jobs().as_slice(),
            [WfActivationJob {
                variant: Some(wf_activation_job::Variant::FireTimer(_),),
            },
            WfActivationJob {
                variant: Some(wf_activation_job::Variant::UpdateRandomSeed(UpdateRandomSeed{randomness_seed})),
            }] => {
                assert_ne!(randomness_seed_from_start, *randomness_seed)
            }
        );
        let task_tok = res.task_token;
        core.complete_task(TaskCompletion::ok_from_api_attrs(
            vec![CompleteWorkflowExecutionCommandAttributes { result: None }.into()],
            task_tok,
        ))
        .unwrap();
    }

    #[rstest(hist_batches, case::incremental(&[1, 2]), case::replay(&[2]))]
    fn cancel_timer_before_sent_wf_bridge(hist_batches: &[usize]) {
        let wfid = "fake_wf_id";
        let run_id = "fake_run_id";
        let cancel_timer_id = "cancel_timer";
        let task_queue = "test-task-queue";

        let mut t = TestHistoryBuilder::default();
        t.add_by_type(EventType::WorkflowExecutionStarted);
        t.add_full_wf_task();
        t.add_workflow_execution_completed();

        let core = build_fake_core(wfid, run_id, &mut t, hist_batches);

        let res = core.poll_task(task_queue).unwrap();
        assert_matches!(
            res.get_wf_jobs().as_slice(),
            [WfActivationJob {
<<<<<<< HEAD
                attributes: Some(wf_activation_job::Attributes::StartWorkflow(_)),
=======
                variant: Some(wf_activation_job::Variant::StartWorkflow(_)),
>>>>>>> ec360a5c
            }]
        );

        let task_tok = res.task_token;
        core.complete_task(TaskCompletion::ok_from_api_attrs(
            vec![
                StartTimerCommandAttributes {
                    timer_id: cancel_timer_id.to_string(),
                    ..Default::default()
                }
                .into(),
                CancelTimerCommandAttributes {
                    timer_id: cancel_timer_id.to_string(),
<<<<<<< HEAD
                    ..Default::default()
=======
>>>>>>> ec360a5c
                }
                .into(),
                CompleteWorkflowExecutionCommandAttributes { result: None }.into(),
            ],
            task_tok,
        ))
        .unwrap();
        if hist_batches.len() > 1 {
            core.poll_task(task_queue).unwrap();
        }
    }
}<|MERGE_RESOLUTION|>--- conflicted
+++ resolved
@@ -333,15 +333,8 @@
 #[cfg(test)]
 mod test {
     use super::*;
-<<<<<<< HEAD
-    use crate::machines::test_help::TestHistoryBuilder;
-    use crate::protos::temporal::api::enums::v1::EventType;
-    use crate::{
-        machines::test_help::{build_fake_core, FakeCore},
-=======
     use crate::{
         machines::test_help::{build_fake_core, FakeCore, TestHistoryBuilder},
->>>>>>> ec360a5c
         protos::{
             coresdk::{
                 wf_activation_job, FireTimer, StartWorkflow, TaskCompletion, UpdateRandomSeed,
@@ -365,12 +358,7 @@
         let wfid = "fake_wf_id";
 
         let mut t = canned_histories::single_timer("fake_timer");
-<<<<<<< HEAD
-        let core = build_fake_core(wfid, RUN_ID, &mut t, hist_batches);
-        core
-=======
         build_fake_core(wfid, RUN_ID, &mut t, hist_batches)
->>>>>>> ec360a5c
     }
 
     #[rstest(core,
@@ -626,11 +614,7 @@
         assert_matches!(
             res.get_wf_jobs().as_slice(),
             [WfActivationJob {
-<<<<<<< HEAD
-                attributes: Some(wf_activation_job::Attributes::StartWorkflow(_)),
-=======
                 variant: Some(wf_activation_job::Variant::StartWorkflow(_)),
->>>>>>> ec360a5c
             }]
         );
 
@@ -644,10 +628,6 @@
                 .into(),
                 CancelTimerCommandAttributes {
                     timer_id: cancel_timer_id.to_string(),
-<<<<<<< HEAD
-                    ..Default::default()
-=======
->>>>>>> ec360a5c
                 }
                 .into(),
                 CompleteWorkflowExecutionCommandAttributes { result: None }.into(),
