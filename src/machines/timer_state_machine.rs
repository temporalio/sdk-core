#![allow(clippy::large_enum_variant)]

use crate::{
    machines::{
        workflow_machines::{MachineResponse, WFMachinesError},
        Cancellable, NewMachineWithCommand, WFMachinesAdapter,
    },
    protos::{
<<<<<<< HEAD
        coresdk::{FireTimer, HistoryEventId, WfActivation},
=======
        coresdk::{HistoryEventId, TimerCanceledTaskAttributes, TimerFiredTaskAttributes},
>>>>>>> ac936a9c
        temporal::api::{
            command::v1::{CancelTimerCommandAttributes, Command, StartTimerCommandAttributes},
            enums::v1::{CommandType, EventType},
            history::v1::{history_event, HistoryEvent, TimerFiredEventAttributes},
        },
    },
};
use rustfsm::{fsm, MachineError, StateMachine, TransitionResult};
use std::convert::TryFrom;

fsm! {
    pub(super) name TimerMachine;
    command TimerMachineCommand;
    error WFMachinesError;
    shared_state SharedState;

    Created --(Schedule, on_schedule) --> StartCommandCreated;

    StartCommandCreated --(CommandStartTimer) --> StartCommandCreated;
    StartCommandCreated --(TimerStarted(HistoryEventId), on_timer_started) --> StartCommandRecorded;
    StartCommandCreated --(Cancel, shared on_cancel) --> Canceled;

    StartCommandRecorded --(TimerFired(TimerFiredEventAttributes), shared on_timer_fired) --> Fired;
    StartCommandRecorded --(Cancel, shared on_cancel) --> CancelTimerCommandCreated;

    CancelTimerCommandCreated --(Cancel) --> CancelTimerCommandCreated;
    CancelTimerCommandCreated
        --(CommandCancelTimer, on_command_cancel_timer) --> CancelTimerCommandSent;

    CancelTimerCommandSent --(TimerCanceled) --> Canceled;
}

#[derive(Debug)]
pub(super) enum TimerMachineCommand {
    Complete,
    Canceled,
    IssueCancelCmd(Command),
}

#[derive(Default, Clone)]
pub(super) struct SharedState {
    attrs: StartTimerCommandAttributes,
    cancelled_before_sent: bool,
}

/// Creates a new, scheduled, timer as a [CancellableCommand]
pub(super) fn new_timer(
    attribs: StartTimerCommandAttributes,
) -> NewMachineWithCommand<TimerMachine> {
    let (timer, add_cmd) = TimerMachine::new_scheduled(attribs);
    NewMachineWithCommand {
        command: add_cmd,
        machine: timer,
    }
}

impl TimerMachine {
    /// Create a new timer and immediately schedule it
    pub(crate) fn new_scheduled(attribs: StartTimerCommandAttributes) -> (Self, Command) {
        let mut s = Self::new(attribs);
        s.on_event_mut(TimerMachineEvents::Schedule)
            .expect("Scheduling timers doesn't fail");
        let cmd = Command {
            command_type: CommandType::StartTimer as i32,
            attributes: Some(s.shared_state().attrs.clone().into()),
        };
        (s, cmd)
    }

    fn new(attribs: StartTimerCommandAttributes) -> Self {
        Self {
            state: Created {}.into(),
            shared_state: SharedState {
                attrs: attribs,
                cancelled_before_sent: false,
            },
        }
    }
}

impl TryFrom<HistoryEvent> for TimerMachineEvents {
    type Error = WFMachinesError;

    fn try_from(e: HistoryEvent) -> Result<Self, Self::Error> {
        Ok(match EventType::from_i32(e.event_type) {
            Some(EventType::TimerStarted) => Self::TimerStarted(e.event_id),
            Some(EventType::TimerCanceled) => Self::TimerCanceled,
            Some(EventType::TimerFired) => {
                if let Some(history_event::Attributes::TimerFiredEventAttributes(attrs)) =
                    e.attributes
                {
                    Self::TimerFired(attrs)
                } else {
                    return Err(WFMachinesError::MalformedEvent(
                        e,
                        "Timer fired attribs were unset".to_string(),
                    ));
                }
            }
            _ => {
                return Err(WFMachinesError::UnexpectedEvent(
                    e,
                    "Timer machine does not handle this event",
                ))
            }
        })
    }
}

impl TryFrom<CommandType> for TimerMachineEvents {
    type Error = ();

    fn try_from(c: CommandType) -> Result<Self, Self::Error> {
        Ok(match c {
            CommandType::StartTimer => Self::CommandStartTimer,
            CommandType::CancelTimer => Self::CommandCancelTimer,
            _ => return Err(()),
        })
    }
}

#[derive(Default, Clone)]
pub(super) struct Created {}

impl Created {
    pub(super) fn on_schedule(self) -> TimerMachineTransition {
        TimerMachineTransition::default::<StartCommandCreated>()
    }
}

#[derive(Default, Clone)]
pub(super) struct CancelTimerCommandCreated {}

impl CancelTimerCommandCreated {
    pub(super) fn on_command_cancel_timer(self) -> TimerMachineTransition {
        TimerMachineTransition::ok(
            vec![TimerMachineCommand::Canceled],
            CancelTimerCommandSent::default(),
        )
    }
}

#[derive(Default, Clone)]
pub(super) struct CancelTimerCommandSent {}

#[derive(Default, Clone)]
pub(super) struct Canceled {}

impl From<CancelTimerCommandSent> for Canceled {
    fn from(_: CancelTimerCommandSent) -> Self {
        Self::default()
    }
}

#[derive(Default, Clone)]
pub(super) struct Fired {}

#[derive(Default, Clone)]
pub(super) struct StartCommandCreated {}

impl StartCommandCreated {
    pub(super) fn on_timer_started(self, _id: HistoryEventId) -> TimerMachineTransition {
        // TODO: Java recorded an initial event ID, but it seemingly was never used.
        TimerMachineTransition::default::<StartCommandRecorded>()
    }
    pub(super) fn on_cancel(self, dat: SharedState) -> TimerMachineTransition {
        TimerMachineTransition::ok_shared(
            vec![TimerMachineCommand::Canceled],
            Canceled::default(),
            SharedState {
                cancelled_before_sent: true,
                ..dat
            },
        )
    }
}

#[derive(Default, Clone)]
pub(super) struct StartCommandRecorded {}

impl StartCommandRecorded {
    pub(super) fn on_timer_fired(
        self,
        dat: SharedState,
        attrs: TimerFiredEventAttributes,
    ) -> TimerMachineTransition {
        if dat.attrs.timer_id != attrs.timer_id {
            TimerMachineTransition::Err(WFMachinesError::MalformedEventDetail(format!(
                "Timer fired event did not have expected timer id {}!",
                dat.attrs.timer_id
            )))
        } else {
            TimerMachineTransition::ok(vec![TimerMachineCommand::Complete], Fired::default())
        }
    }

    pub(super) fn on_cancel(self, dat: SharedState) -> TimerMachineTransition {
        let cmd = Command {
            command_type: CommandType::CancelTimer as i32,
            attributes: Some(
                CancelTimerCommandAttributes {
                    timer_id: dat.attrs.timer_id,
                }
                .into(),
            ),
        };
        TimerMachineTransition::ok(
            vec![TimerMachineCommand::IssueCancelCmd(cmd)],
            CancelTimerCommandCreated::default(),
        )
    }
}

impl WFMachinesAdapter for TimerMachine {
    fn adapt_response(
        &self,
        _event: &HistoryEvent,
        _has_next_event: bool,
        my_command: TimerMachineCommand,
    ) -> Result<Vec<MachineResponse>, WFMachinesError> {
        Ok(match my_command {
            // Fire the completion
<<<<<<< HEAD
            TimerMachineCommand::Complete(_event) => Ok(vec![FireTimer {
                timer_id: self.shared_state.timer_attributes.timer_id.clone(),
=======
            TimerMachineCommand::Complete => vec![TimerFiredTaskAttributes {
                timer_id: self.shared_state.attrs.timer_id.clone(),
>>>>>>> ac936a9c
            }
            .into()],
            TimerMachineCommand::Canceled => vec![TimerCanceledTaskAttributes {
                timer_id: self.shared_state.attrs.timer_id.clone(),
            }
            .into()],
            TimerMachineCommand::IssueCancelCmd(c) => vec![MachineResponse::IssueNewCommand(c)],
        })
    }
}

impl Cancellable for TimerMachine {
    fn cancel(&mut self) -> Result<MachineResponse, MachineError<Self::Error>> {
        Ok(match self.on_event_mut(TimerMachineEvents::Cancel)?.pop() {
            Some(TimerMachineCommand::IssueCancelCmd(cmd)) => MachineResponse::IssueNewCommand(cmd),
            Some(TimerMachineCommand::Canceled) => MachineResponse::NoOp,
            x => panic!(format!("Invalid cancel event response {:?}", x)),
        })
    }

    fn was_cancelled_before_sent_to_server(&self) -> bool {
        self.shared_state().cancelled_before_sent
    }
}

#[cfg(test)]
mod test {
    use super::*;
    use crate::{
        machines::{
            test_help::{CommandSender, TestHistoryBuilder, TestWorkflowDriver},
            workflow_machines::WorkflowMachines,
        },
        protos::temporal::api::command::v1::CompleteWorkflowExecutionCommandAttributes,
        test_help::canned_histories,
    };
    use rstest::{fixture, rstest};
    use std::time::Duration;
    use tracing::Level;

    #[fixture]
    fn fire_happy_hist() -> (TestHistoryBuilder, WorkflowMachines) {
        crate::core_tracing::tracing_init();
        /*
            We have two versions of this test, one which processes the history in two calls, and one
            which replays all of it in one go. Both versions must produce the same two activations.
            However, The former will iterate the machines three times and the latter will iterate
            them twice.

            There are two workflow tasks, so it seems we should iterate two times, but the reason
            for the extra iteration in the incremental version is that we need to "wait" for the
            timer to fire. In the all-in-one-go test, the timer is created and resolved in the same
            task, hence no extra loop.
        */
        let twd = TestWorkflowDriver::new(|mut command_sink: CommandSender| async move {
            let timer = StartTimerCommandAttributes {
                timer_id: "timer1".to_string(),
                start_to_fire_timeout: Some(Duration::from_secs(5).into()),
            };
            command_sink.timer(timer, true);

            let complete = CompleteWorkflowExecutionCommandAttributes::default();
            command_sink.send(complete.into());
        });

        let t = canned_histories::single_timer("timer1");
        let state_machines =
            WorkflowMachines::new("wfid".to_string(), "runid".to_string(), Box::new(twd));

        assert_eq!(2, t.as_history().get_workflow_task_count(None).unwrap());
        (t, state_machines)
    }

    #[rstest]
    fn test_fire_happy_path_inc(fire_happy_hist: (TestHistoryBuilder, WorkflowMachines)) {
        let s = span!(Level::DEBUG, "Test start", t = "happy_inc");
        let _enter = s.enter();

        let (t, mut state_machines) = fire_happy_hist;

        let commands = t
            .handle_workflow_task_take_cmds(&mut state_machines, Some(1))
            .unwrap();
        state_machines.get_wf_activation();
        assert_eq!(commands.len(), 1);
        assert_eq!(commands[0].command_type, CommandType::StartTimer as i32);
        let commands = t
            .handle_workflow_task_take_cmds(&mut state_machines, Some(2))
            .unwrap();
        state_machines.get_wf_activation();
        assert_eq!(commands.len(), 1);
        assert_eq!(
            commands[0].command_type,
            CommandType::CompleteWorkflowExecution as i32
        );
    }

    #[rstest]
    fn test_fire_happy_path_full(fire_happy_hist: (TestHistoryBuilder, WorkflowMachines)) {
        let s = span!(Level::DEBUG, "Test start", t = "happy_full");
        let _enter = s.enter();

        let (t, mut state_machines) = fire_happy_hist;
        let commands = t
            .handle_workflow_task_take_cmds(&mut state_machines, None)
            .unwrap();
        assert_eq!(commands.len(), 1);
        assert_eq!(
            commands[0].command_type,
            CommandType::CompleteWorkflowExecution as i32
        );
    }

    #[test]
    fn mismatched_timer_ids_errors() {
        let twd = TestWorkflowDriver::new(|mut command_sink: CommandSender| async move {
            let timer = StartTimerCommandAttributes {
                timer_id: "realid".to_string(),
                start_to_fire_timeout: Some(Duration::from_secs(5).into()),
            };
            command_sink.timer(timer, true);
        });

        let t = canned_histories::single_timer("badid");
        let mut state_machines =
            WorkflowMachines::new("wfid".to_string(), "runid".to_string(), Box::new(twd));

        assert!(t
            .handle_workflow_task_take_cmds(&mut state_machines, None)
            .unwrap_err()
            .to_string()
            .contains("Timer fired event did not have expected timer id realid!"))
    }

    #[fixture]
    fn cancellation_setup() -> (TestHistoryBuilder, WorkflowMachines) {
        crate::core_tracing::tracing_init();

        let twd = TestWorkflowDriver::new(|mut cmd_sink: CommandSender| async move {
            let _cancel_this = cmd_sink.timer(
                StartTimerCommandAttributes {
                    timer_id: "cancel_timer".to_string(),
                    start_to_fire_timeout: Some(Duration::from_secs(500).into()),
                },
                false,
            );
            cmd_sink.timer(
                StartTimerCommandAttributes {
                    timer_id: "wait_timer".to_string(),
                    start_to_fire_timeout: Some(Duration::from_secs(5).into()),
                },
                true,
            );
            // Cancel the first timer after having waited on the second
            cmd_sink.cancel_timer("cancel_timer");

            let complete = CompleteWorkflowExecutionCommandAttributes::default();
            cmd_sink.send(complete.into());
        });

        let t = canned_histories::cancel_timer("wait_timer", "cancel_timer");
        let state_machines =
            WorkflowMachines::new("wfid".to_string(), "runid".to_string(), Box::new(twd));
        (t, state_machines)
    }

    #[rstest]
    fn incremental_cancellation(cancellation_setup: (TestHistoryBuilder, WorkflowMachines)) {
        let s = span!(Level::DEBUG, "Test start", t = "cancel_inc");
        let _enter = s.enter();

        let (t, mut state_machines) = cancellation_setup;
        let commands = t
            .handle_workflow_task_take_cmds(&mut state_machines, Some(1))
            .unwrap();
        assert_eq!(commands.len(), 2);
        assert_eq!(commands[0].command_type, CommandType::StartTimer as i32);
        assert_eq!(commands[1].command_type, CommandType::StartTimer as i32);
        let commands = t
            .handle_workflow_task_take_cmds(&mut state_machines, Some(2))
            .unwrap();
        assert_eq!(commands.len(), 2);
        assert_eq!(commands[0].command_type, CommandType::CancelTimer as i32);
        assert_eq!(
            commands[1].command_type,
            CommandType::CompleteWorkflowExecution as i32
        );
        let commands = t
            .handle_workflow_task_take_cmds(&mut state_machines, None)
            .unwrap();
        // There should be no commands - the wf completed at the same time the timer was cancelled
        assert_eq!(commands.len(), 0);
    }

    #[rstest]
    fn full_cancellation(cancellation_setup: (TestHistoryBuilder, WorkflowMachines)) {
        let s = span!(Level::DEBUG, "Test start", t = "cancel_full");
        let _enter = s.enter();

        let (t, mut state_machines) = cancellation_setup;
        let commands = t
            .handle_workflow_task_take_cmds(&mut state_machines, None)
            .unwrap();
        // There should be no commands - the wf completed at the same time the timer was cancelled
        assert_eq!(commands.len(), 0);
    }

    #[test]
    fn cancel_before_sent_to_server() {
        crate::core_tracing::tracing_init();
        let twd = TestWorkflowDriver::new(|mut cmd_sink: CommandSender| async move {
            cmd_sink.timer(
                StartTimerCommandAttributes {
                    timer_id: "cancel_timer".to_string(),
                    start_to_fire_timeout: Some(Duration::from_secs(500).into()),
                },
                false,
            );
            // Immediately cancel the timer
            cmd_sink.cancel_timer("cancel_timer");

            let complete = CompleteWorkflowExecutionCommandAttributes::default();
            cmd_sink.send(complete.into());
        });

        let mut t = TestHistoryBuilder::default();
        t.add_by_type(EventType::WorkflowExecutionStarted);
        t.add_full_wf_task();
        t.add_workflow_execution_completed();

        let mut state_machines =
            WorkflowMachines::new("wfid".to_string(), "runid".to_string(), Box::new(twd));

        let commands = t
            .handle_workflow_task_take_cmds(&mut state_machines, None)
            .unwrap();
        assert_eq!(commands.len(), 0);
    }
}<|MERGE_RESOLUTION|>--- conflicted
+++ resolved
@@ -6,11 +6,7 @@
         Cancellable, NewMachineWithCommand, WFMachinesAdapter,
     },
     protos::{
-<<<<<<< HEAD
         coresdk::{FireTimer, HistoryEventId, WfActivation},
-=======
-        coresdk::{HistoryEventId, TimerCanceledTaskAttributes, TimerFiredTaskAttributes},
->>>>>>> ac936a9c
         temporal::api::{
             command::v1::{CancelTimerCommandAttributes, Command, StartTimerCommandAttributes},
             enums::v1::{CommandType, EventType},
@@ -233,13 +229,8 @@
     ) -> Result<Vec<MachineResponse>, WFMachinesError> {
         Ok(match my_command {
             // Fire the completion
-<<<<<<< HEAD
-            TimerMachineCommand::Complete(_event) => Ok(vec![FireTimer {
-                timer_id: self.shared_state.timer_attributes.timer_id.clone(),
-=======
-            TimerMachineCommand::Complete => vec![TimerFiredTaskAttributes {
+            TimerMachineCommand::Complete => vec![FireTimer {
                 timer_id: self.shared_state.attrs.timer_id.clone(),
->>>>>>> ac936a9c
             }
             .into()],
             TimerMachineCommand::Canceled => vec![TimerCanceledTaskAttributes {
