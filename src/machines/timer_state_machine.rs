#![allow(clippy::large_enum_variant)]

use crate::{
    machines::{
        workflow_machines::{MachineResponse, WFMachinesError},
        Cancellable, NewMachineWithCommand, OnEventWrapper, WFMachinesAdapter,
    },
    protos::{
        coresdk::{
            workflow_activation::FireTimer,
            workflow_commands::{CancelTimer, StartTimer},
            HistoryEventId,
        },
        temporal::api::{
            command::v1::Command,
            enums::v1::{CommandType, EventType},
            history::v1::{history_event, HistoryEvent, TimerFiredEventAttributes},
        },
    },
};
use rustfsm::{fsm, MachineError, StateMachine, TransitionResult};
use std::convert::TryFrom;

fsm! {
    pub(super) name TimerMachine;
    command TimerMachineCommand;
    error WFMachinesError;
    shared_state SharedState;

    Created --(Schedule, on_schedule) --> StartCommandCreated;

    StartCommandCreated --(CommandStartTimer) --> StartCommandCreated;
    StartCommandCreated --(TimerStarted(HistoryEventId), on_timer_started) --> StartCommandRecorded;
    StartCommandCreated --(Cancel, shared on_cancel) --> Canceled;

    StartCommandRecorded --(TimerFired(TimerFiredEventAttributes), shared on_timer_fired) --> Fired;
    StartCommandRecorded --(Cancel, shared on_cancel) --> CancelTimerCommandCreated;

    CancelTimerCommandCreated --(Cancel) --> CancelTimerCommandCreated;
    CancelTimerCommandCreated
        --(CommandCancelTimer, on_command_cancel_timer) --> CancelTimerCommandSent;

    CancelTimerCommandSent --(TimerCanceled) --> Canceled;
}

#[derive(Debug, derive_more::Display)]
pub(super) enum TimerMachineCommand {
    Complete,
    Canceled,
    IssueCancelCmd(Command),
}

#[derive(Default, Clone)]
pub(super) struct SharedState {
    attrs: StartTimer,
    cancelled_before_sent: bool,
}

/// Creates a new, scheduled, timer as a [CancellableCommand]
pub(super) fn new_timer(attribs: StartTimer) -> NewMachineWithCommand<TimerMachine> {
    let (timer, add_cmd) = TimerMachine::new_scheduled(attribs);
    NewMachineWithCommand {
        command: add_cmd,
        machine: timer,
    }
}

impl TimerMachine {
    /// Create a new timer and immediately schedule it
    fn new_scheduled(attribs: StartTimer) -> (Self, Command) {
        let mut s = Self::new(attribs);
        OnEventWrapper::on_event_mut(&mut s, TimerMachineEvents::Schedule)
            .expect("Scheduling timers doesn't fail");
        let cmd = Command {
            command_type: CommandType::StartTimer as i32,
            attributes: Some(s.shared_state().attrs.clone().into()),
        };
        (s, cmd)
    }

    fn new(attribs: StartTimer) -> Self {
        Self {
            state: Created {}.into(),
            shared_state: SharedState {
                attrs: attribs,
                cancelled_before_sent: false,
            },
        }
    }
}

impl TryFrom<HistoryEvent> for TimerMachineEvents {
    type Error = WFMachinesError;

    fn try_from(e: HistoryEvent) -> Result<Self, Self::Error> {
        Ok(match EventType::from_i32(e.event_type) {
            Some(EventType::TimerStarted) => Self::TimerStarted(e.event_id),
            Some(EventType::TimerCanceled) => Self::TimerCanceled,
            Some(EventType::TimerFired) => {
                if let Some(history_event::Attributes::TimerFiredEventAttributes(attrs)) =
                    e.attributes
                {
                    Self::TimerFired(attrs)
                } else {
                    return Err(WFMachinesError::MalformedEvent(
                        e,
                        "Timer fired attribs were unset".to_string(),
                    ));
                }
            }
            _ => {
                return Err(WFMachinesError::UnexpectedEvent(
                    e,
                    "Timer machine does not handle this event",
                ))
            }
        })
    }
}

impl TryFrom<CommandType> for TimerMachineEvents {
    type Error = ();

    fn try_from(c: CommandType) -> Result<Self, Self::Error> {
        Ok(match c {
            CommandType::StartTimer => Self::CommandStartTimer,
            CommandType::CancelTimer => Self::CommandCancelTimer,
            _ => return Err(()),
        })
    }
}

#[derive(Default, Clone)]
pub(super) struct Created {}

impl Created {
    pub(super) fn on_schedule(self) -> TimerMachineTransition<StartCommandCreated> {
        TransitionResult::default()
    }
}

#[derive(Default, Clone)]
pub(super) struct CancelTimerCommandCreated {}

impl CancelTimerCommandCreated {
    pub(super) fn on_command_cancel_timer(self) -> TimerMachineTransition<CancelTimerCommandSent> {
        TransitionResult::ok(
            vec![TimerMachineCommand::Canceled],
            CancelTimerCommandSent::default(),
        )
    }
}

#[derive(Default, Clone)]
pub(super) struct CancelTimerCommandSent {}

#[derive(Default, Clone)]
pub(super) struct Canceled {}

impl From<CancelTimerCommandSent> for Canceled {
    fn from(_: CancelTimerCommandSent) -> Self {
        Self::default()
    }
}

#[derive(Default, Clone)]
pub(super) struct Fired {}

#[derive(Default, Clone)]
pub(super) struct StartCommandCreated {}

impl StartCommandCreated {
    pub(super) fn on_timer_started(
        self,
        _id: HistoryEventId,
    ) -> TimerMachineTransition<StartCommandRecorded> {
        TransitionResult::default()
    }
    pub(super) fn on_cancel(self, dat: SharedState) -> TimerMachineTransition<Canceled> {
        TransitionResult::ok_shared(
            vec![TimerMachineCommand::Canceled],
            Canceled::default(),
            SharedState {
                cancelled_before_sent: true,
                ..dat
            },
        )
    }
}

#[derive(Default, Clone)]
pub(super) struct StartCommandRecorded {}

impl StartCommandRecorded {
    pub(super) fn on_timer_fired(
        self,
        dat: SharedState,
        attrs: TimerFiredEventAttributes,
    ) -> TimerMachineTransition<Fired> {
        if dat.attrs.timer_id != attrs.timer_id {
            TransitionResult::Err(WFMachinesError::MalformedEventDetail(format!(
                "Timer fired event did not have expected timer id {}!",
                dat.attrs.timer_id
            )))
        } else {
            TransitionResult::ok(vec![TimerMachineCommand::Complete], Fired::default())
        }
    }

    pub(super) fn on_cancel(
        self,
        dat: SharedState,
    ) -> TimerMachineTransition<CancelTimerCommandCreated> {
        let cmd = Command {
            command_type: CommandType::CancelTimer as i32,
            attributes: Some(
                CancelTimer {
                    timer_id: dat.attrs.timer_id,
                }
                .into(),
            ),
        };
        TransitionResult::ok(
            vec![TimerMachineCommand::IssueCancelCmd(cmd)],
            CancelTimerCommandCreated::default(),
        )
    }
}

impl WFMachinesAdapter for TimerMachine {
    fn adapt_response(
        &self,
        _event: &HistoryEvent,
        _has_next_event: bool,
        my_command: TimerMachineCommand,
    ) -> Result<Vec<MachineResponse>, WFMachinesError> {
        Ok(match my_command {
            // Fire the completion
            TimerMachineCommand::Complete => vec![FireTimer {
                timer_id: self.shared_state.attrs.timer_id.clone(),
            }
            .into()],
            // We don't issue activations for timer cancellations. Lang SDK is expected to cancel
            // it's own timers when user calls cancel, and they cannot be cancelled by any other
            // means.
            TimerMachineCommand::Canceled => vec![],
            TimerMachineCommand::IssueCancelCmd(c) => vec![MachineResponse::IssueNewCommand(c)],
        })
    }
}

impl Cancellable for TimerMachine {
    fn cancel(&mut self) -> Result<Vec<MachineResponse>, MachineError<Self::Error>> {
        Ok(
            match OnEventWrapper::on_event_mut(self, TimerMachineEvents::Cancel)?.pop() {
                Some(TimerMachineCommand::IssueCancelCmd(cmd)) => {
                    vec![MachineResponse::IssueNewCommand(cmd)]
                }
                Some(TimerMachineCommand::Canceled) => vec![],
                x => panic!("Invalid cancel event response {:?}", x),
            },
        )
    }

    fn was_cancelled_before_sent_to_server(&self) -> bool {
        self.shared_state().cancelled_before_sent
    }
}

#[cfg(test)]
mod test {
    use super::*;
    use crate::prototype_rust_sdk::WorkflowFunction;
    use crate::workflow::managed_wf::ManagedWFFunc;
    use crate::{
        prototype_rust_sdk::WfContext,
        test_help::{canned_histories, TestHistoryBuilder},
    };
    use rstest::{fixture, rstest};
    use std::time::Duration;

    #[fixture]
    fn happy_wfm() -> ManagedWFFunc {
        /*
            We have two versions of this test, one which processes the history in two calls, and one
            which replays all of it in one go. Both versions must produce the same two activations.
            However, The former will iterate the machines three times and the latter will iterate
            them twice.

            There are two workflow tasks, so it seems we should iterate two times, but the reason
            for the extra iteration in the incremental version is that we need to "wait" for the
            timer to fire. In the all-in-one-go test, the timer is created and resolved in the same
            task, hence no extra loop.
        */
        let func = WorkflowFunction::new(|mut command_sink: WfContext| async move {
            let timer = StartTimer {
                timer_id: "timer1".to_string(),
                start_to_fire_timeout: Some(Duration::from_secs(5).into()),
            };
            command_sink.timer(timer).await;
            Ok(().into())
        });

        let t = canned_histories::single_timer("timer1");
<<<<<<< HEAD
        let state_machines = WorkflowMachines::new(
            "wfid".to_string(),
            "runid".to_string(),
            "tq".to_string(),
            t.as_history_update(),
            Box::new(twd).into(),
        );

=======
>>>>>>> ad2e2b6d
        assert_eq!(2, t.get_full_history_info().unwrap().wf_task_count());
        ManagedWFFunc::new(t, func, vec![])
    }

    #[rstest]
    #[tokio::test]
    async fn test_fire_happy_path_inc(mut happy_wfm: ManagedWFFunc) {
        happy_wfm.get_next_activation().await.unwrap();
        let commands = happy_wfm.get_server_commands().await.commands;
        assert_eq!(commands.len(), 1);
        assert_eq!(commands[0].command_type, CommandType::StartTimer as i32);

        happy_wfm.get_next_activation().await.unwrap();
        let commands = happy_wfm.get_server_commands().await.commands;
        assert_eq!(commands.len(), 1);
        assert_eq!(commands.len(), 1);
        assert_eq!(
            commands[0].command_type,
            CommandType::CompleteWorkflowExecution as i32
        );
        happy_wfm.shutdown().await.unwrap();
    }

    #[rstest]
    #[tokio::test]
    async fn test_fire_happy_path_full(mut happy_wfm: ManagedWFFunc) {
        happy_wfm.process_all_activations().await.unwrap();
        let commands = happy_wfm.get_server_commands().await.commands;
        assert_eq!(commands.len(), 1);
        assert_eq!(
            commands[0].command_type,
            CommandType::CompleteWorkflowExecution as i32
        );
        happy_wfm.shutdown().await.unwrap();
    }

    #[tokio::test(flavor = "multi_thread")]
    async fn mismatched_timer_ids_errors() {
        let func = WorkflowFunction::new(|mut command_sink: WfContext| async move {
            let timer = StartTimer {
                timer_id: "realid".to_string(),
                start_to_fire_timeout: Some(Duration::from_secs(5).into()),
            };
            command_sink.timer(timer).await;
            Ok(().into())
        });

        let t = canned_histories::single_timer("badid");
<<<<<<< HEAD
        let state_machines = WorkflowMachines::new(
            "wfid".to_string(),
            "runid".to_string(),
            "tq".to_string(),
            t.as_history_update(),
            Box::new(twd).into(),
        );

        let mut wfm = WorkflowManager::new_from_machines(state_machines);
=======
        let mut wfm = ManagedWFFunc::new(t, func, vec![]);
>>>>>>> ad2e2b6d
        let act = wfm.process_all_activations().await;
        assert!(act
            .unwrap_err()
            .to_string()
            .contains("Timer fired event did not have expected timer id realid!"));
        wfm.shutdown().await.unwrap();
    }

    #[fixture]
    fn cancellation_setup() -> ManagedWFFunc {
        let func = WorkflowFunction::new(|mut cmd_sink: WfContext| async move {
            let cancel_timer_fut = cmd_sink.timer(StartTimer {
                timer_id: "cancel_timer".to_string(),
                start_to_fire_timeout: Some(Duration::from_secs(500).into()),
            });
            cmd_sink
                .timer(StartTimer {
                    timer_id: "wait_timer".to_string(),
                    start_to_fire_timeout: Some(Duration::from_secs(5).into()),
                })
                .await;
            // Cancel the first timer after having waited on the second
            cmd_sink.cancel_timer("cancel_timer");
            cancel_timer_fut.await;
            Ok(().into())
        });

        let t = canned_histories::cancel_timer("wait_timer", "cancel_timer");
<<<<<<< HEAD
        WorkflowMachines::new(
            "wfid".to_string(),
            "runid".to_string(),
            "tq".to_string(),
            t.as_history_update(),
            Box::new(twd).into(),
        )
=======
        ManagedWFFunc::new(t, func, vec![])
>>>>>>> ad2e2b6d
    }

    #[rstest]
    #[tokio::test]
    async fn incremental_cancellation(#[from(cancellation_setup)] mut wfm: ManagedWFFunc) {
        wfm.get_next_activation().await.unwrap();
        let commands = wfm.get_server_commands().await.commands;
        assert_eq!(commands.len(), 2);
        assert_eq!(commands[0].command_type, CommandType::StartTimer as i32);
        assert_eq!(commands[1].command_type, CommandType::StartTimer as i32);

        wfm.get_next_activation().await.unwrap();
        let commands = wfm.get_server_commands().await.commands;
        assert_eq!(commands.len(), 2);
        assert_eq!(commands[0].command_type, CommandType::CancelTimer as i32);
        assert_eq!(
            commands[1].command_type,
            CommandType::CompleteWorkflowExecution as i32
        );

        assert!(wfm.get_next_activation().await.unwrap().jobs.is_empty());
        let commands = wfm.get_server_commands().await.commands;
        // There should be no commands - the wf completed at the same time the timer was cancelled
        assert_eq!(commands.len(), 0);
        wfm.shutdown().await.unwrap();
    }

    #[rstest]
    #[tokio::test]
    async fn full_cancellation(#[from(cancellation_setup)] mut wfm: ManagedWFFunc) {
        wfm.process_all_activations().await.unwrap();
        let commands = wfm.get_server_commands().await.commands;
        // There should be no commands - the wf completed at the same time the timer was cancelled
        assert_eq!(commands.len(), 0);
        wfm.shutdown().await.unwrap();
    }

    #[tokio::test(flavor = "multi_thread")]
    async fn cancel_before_sent_to_server() {
        let func = WorkflowFunction::new(|mut cmd_sink: WfContext| async move {
            let cancel_timer_fut = cmd_sink.timer(StartTimer {
                timer_id: "cancel_timer".to_string(),
                start_to_fire_timeout: Some(Duration::from_secs(500).into()),
            });
            // Immediately cancel the timer
            cmd_sink.cancel_timer("cancel_timer");
            cancel_timer_fut.await;
            Ok(().into())
        });

        let mut t = TestHistoryBuilder::default();
        t.add_by_type(EventType::WorkflowExecutionStarted);
        t.add_full_wf_task();
        t.add_workflow_execution_completed();
<<<<<<< HEAD
        let state_machines = WorkflowMachines::new(
            "wfid".to_string(),
            "runid".to_string(),
            "tq".to_string(),
            t.as_history_update(),
            Box::new(twd).into(),
        );
        let mut wfm = WorkflowManager::new_from_machines(state_machines);
=======
        let mut wfm = ManagedWFFunc::new(t, func, vec![]);
>>>>>>> ad2e2b6d

        wfm.process_all_activations().await.unwrap();
        let commands = wfm.get_server_commands().await.commands;
        assert_eq!(commands.len(), 0);
        wfm.shutdown().await.unwrap();
    }
}<|MERGE_RESOLUTION|>--- conflicted
+++ resolved
@@ -302,17 +302,6 @@
         });
 
         let t = canned_histories::single_timer("timer1");
-<<<<<<< HEAD
-        let state_machines = WorkflowMachines::new(
-            "wfid".to_string(),
-            "runid".to_string(),
-            "tq".to_string(),
-            t.as_history_update(),
-            Box::new(twd).into(),
-        );
-
-=======
->>>>>>> ad2e2b6d
         assert_eq!(2, t.get_full_history_info().unwrap().wf_task_count());
         ManagedWFFunc::new(t, func, vec![])
     }
@@ -361,19 +350,7 @@
         });
 
         let t = canned_histories::single_timer("badid");
-<<<<<<< HEAD
-        let state_machines = WorkflowMachines::new(
-            "wfid".to_string(),
-            "runid".to_string(),
-            "tq".to_string(),
-            t.as_history_update(),
-            Box::new(twd).into(),
-        );
-
-        let mut wfm = WorkflowManager::new_from_machines(state_machines);
-=======
         let mut wfm = ManagedWFFunc::new(t, func, vec![]);
->>>>>>> ad2e2b6d
         let act = wfm.process_all_activations().await;
         assert!(act
             .unwrap_err()
@@ -402,17 +379,7 @@
         });
 
         let t = canned_histories::cancel_timer("wait_timer", "cancel_timer");
-<<<<<<< HEAD
-        WorkflowMachines::new(
-            "wfid".to_string(),
-            "runid".to_string(),
-            "tq".to_string(),
-            t.as_history_update(),
-            Box::new(twd).into(),
-        )
-=======
         ManagedWFFunc::new(t, func, vec![])
->>>>>>> ad2e2b6d
     }
 
     #[rstest]
@@ -467,18 +434,7 @@
         t.add_by_type(EventType::WorkflowExecutionStarted);
         t.add_full_wf_task();
         t.add_workflow_execution_completed();
-<<<<<<< HEAD
-        let state_machines = WorkflowMachines::new(
-            "wfid".to_string(),
-            "runid".to_string(),
-            "tq".to_string(),
-            t.as_history_update(),
-            Box::new(twd).into(),
-        );
-        let mut wfm = WorkflowManager::new_from_machines(state_machines);
-=======
         let mut wfm = ManagedWFFunc::new(t, func, vec![]);
->>>>>>> ad2e2b6d
 
         wfm.process_all_activations().await.unwrap();
         let commands = wfm.get_server_commands().await.commands;
