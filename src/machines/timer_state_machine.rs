#![allow(clippy::large_enum_variant)]

use crate::{
    machines::{
        workflow_machines::{MachineResponse, WFMachinesError},
        Cancellable, NewMachineWithCommand, WFMachinesAdapter,
    },
    protos::{
<<<<<<< HEAD
        coresdk::{HistoryEventId, TimerCanceledTaskAttributes, TimerFiredTaskAttributes},
=======
        coresdk::{CancelTimer, FireTimer, HistoryEventId},
>>>>>>> ec360a5c
        temporal::api::{
            command::v1::{CancelTimerCommandAttributes, Command, StartTimerCommandAttributes},
            enums::v1::{CommandType, EventType},
            history::v1::{history_event, HistoryEvent, TimerFiredEventAttributes},
        },
    },
};
use rustfsm::{fsm, MachineError, StateMachine, TransitionResult};
use std::convert::TryFrom;

fsm! {
    pub(super) name TimerMachine;
    command TimerMachineCommand;
    error WFMachinesError;
    shared_state SharedState;

    Created --(Schedule, on_schedule) --> StartCommandCreated;

    StartCommandCreated --(CommandStartTimer) --> StartCommandCreated;
    StartCommandCreated --(TimerStarted(HistoryEventId), on_timer_started) --> StartCommandRecorded;
    StartCommandCreated --(Cancel, shared on_cancel) --> Canceled;

    StartCommandRecorded --(TimerFired(TimerFiredEventAttributes), shared on_timer_fired) --> Fired;
    StartCommandRecorded --(Cancel, shared on_cancel) --> CancelTimerCommandCreated;

    CancelTimerCommandCreated --(Cancel) --> CancelTimerCommandCreated;
    CancelTimerCommandCreated
        --(CommandCancelTimer, on_command_cancel_timer) --> CancelTimerCommandSent;

    CancelTimerCommandSent --(TimerCanceled) --> Canceled;
}

#[derive(Debug)]
pub(super) enum TimerMachineCommand {
    Complete,
    Canceled,
    IssueCancelCmd(Command),
}

#[derive(Default, Clone)]
pub(super) struct SharedState {
    attrs: StartTimerCommandAttributes,
    cancelled_before_sent: bool,
}

/// Creates a new, scheduled, timer as a [CancellableCommand]
pub(super) fn new_timer(
    attribs: StartTimerCommandAttributes,
) -> NewMachineWithCommand<TimerMachine> {
    let (timer, add_cmd) = TimerMachine::new_scheduled(attribs);
    NewMachineWithCommand {
        command: add_cmd,
        machine: timer,
    }
}

impl TimerMachine {
    /// Create a new timer and immediately schedule it
    pub(crate) fn new_scheduled(attribs: StartTimerCommandAttributes) -> (Self, Command) {
        let mut s = Self::new(attribs);
        s.on_event_mut(TimerMachineEvents::Schedule)
            .expect("Scheduling timers doesn't fail");
        let cmd = Command {
            command_type: CommandType::StartTimer as i32,
            attributes: Some(s.shared_state().attrs.clone().into()),
        };
        (s, cmd)
    }

    fn new(attribs: StartTimerCommandAttributes) -> Self {
        Self {
            state: Created {}.into(),
            shared_state: SharedState {
                attrs: attribs,
                cancelled_before_sent: false,
            },
        }
    }
}

impl TryFrom<HistoryEvent> for TimerMachineEvents {
    type Error = WFMachinesError;

    fn try_from(e: HistoryEvent) -> Result<Self, Self::Error> {
        Ok(match EventType::from_i32(e.event_type) {
            Some(EventType::TimerStarted) => Self::TimerStarted(e.event_id),
            Some(EventType::TimerCanceled) => Self::TimerCanceled,
            Some(EventType::TimerFired) => {
                if let Some(history_event::Attributes::TimerFiredEventAttributes(attrs)) =
                    e.attributes
                {
                    Self::TimerFired(attrs)
                } else {
                    return Err(WFMachinesError::MalformedEvent(
                        e,
                        "Timer fired attribs were unset".to_string(),
                    ));
                }
            }
            _ => {
                return Err(WFMachinesError::UnexpectedEvent(
                    e,
                    "Timer machine does not handle this event",
                ))
            }
        })
    }
}

impl TryFrom<CommandType> for TimerMachineEvents {
    type Error = ();

    fn try_from(c: CommandType) -> Result<Self, Self::Error> {
        Ok(match c {
            CommandType::StartTimer => Self::CommandStartTimer,
            CommandType::CancelTimer => Self::CommandCancelTimer,
            _ => return Err(()),
        })
    }
}

#[derive(Default, Clone)]
pub(super) struct Created {}

impl Created {
    pub(super) fn on_schedule(self) -> TimerMachineTransition {
        TimerMachineTransition::default::<StartCommandCreated>()
    }
}

#[derive(Default, Clone)]
pub(super) struct CancelTimerCommandCreated {}

impl CancelTimerCommandCreated {
    pub(super) fn on_command_cancel_timer(self) -> TimerMachineTransition {
        TimerMachineTransition::ok(
            vec![TimerMachineCommand::Canceled],
            CancelTimerCommandSent::default(),
        )
    }
}

#[derive(Default, Clone)]
pub(super) struct CancelTimerCommandSent {}

#[derive(Default, Clone)]
pub(super) struct Canceled {}

impl From<CancelTimerCommandSent> for Canceled {
    fn from(_: CancelTimerCommandSent) -> Self {
        Self::default()
    }
}

#[derive(Default, Clone)]
pub(super) struct Fired {}

#[derive(Default, Clone)]
pub(super) struct StartCommandCreated {}

impl StartCommandCreated {
    pub(super) fn on_timer_started(self, _id: HistoryEventId) -> TimerMachineTransition {
        // TODO: Java recorded an initial event ID, but it seemingly was never used.
        TimerMachineTransition::default::<StartCommandRecorded>()
    }
    pub(super) fn on_cancel(self, dat: SharedState) -> TimerMachineTransition {
        TimerMachineTransition::ok_shared(
            vec![TimerMachineCommand::Canceled],
            Canceled::default(),
            SharedState {
                cancelled_before_sent: true,
                ..dat
            },
        )
    }
}

#[derive(Default, Clone)]
pub(super) struct StartCommandRecorded {}

impl StartCommandRecorded {
    pub(super) fn on_timer_fired(
        self,
        dat: SharedState,
        attrs: TimerFiredEventAttributes,
    ) -> TimerMachineTransition {
        if dat.attrs.timer_id != attrs.timer_id {
            TimerMachineTransition::Err(WFMachinesError::MalformedEventDetail(format!(
                "Timer fired event did not have expected timer id {}!",
                dat.attrs.timer_id
            )))
        } else {
            TimerMachineTransition::ok(vec![TimerMachineCommand::Complete], Fired::default())
        }
    }

    pub(super) fn on_cancel(self, dat: SharedState) -> TimerMachineTransition {
        let cmd = Command {
            command_type: CommandType::CancelTimer as i32,
            attributes: Some(
                CancelTimerCommandAttributes {
                    timer_id: dat.attrs.timer_id,
                }
                .into(),
            ),
        };
        TimerMachineTransition::ok(
            vec![TimerMachineCommand::IssueCancelCmd(cmd)],
            CancelTimerCommandCreated::default(),
        )
    }
}

impl WFMachinesAdapter for TimerMachine {
    fn adapt_response(
        &self,
        _event: &HistoryEvent,
        _has_next_event: bool,
        my_command: TimerMachineCommand,
    ) -> Result<Vec<MachineResponse>, WFMachinesError> {
        Ok(match my_command {
            // Fire the completion
<<<<<<< HEAD
            TimerMachineCommand::Complete => vec![TimerFiredTaskAttributes {
                timer_id: self.shared_state.attrs.timer_id.clone(),
            }
            .into()],
            TimerMachineCommand::Canceled => vec![TimerCanceledTaskAttributes {
=======
            TimerMachineCommand::Complete => vec![FireTimer {
                timer_id: self.shared_state.attrs.timer_id.clone(),
            }
            .into()],
            TimerMachineCommand::Canceled => vec![CancelTimer {
>>>>>>> ec360a5c
                timer_id: self.shared_state.attrs.timer_id.clone(),
            }
            .into()],
            TimerMachineCommand::IssueCancelCmd(c) => vec![MachineResponse::IssueNewCommand(c)],
        })
    }
}

impl Cancellable for TimerMachine {
    fn cancel(&mut self) -> Result<MachineResponse, MachineError<Self::Error>> {
        Ok(match self.on_event_mut(TimerMachineEvents::Cancel)?.pop() {
            Some(TimerMachineCommand::IssueCancelCmd(cmd)) => MachineResponse::IssueNewCommand(cmd),
            Some(TimerMachineCommand::Canceled) => MachineResponse::NoOp,
            x => panic!(format!("Invalid cancel event response {:?}", x)),
        })
    }

    fn was_cancelled_before_sent_to_server(&self) -> bool {
        self.shared_state().cancelled_before_sent
    }
}

#[cfg(test)]
mod test {
    use super::*;
    use crate::{
        machines::{
            test_help::{CommandSender, TestHistoryBuilder, TestWorkflowDriver},
            workflow_machines::WorkflowMachines,
        },
        protos::temporal::api::command::v1::CompleteWorkflowExecutionCommandAttributes,
        test_help::canned_histories,
    };
    use rstest::{fixture, rstest};
    use std::time::Duration;
    use tracing::Level;

    #[fixture]
    fn fire_happy_hist() -> (TestHistoryBuilder, WorkflowMachines) {
        crate::core_tracing::tracing_init();
        /*
            We have two versions of this test, one which processes the history in two calls, and one
            which replays all of it in one go. Both versions must produce the same two activations.
            However, The former will iterate the machines three times and the latter will iterate
            them twice.

            There are two workflow tasks, so it seems we should iterate two times, but the reason
            for the extra iteration in the incremental version is that we need to "wait" for the
            timer to fire. In the all-in-one-go test, the timer is created and resolved in the same
            task, hence no extra loop.
        */
        let twd = TestWorkflowDriver::new(|mut command_sink: CommandSender| async move {
            let timer = StartTimerCommandAttributes {
                timer_id: "timer1".to_string(),
                start_to_fire_timeout: Some(Duration::from_secs(5).into()),
            };
            command_sink.timer(timer, true);

            let complete = CompleteWorkflowExecutionCommandAttributes::default();
            command_sink.send(complete.into());
        });

        let t = canned_histories::single_timer("timer1");
        let state_machines =
            WorkflowMachines::new("wfid".to_string(), "runid".to_string(), Box::new(twd));

        assert_eq!(2, t.as_history().get_workflow_task_count(None).unwrap());
        (t, state_machines)
    }

    #[rstest]
    fn test_fire_happy_path_inc(fire_happy_hist: (TestHistoryBuilder, WorkflowMachines)) {
        let s = span!(Level::DEBUG, "Test start", t = "happy_inc");
        let _enter = s.enter();

        let (t, mut state_machines) = fire_happy_hist;

        let commands = t
            .handle_workflow_task_take_cmds(&mut state_machines, Some(1))
            .unwrap();
        state_machines.get_wf_activation();
        assert_eq!(commands.len(), 1);
        assert_eq!(commands[0].command_type, CommandType::StartTimer as i32);
        let commands = t
            .handle_workflow_task_take_cmds(&mut state_machines, Some(2))
            .unwrap();
        state_machines.get_wf_activation();
        assert_eq!(commands.len(), 1);
        assert_eq!(
            commands[0].command_type,
            CommandType::CompleteWorkflowExecution as i32
        );
    }

    #[rstest]
    fn test_fire_happy_path_full(fire_happy_hist: (TestHistoryBuilder, WorkflowMachines)) {
        let s = span!(Level::DEBUG, "Test start", t = "happy_full");
        let _enter = s.enter();

        let (t, mut state_machines) = fire_happy_hist;
        let commands = t
            .handle_workflow_task_take_cmds(&mut state_machines, None)
            .unwrap();
        assert_eq!(commands.len(), 1);
        assert_eq!(
            commands[0].command_type,
            CommandType::CompleteWorkflowExecution as i32
        );
    }

    #[test]
    fn mismatched_timer_ids_errors() {
        let twd = TestWorkflowDriver::new(|mut command_sink: CommandSender| async move {
            let timer = StartTimerCommandAttributes {
                timer_id: "realid".to_string(),
                start_to_fire_timeout: Some(Duration::from_secs(5).into()),
            };
            command_sink.timer(timer, true);
        });

        let t = canned_histories::single_timer("badid");
        let mut state_machines =
            WorkflowMachines::new("wfid".to_string(), "runid".to_string(), Box::new(twd));

        assert!(t
            .handle_workflow_task_take_cmds(&mut state_machines, None)
            .unwrap_err()
            .to_string()
            .contains("Timer fired event did not have expected timer id realid!"))
    }

    #[fixture]
    fn cancellation_setup() -> (TestHistoryBuilder, WorkflowMachines) {
        crate::core_tracing::tracing_init();

        let twd = TestWorkflowDriver::new(|mut cmd_sink: CommandSender| async move {
            let _cancel_this = cmd_sink.timer(
                StartTimerCommandAttributes {
                    timer_id: "cancel_timer".to_string(),
                    start_to_fire_timeout: Some(Duration::from_secs(500).into()),
                },
                false,
            );
            cmd_sink.timer(
                StartTimerCommandAttributes {
                    timer_id: "wait_timer".to_string(),
                    start_to_fire_timeout: Some(Duration::from_secs(5).into()),
                },
                true,
            );
            // Cancel the first timer after having waited on the second
            cmd_sink.cancel_timer("cancel_timer");

            let complete = CompleteWorkflowExecutionCommandAttributes::default();
            cmd_sink.send(complete.into());
        });

        let t = canned_histories::cancel_timer("wait_timer", "cancel_timer");
        let state_machines =
            WorkflowMachines::new("wfid".to_string(), "runid".to_string(), Box::new(twd));
        (t, state_machines)
    }

    #[rstest]
    fn incremental_cancellation(cancellation_setup: (TestHistoryBuilder, WorkflowMachines)) {
        let s = span!(Level::DEBUG, "Test start", t = "cancel_inc");
        let _enter = s.enter();

        let (t, mut state_machines) = cancellation_setup;
        let commands = t
            .handle_workflow_task_take_cmds(&mut state_machines, Some(1))
            .unwrap();
        assert_eq!(commands.len(), 2);
        assert_eq!(commands[0].command_type, CommandType::StartTimer as i32);
        assert_eq!(commands[1].command_type, CommandType::StartTimer as i32);
        let commands = t
            .handle_workflow_task_take_cmds(&mut state_machines, Some(2))
            .unwrap();
        assert_eq!(commands.len(), 2);
        assert_eq!(commands[0].command_type, CommandType::CancelTimer as i32);
        assert_eq!(
            commands[1].command_type,
            CommandType::CompleteWorkflowExecution as i32
        );
        let commands = t
            .handle_workflow_task_take_cmds(&mut state_machines, None)
            .unwrap();
        // There should be no commands - the wf completed at the same time the timer was cancelled
        assert_eq!(commands.len(), 0);
    }

    #[rstest]
    fn full_cancellation(cancellation_setup: (TestHistoryBuilder, WorkflowMachines)) {
        let s = span!(Level::DEBUG, "Test start", t = "cancel_full");
        let _enter = s.enter();

        let (t, mut state_machines) = cancellation_setup;
        let commands = t
            .handle_workflow_task_take_cmds(&mut state_machines, None)
            .unwrap();
        // There should be no commands - the wf completed at the same time the timer was cancelled
        assert_eq!(commands.len(), 0);
    }

    #[test]
    fn cancel_before_sent_to_server() {
        crate::core_tracing::tracing_init();
        let twd = TestWorkflowDriver::new(|mut cmd_sink: CommandSender| async move {
            cmd_sink.timer(
                StartTimerCommandAttributes {
                    timer_id: "cancel_timer".to_string(),
                    start_to_fire_timeout: Some(Duration::from_secs(500).into()),
                },
                false,
            );
            // Immediately cancel the timer
            cmd_sink.cancel_timer("cancel_timer");

            let complete = CompleteWorkflowExecutionCommandAttributes::default();
            cmd_sink.send(complete.into());
        });

        let mut t = TestHistoryBuilder::default();
        t.add_by_type(EventType::WorkflowExecutionStarted);
        t.add_full_wf_task();
        t.add_workflow_execution_completed();

        let mut state_machines =
            WorkflowMachines::new("wfid".to_string(), "runid".to_string(), Box::new(twd));

        let commands = t
            .handle_workflow_task_take_cmds(&mut state_machines, None)
            .unwrap();
        assert_eq!(commands.len(), 0);
    }
}<|MERGE_RESOLUTION|>--- conflicted
+++ resolved
@@ -6,11 +6,7 @@
         Cancellable, NewMachineWithCommand, WFMachinesAdapter,
     },
     protos::{
-<<<<<<< HEAD
-        coresdk::{HistoryEventId, TimerCanceledTaskAttributes, TimerFiredTaskAttributes},
-=======
         coresdk::{CancelTimer, FireTimer, HistoryEventId},
->>>>>>> ec360a5c
         temporal::api::{
             command::v1::{CancelTimerCommandAttributes, Command, StartTimerCommandAttributes},
             enums::v1::{CommandType, EventType},
@@ -233,19 +229,11 @@
     ) -> Result<Vec<MachineResponse>, WFMachinesError> {
         Ok(match my_command {
             // Fire the completion
-<<<<<<< HEAD
-            TimerMachineCommand::Complete => vec![TimerFiredTaskAttributes {
-                timer_id: self.shared_state.attrs.timer_id.clone(),
-            }
-            .into()],
-            TimerMachineCommand::Canceled => vec![TimerCanceledTaskAttributes {
-=======
             TimerMachineCommand::Complete => vec![FireTimer {
                 timer_id: self.shared_state.attrs.timer_id.clone(),
             }
             .into()],
             TimerMachineCommand::Canceled => vec![CancelTimer {
->>>>>>> ec360a5c
                 timer_id: self.shared_state.attrs.timer_id.clone(),
             }
             .into()],
