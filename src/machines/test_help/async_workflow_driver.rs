--- conflicted
+++ resolved
@@ -1,8 +1,5 @@
 use crate::machines::workflow_machines::CommandID;
-<<<<<<< HEAD
 use crate::protos::coresdk::workflow_commands::{CancelTimer, StartTimer};
-=======
->>>>>>> 77ffe38f
 use crate::{
     machines::WFCommand,
     protos::coresdk::workflow_activation::{wf_activation_job, FireTimer},
@@ -50,11 +47,7 @@
     /// removed from the "lang" side without needing a response from core.
     fn cancel_timer(&self, id: CommandID) {
         let mut bc = self.blocking_condvar.0.lock();
-<<<<<<< HEAD
-        bc.issued_commands.remove(&id);
-=======
         bc.issued_commands.remove(&CommandID::Timer(id.to_owned()));
->>>>>>> 77ffe38f
     }
 
     /// Track a new command that the wf has sent down the command sink. The command starts in
