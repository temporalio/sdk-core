use crate::{
    machines::{
        workflow_machines::MachineResponse, Cancellable, EventInfo, MachineKind, OnEventWrapper,
        WFMachinesAdapter, WFMachinesError,
    },
    protosext::{CompleteLocalActivityData, HistoryEventExt, TryIntoOrNone, ValidScheduleLA},
};
use rustfsm::{fsm, MachineError, StateMachine, TransitionResult};
use std::{
    convert::TryFrom,
    time::{Duration, SystemTime},
};
use temporal_sdk_core_protos::{
    coresdk::{
        activity_result::{
            ActivityResolution, Cancellation, Cancellation as ActCancel, DoBackoff,
            Failure as ActFail, Success,
        },
        common::build_local_activity_marker_details,
        external_data::LocalActivityMarkerData,
        workflow_activation::ResolveActivity,
        workflow_commands::ActivityCancellationType,
    },
    temporal::api::{
        command::v1::{Command, RecordMarkerCommandAttributes},
<<<<<<< HEAD
        enums::v1::{CommandType, EventType, TimeoutType},
=======
        enums::v1::{CommandType, EventType},
>>>>>>> a0e40add
        failure::v1::failure::FailureInfo,
        history::v1::HistoryEvent,
    },
};

pub const LOCAL_ACTIVITY_MARKER_NAME: &str = "core_local_activity";

fsm! {
    pub(super) name LocalActivityMachine;
    command LocalActivityCommand;
    error WFMachinesError;
    shared_state SharedState;

    // Machine is created in either executing or replaying (referring to whether or not the workflow
    // is replaying), and then immediately scheduled and transitions to either requesting that lang
    // execute the activity, or waiting for the marker from history.
    Executing --(Schedule, shared on_schedule) --> RequestSent;
    Replaying --(Schedule, on_schedule) --> WaitingMarkerEvent;
    ReplayingPreResolved --(Schedule, on_schedule) --> WaitingMarkerEventPreResolved;

    // Execution path =============================================================================
    RequestSent --(HandleResult(ResolveDat), on_handle_result) --> MarkerCommandCreated;
    // We loop back on RequestSent here because the LA needs to report its result
    RequestSent --(Cancel, on_cancel_requested) --> RequestSent;
<<<<<<< HEAD
    RequestSent --(NoWaitCancel(ActivityCancellationType), shared on_no_wait_cancel) --> Abandoned;
=======
    // No wait cancels skip waiting for the LA to report the result, but do generate a command
    // to record the cancel marker
    RequestSent --(NoWaitCancel(ActivityCancellationType), shared on_no_wait_cancel)
      --> MarkerCommandCreated;
>>>>>>> a0e40add

    MarkerCommandCreated --(CommandRecordMarker, on_command_record_marker) --> ResultNotified;

    ResultNotified --(MarkerRecorded(CompleteLocalActivityData), shared on_marker_recorded)
      --> MarkerCommandRecorded;

    // Replay path ================================================================================
    // LAs on the replay path should never have handle result explicitly called on them, but do need
    // to eventually see the marker
    WaitingMarkerEvent --(MarkerRecorded(CompleteLocalActivityData), shared on_marker_recorded)
      --> MarkerCommandRecorded;
    // If we are told to cancel while waiting for the marker, we still need to wait for the marker.
    WaitingMarkerEvent --(Cancel, on_cancel_requested) --> WaitingMarkerEventCancelled;
<<<<<<< HEAD
    // Unless, of course, we abandoned the activity, in which case we won't bother with the marker.
    WaitingMarkerEvent --(NoWaitCancel(ActivityCancellationType),
                          on_no_wait_cancel) --> Abandoned;
=======
    WaitingMarkerEvent --(NoWaitCancel(ActivityCancellationType),
                          on_no_wait_cancel) --> WaitingMarkerEventCancelled;
>>>>>>> a0e40add
    WaitingMarkerEventCancelled --(HandleResult(ResolveDat), on_handle_result) --> WaitingMarkerEvent;

    // It is entirely possible to have started the LA while replaying, only to find that we have
    // reached a new WFT and there still was no marker. In such cases we need to execute the LA.
    // This can easily happen if upon first execution, the worker does WFT heartbeating but then
    // dies for some reason.
    WaitingMarkerEvent --(StartedNonReplayWFT, shared on_started_non_replay_wft) --> RequestSent;

    // If the activity is pre resolved we still expect to see marker recorded event at some point,
    // even though we already resolved the activity.
    WaitingMarkerEventPreResolved --(MarkerRecorded(CompleteLocalActivityData),
                                     shared on_marker_recorded) --> MarkerCommandRecorded;

    // Ignore cancellation in final state
    MarkerCommandRecorded --(Cancel, on_cancel_requested) --> MarkerCommandRecorded;
    MarkerCommandRecorded --(NoWaitCancel(ActivityCancellationType),
                             on_no_wait_cancel) --> MarkerCommandRecorded;

<<<<<<< HEAD
    // LAs reporting status after they've been abandoned can simply be ignored. We could optimize
    // this away higher up but that feels very overkill.
    Abandoned --(HandleResult(ResolveDat)) --> Abandoned;
=======
    // LAs reporting status after they've handled their result can simply be ignored. We could
    // optimize this away higher up but that feels very overkill.
    MarkerCommandCreated --(HandleResult(ResolveDat)) --> MarkerCommandCreated;
    ResultNotified --(HandleResult(ResolveDat)) --> ResultNotified;
    MarkerCommandRecorded --(HandleResult(ResolveDat)) --> MarkerCommandRecorded;
>>>>>>> a0e40add
}

#[derive(Debug, Clone)]
pub(super) struct ResolveDat {
    pub(super) result: LocalActivityExecutionResult,
    pub(super) complete_time: Option<SystemTime>,
    pub(super) attempt: u32,
    pub(super) backoff: Option<prost_types::Duration>,
}

#[derive(Debug, Clone)]
pub(crate) enum LocalActivityExecutionResult {
    Completed(Success),
    Failed(ActFail),
<<<<<<< HEAD
    Cancelled {
        cancel: ActCancel,
        do_not_record_marker: bool,
    },
}
impl LocalActivityExecutionResult {
    pub(crate) fn empty_cancel(do_not_record_marker: bool) -> Self {
        Self::Cancelled {
            cancel: Default::default(),
            do_not_record_marker,
        }
    }

    pub(crate) fn timeout_cancel(timeout_type: TimeoutType) -> Self {
        Self::Cancelled {
            cancel: ActCancel::timeout(timeout_type),
            do_not_record_marker: false,
        }
=======
    Cancelled(ActCancel),
}
impl LocalActivityExecutionResult {
    pub(crate) fn empty_cancel() -> Self {
        Self::Cancelled(Cancellation::from_details(None))
>>>>>>> a0e40add
    }
}

impl From<CompleteLocalActivityData> for ResolveDat {
    fn from(d: CompleteLocalActivityData) -> Self {
        ResolveDat {
            result: match d.result {
                Ok(res) => LocalActivityExecutionResult::Completed(Success {
                    result: Some(res.into()),
                }),
                Err(fail) => {
                    if matches!(fail.failure_info, Some(FailureInfo::CanceledFailureInfo(_))) {
<<<<<<< HEAD
                        LocalActivityExecutionResult::Cancelled {
                            cancel: Cancellation {
                                failure: Some(fail),
                            },
                            do_not_record_marker: true,
                        }
=======
                        LocalActivityExecutionResult::Cancelled(Cancellation {
                            failure: Some(fail),
                        })
>>>>>>> a0e40add
                    } else {
                        LocalActivityExecutionResult::Failed(ActFail {
                            failure: Some(fail),
                        })
                    }
                }
            },
            complete_time: d.marker_dat.complete_time.try_into_or_none(),
            attempt: d.marker_dat.attempt,
            backoff: d.marker_dat.backoff,
        }
    }
}

/// Creates a new local activity state machine & immediately schedules the local activity for
/// execution. No command is produced immediately to be sent to the server, as the local activity
/// must resolve before we send a record marker command. A [MachineResponse] may be produced,
/// to queue the LA for execution if it needs to be.
pub(super) fn new_local_activity(
    attrs: ValidScheduleLA,
    replaying_when_invoked: bool,
    maybe_pre_resolved: Option<ResolveDat>,
    wf_time: Option<SystemTime>,
) -> Result<(LocalActivityMachine, Vec<MachineResponse>), WFMachinesError> {
    let initial_state = if replaying_when_invoked {
        if let Some(dat) = maybe_pre_resolved {
            ReplayingPreResolved { dat }.into()
        } else {
            Replaying {}.into()
        }
    } else {
        if maybe_pre_resolved.is_some() {
            return Err(WFMachinesError::Nondeterminism(
                "Local activity cannot be created as pre-resolved while not replaying".to_string(),
            ));
        }
        Executing {}.into()
    };

    // TODO: Validate timeouts are set here

    let mut machine = LocalActivityMachine {
        state: initial_state,
        shared_state: SharedState {
            attrs,
            replaying_when_invoked,
            wf_time_when_started: wf_time,
        },
    };

    let mut res = OnEventWrapper::on_event_mut(&mut machine, LocalActivityMachineEvents::Schedule)
        .expect("Scheduling local activities doesn't fail");
    let mr = if let Some(res) = res.pop() {
        machine
            .adapt_response(res, None)
            .expect("Adapting LA schedule response doesn't fail")
    } else {
        vec![]
    };
    Ok((machine, mr))
}

impl LocalActivityMachine {
    /// Is called to check if, while handling the LA marker event, we should avoid doing normal
    /// command-event processing - instead simply applying the event to this machine and then
    /// skipping over the rest. If this machine is in the `ResultNotified` state, that means
    /// command handling should proceed as normal (ie: The command needs to be matched and removed).
    /// The other valid states to make this check in are the `WaitingMarkerEvent[PreResolved]`
    /// states, which will return true.
    ///
    /// Attempting the check in any other state likely means a bug in the SDK.
    pub(super) fn marker_should_get_special_handling(&self) -> Result<bool, WFMachinesError> {
        match &self.state {
            LocalActivityMachineState::ResultNotified(_) => Ok(false),
            LocalActivityMachineState::WaitingMarkerEvent(_) => Ok(true),
            LocalActivityMachineState::WaitingMarkerEventPreResolved(_) => Ok(true),
            _ => Err(WFMachinesError::Fatal(format!(
                "Attempted to check for LA marker handling in invalid state {}",
                self.state
            ))),
        }
    }

    /// Must be called if the workflow encounters a non-replay workflow task
    pub(super) fn encountered_non_replay_wft(
        &mut self,
    ) -> Result<Vec<MachineResponse>, WFMachinesError> {
        // This only applies to the waiting-for-marker state. It can safely be ignored in the others
        if !matches!(
            self.state(),
            LocalActivityMachineState::WaitingMarkerEvent(_)
        ) {
            return Ok(vec![]);
        }

        let mut res =
            OnEventWrapper::on_event_mut(self, LocalActivityMachineEvents::StartedNonReplayWFT)
                .map_err(|e| match e {
                    MachineError::InvalidTransition => WFMachinesError::Fatal(format!(
                        "Invalid transition while notifying local activity (seq {})\
                         of non-replay-wft-started in {}",
                        self.shared_state.attrs.seq,
                        self.state(),
                    )),
                    MachineError::Underlying(e) => e,
                })?;
        let res = res.pop().expect("Always produces one response");
        Ok(self
            .adapt_response(res, None)
            .expect("Adapting LA wft-non-replay response doesn't fail"))
    }

    /// Attempt to resolve the local activity with a result from execution (not from history)
    pub(super) fn try_resolve(
        &mut self,
        result: LocalActivityExecutionResult,
        runtime: Duration,
        attempt: u32,
        backoff: Option<prost_types::Duration>,
    ) -> Result<Vec<MachineResponse>, WFMachinesError> {
        self.try_resolve_with_dat(ResolveDat {
            result,
            complete_time: self.shared_state.wf_time_when_started.map(|t| t + runtime),
            attempt,
            backoff,
        })
    }
    /// Attempt to resolve the local activity with already known data, ex pre-resolved data
    pub(super) fn try_resolve_with_dat(
        &mut self,
        dat: ResolveDat,
    ) -> Result<Vec<MachineResponse>, WFMachinesError> {
        let res = OnEventWrapper::on_event_mut(self, LocalActivityMachineEvents::HandleResult(dat))
            .map_err(|e| match e {
                MachineError::InvalidTransition => WFMachinesError::Fatal(format!(
                    "Invalid transition resolving local activity (seq {}) in {}",
                    self.shared_state.attrs.seq,
                    self.state(),
                )),
                MachineError::Underlying(e) => e,
            })?;

        Ok(res
            .into_iter()
            .flat_map(|res| {
                self.adapt_response(res, None)
                    .expect("Adapting LA resolve response doesn't fail")
            })
            .collect())
    }
}

#[derive(Clone)]
pub(super) struct SharedState {
    attrs: ValidScheduleLA,
    replaying_when_invoked: bool,
    wf_time_when_started: Option<SystemTime>,
}

impl SharedState {
    fn produce_no_wait_cancel_resolve_dat(&self) -> ResolveDat {
        ResolveDat {
<<<<<<< HEAD
            result: LocalActivityExecutionResult::empty_cancel(true),
=======
            result: LocalActivityExecutionResult::empty_cancel(),
>>>>>>> a0e40add
            // Just don't provide a complete time, which means try-cancel/abandon cancels won't
            // advance the clock. Seems like that's fine, since you can only cancel after awaiting
            // some other command, which would have appropriately advanced the clock anyway.
            complete_time: None,
            attempt: self.attrs.attempt,
            backoff: None,
        }
    }
}

#[derive(Debug, derive_more::Display)]
pub(super) enum LocalActivityCommand {
    RequestActivityExecution(ValidScheduleLA),
    #[display(fmt = "Resolved")]
    Resolved(ResolveDat),
    /// The fake marker is used to avoid special casing marker recorded event handling.
    /// If we didn't have the fake marker, there would be no "outgoing command" to match
    /// against the event. This way there is, but the command never will be issued to
    /// server because it is understood to be meaningless.
    #[display(fmt = "FakeMarker")]
    FakeMarker,
    /// Indicate we want to cancel an LA that is currently executing, or look up if we have
    /// processed a marker with resolution data since the machine was constructed.
    #[display(fmt = "Cancel")]
    RequestCancel,
}

#[derive(Default, Clone)]
pub(super) struct Executing {}

impl Executing {
    pub(super) fn on_schedule(
        self,
        dat: SharedState,
    ) -> LocalActivityMachineTransition<RequestSent> {
        TransitionResult::commands([LocalActivityCommand::RequestActivityExecution(dat.attrs)])
    }
}

#[derive(Clone, Copy, PartialEq, Eq)]
enum ResultType {
    Completed,
    Cancelled,
    Failed,
}
#[derive(Clone)]
pub(super) struct MarkerCommandCreated {
    result_type: ResultType,
}
impl From<MarkerCommandCreated> for ResultNotified {
    fn from(mc: MarkerCommandCreated) -> Self {
        Self {
            result_type: mc.result_type,
        }
    }
}

impl MarkerCommandCreated {
    pub(super) fn on_command_record_marker(self) -> LocalActivityMachineTransition<ResultNotified> {
        TransitionResult::from(self)
    }
}

#[derive(Default, Clone)]
pub(super) struct MarkerCommandRecorded {}
impl MarkerCommandRecorded {
    fn on_cancel_requested(self) -> LocalActivityMachineTransition<MarkerCommandRecorded> {
        // We still must issue a cancel request even if this command is resolved, because if it
        // failed and we are backing off locally, we must tell the LA dispatcher to quit retrying.
        TransitionResult::ok([LocalActivityCommand::RequestCancel], self)
    }

    fn on_no_wait_cancel(
        self,
        cancel_type: ActivityCancellationType,
    ) -> LocalActivityMachineTransition<MarkerCommandRecorded> {
        if matches!(cancel_type, ActivityCancellationType::TryCancel) {
            // We still must issue a cancel request even if this command is resolved, because if it
            // failed and we are backing off locally, we must tell the LA dispatcher to quit
            // retrying.
            TransitionResult::ok(
                [LocalActivityCommand::RequestCancel],
                MarkerCommandRecorded::default(),
            )
        } else {
            TransitionResult::default()
        }
    }
}

#[derive(Default, Clone)]
pub(super) struct Replaying {}
impl Replaying {
    pub(super) fn on_schedule(self) -> LocalActivityMachineTransition<WaitingMarkerEvent> {
        TransitionResult::ok(
            [],
            WaitingMarkerEvent {
                already_resolved: false,
            },
        )
    }
}

#[derive(Clone)]
pub(super) struct ReplayingPreResolved {
    dat: ResolveDat,
}
impl ReplayingPreResolved {
    pub(super) fn on_schedule(
        self,
    ) -> LocalActivityMachineTransition<WaitingMarkerEventPreResolved> {
        TransitionResult::ok(
            [
                LocalActivityCommand::FakeMarker,
                LocalActivityCommand::Resolved(self.dat),
            ],
            WaitingMarkerEventPreResolved {},
        )
    }
}

#[derive(Default, Clone)]
pub(super) struct RequestSent {}

impl RequestSent {
    fn on_handle_result(
        self,
        dat: ResolveDat,
    ) -> LocalActivityMachineTransition<MarkerCommandCreated> {
        let result_type = match &dat.result {
            LocalActivityExecutionResult::Completed(_) => ResultType::Completed,
            LocalActivityExecutionResult::Failed(_) => ResultType::Failed,
            LocalActivityExecutionResult::Cancelled { .. } => ResultType::Cancelled,
        };
        let new_state = MarkerCommandCreated { result_type };
        TransitionResult::ok([LocalActivityCommand::Resolved(dat)], new_state)
    }

    fn on_cancel_requested(self) -> LocalActivityMachineTransition<RequestSent> {
        TransitionResult::ok([LocalActivityCommand::RequestCancel], self)
    }

    fn on_no_wait_cancel(
        self,
        shared: SharedState,
        cancel_type: ActivityCancellationType,
<<<<<<< HEAD
    ) -> LocalActivityMachineTransition<Abandoned> {
        // Immediately resolve
        let mut cmds = vec![LocalActivityCommand::Resolved(
            shared.produce_no_wait_cancel_resolve_dat(),
        )];
=======
    ) -> LocalActivityMachineTransition<MarkerCommandCreated> {
        let mut cmds = vec![];
>>>>>>> a0e40add
        if matches!(cancel_type, ActivityCancellationType::TryCancel) {
            // For try-cancels also request the cancel
            cmds.push(LocalActivityCommand::RequestCancel);
        }
<<<<<<< HEAD
        TransitionResult::ok(cmds, Abandoned::default())
=======
        // Immediately resolve
        cmds.push(LocalActivityCommand::Resolved(
            shared.produce_no_wait_cancel_resolve_dat(),
        ));
        TransitionResult::ok(
            cmds,
            MarkerCommandCreated {
                result_type: ResultType::Cancelled,
            },
        )
>>>>>>> a0e40add
    }
}

macro_rules! verify_marker_dat {
    ($shared:expr, $dat:expr, $ok_expr:expr) => {
        if let Err(err) = verify_marker_data_matches($shared, $dat) {
            TransitionResult::Err(err)
        } else {
            $ok_expr
        }
    };
}

#[derive(Clone)]
pub(super) struct ResultNotified {
    result_type: ResultType,
}

impl ResultNotified {
    pub(super) fn on_marker_recorded(
        self,
        shared: SharedState,
        dat: CompleteLocalActivityData,
    ) -> LocalActivityMachineTransition<MarkerCommandRecorded> {
        if self.result_type == ResultType::Completed && dat.result.is_err() {
            return TransitionResult::Err(WFMachinesError::Nondeterminism(format!(
                "Local activity (seq {}) completed successfully locally, but history said \
                 it failed!",
                shared.attrs.seq
            )));
        } else if self.result_type == ResultType::Failed && dat.result.is_ok() {
            return TransitionResult::Err(WFMachinesError::Nondeterminism(format!(
                "Local activity (seq {}) failed locally, but history said it completed!",
                shared.attrs.seq
            )));
        }
        verify_marker_dat!(&shared, &dat, TransitionResult::default())
    }
}

#[derive(Default, Clone)]
pub(super) struct WaitingMarkerEvent {
    already_resolved: bool,
}

impl WaitingMarkerEvent {
    pub(super) fn on_marker_recorded(
        self,
        shared: SharedState,
        dat: CompleteLocalActivityData,
    ) -> LocalActivityMachineTransition<MarkerCommandRecorded> {
        verify_marker_dat!(
            &shared,
            &dat,
            TransitionResult::commands(if self.already_resolved {
                vec![]
            } else {
                vec![LocalActivityCommand::Resolved(dat.into())]
            })
        )
    }
    pub(super) fn on_started_non_replay_wft(
        self,
        dat: SharedState,
    ) -> LocalActivityMachineTransition<RequestSent> {
        TransitionResult::commands([LocalActivityCommand::RequestActivityExecution(dat.attrs)])
    }

    fn on_cancel_requested(self) -> LocalActivityMachineTransition<WaitingMarkerEventCancelled> {
        // We still "request a cancel" even though we know the local activity should not be running
        // because the data might be in the pre-resolved list.
        TransitionResult::ok(
            [LocalActivityCommand::RequestCancel],
            WaitingMarkerEventCancelled {},
        )
    }

    fn on_no_wait_cancel(
        self,
        _: ActivityCancellationType,
<<<<<<< HEAD
    ) -> LocalActivityMachineTransition<Abandoned> {
        // There is nothing to be done here. We are waiting for a marker that will never come and
        // we don't care about the result anyway.
        TransitionResult::default()
=======
    ) -> LocalActivityMachineTransition<WaitingMarkerEventCancelled> {
        // Markers are always recorded when cancelling, so this is the same as a normal cancel on
        // the replay path
        self.on_cancel_requested()
>>>>>>> a0e40add
    }
}

#[derive(Default, Clone)]
pub(super) struct WaitingMarkerEventCancelled {}
impl WaitingMarkerEventCancelled {
    fn on_handle_result(
        self,
        dat: ResolveDat,
    ) -> LocalActivityMachineTransition<WaitingMarkerEvent> {
        TransitionResult::ok(
            [LocalActivityCommand::Resolved(dat)],
            WaitingMarkerEvent {
                already_resolved: true,
            },
        )
    }
}

#[derive(Default, Clone)]
pub(super) struct WaitingMarkerEventPreResolved {}
impl WaitingMarkerEventPreResolved {
    pub(super) fn on_marker_recorded(
        self,
        shared: SharedState,
        dat: CompleteLocalActivityData,
    ) -> LocalActivityMachineTransition<MarkerCommandRecorded> {
        verify_marker_dat!(&shared, &dat, TransitionResult::default())
    }
}

impl Cancellable for LocalActivityMachine {
    fn cancel(&mut self) -> Result<Vec<MachineResponse>, MachineError<Self::Error>> {
        let event = match self.shared_state.attrs.cancellation_type {
            ct @ ActivityCancellationType::TryCancel | ct @ ActivityCancellationType::Abandon => {
                LocalActivityMachineEvents::NoWaitCancel(ct)
            }
            _ => LocalActivityMachineEvents::Cancel,
        };
        let cmds = OnEventWrapper::on_event_mut(self, event)?;
        let mach_resps = cmds
            .into_iter()
            .map(|mc| self.adapt_response(mc, None))
            .collect::<Result<Vec<_>, _>>()?
            .into_iter()
            .flatten()
            .collect();
        Ok(mach_resps)
    }

    fn was_cancelled_before_sent_to_server(&self) -> bool {
        // This needs to always be false because for the situation where we cancel in the same WFT,
        // no command of any kind is created and no LA request is queued. Otherwise, the command we
        // create to record a cancel marker *needs* to be sent to the server still, which returning
        // true here would prevent.
        false
    }
}

#[derive(Default, Clone)]
pub(super) struct Abandoned {}

impl WFMachinesAdapter for LocalActivityMachine {
    fn adapt_response(
        &self,
        my_command: Self::Command,
        _event_info: Option<EventInfo>,
    ) -> Result<Vec<MachineResponse>, WFMachinesError> {
        match my_command {
            LocalActivityCommand::RequestActivityExecution(act) => {
                Ok(vec![MachineResponse::QueueLocalActivity(act)])
            }
            LocalActivityCommand::Resolved(ResolveDat {
                result,
                complete_time,
                attempt,
                backoff,
            }) => {
                let mut maybe_ok_result = None;
                let mut maybe_failure = None;
                // Only issue record marker commands if we weren't replaying
<<<<<<< HEAD
                let mut record_marker = !self.shared_state.replaying_when_invoked;
=======
                let record_marker = !self.shared_state.replaying_when_invoked;
>>>>>>> a0e40add
                let mut did_cancel = false;
                match result.clone() {
                    LocalActivityExecutionResult::Completed(suc) => {
                        maybe_ok_result = suc.result;
                    }
                    LocalActivityExecutionResult::Failed(fail) => {
                        maybe_failure = fail.failure;
                    }
<<<<<<< HEAD
                    LocalActivityExecutionResult::Cancelled {
                        cancel,
                        do_not_record_marker,
                    } => {
                        did_cancel = true;
                        if do_not_record_marker {
                            record_marker = false;
                        } else {
                            maybe_failure = cancel.failure;
                        }
=======
                    LocalActivityExecutionResult::Cancelled(cancel) => {
                        did_cancel = true;
                        maybe_failure = cancel.failure;
>>>>>>> a0e40add
                    }
                };
                let resolution = if let Some(b) = backoff.as_ref() {
                    ActivityResolution {
                        status: Some(
                            DoBackoff {
                                attempt: attempt + 1,
                                backoff_duration: Some(b.clone()),
                            }
                            .into(),
                        ),
                    }
                } else {
                    result.into()
                };
                let mut responses = vec![
                    MachineResponse::PushWFJob(
                        ResolveActivity {
                            seq: self.shared_state.attrs.seq,
                            result: Some(resolution),
                        }
                        .into(),
                    ),
                    MachineResponse::UpdateWFTime(complete_time),
                ];

                // Cancel-resolves of abandoned activities must be explicitly dropped from tracking
                // to avoid unnecessary WFT heartbeating.
                if did_cancel
                    && matches!(
                        self.shared_state.attrs.cancellation_type,
                        ActivityCancellationType::Abandon
                    )
                {
                    responses.push(MachineResponse::AbandonLocalActivity(
                        self.shared_state.attrs.seq,
                    ));
                }

                if record_marker {
                    let marker_data = RecordMarkerCommandAttributes {
                        marker_name: LOCAL_ACTIVITY_MARKER_NAME.to_string(),
                        details: build_local_activity_marker_details(
                            LocalActivityMarkerData {
                                seq: self.shared_state.attrs.seq,
                                attempt,
                                activity_id: self.shared_state.attrs.activity_id.clone(),
                                activity_type: self.shared_state.attrs.activity_type.clone(),
                                complete_time: complete_time.map(Into::into),
                                backoff,
                            },
                            maybe_ok_result,
                        ),
                        header: None,
                        failure: maybe_failure,
                    };
                    responses.push(MachineResponse::IssueNewCommand(Command {
                        command_type: CommandType::RecordMarker as i32,
                        attributes: Some(marker_data.into()),
                    }));
                }
                Ok(responses)
            }
            LocalActivityCommand::FakeMarker => {
                // See docs for `FakeMarker` for more
                Ok(vec![MachineResponse::IssueFakeLocalActivityMarker(
                    self.shared_state.attrs.seq,
                )])
            }
            LocalActivityCommand::RequestCancel => {
                Ok(vec![MachineResponse::RequestCancelLocalActivity(
                    self.shared_state.attrs.seq,
                )])
            }
        }
    }

    fn matches_event(&self, event: &HistoryEvent) -> bool {
        event.is_local_activity_marker()
    }

    fn kind(&self) -> MachineKind {
        MachineKind::LocalActivity
    }
}

impl TryFrom<CommandType> for LocalActivityMachineEvents {
    type Error = ();

    fn try_from(c: CommandType) -> Result<Self, Self::Error> {
        Ok(match c {
            CommandType::RecordMarker => Self::CommandRecordMarker,
            _ => return Err(()),
        })
    }
}

impl TryFrom<HistoryEvent> for LocalActivityMachineEvents {
    type Error = WFMachinesError;

    fn try_from(e: HistoryEvent) -> Result<Self, Self::Error> {
        if e.event_type() != EventType::MarkerRecorded {
            return Err(WFMachinesError::Nondeterminism(format!(
                "Local activity machine cannot handle this event: {}",
                e
            )));
        }

        match e.into_local_activity_marker_details() {
            Some(marker_dat) => Ok(LocalActivityMachineEvents::MarkerRecorded(marker_dat)),
            _ => Err(WFMachinesError::Nondeterminism(
                "Local activity machine encountered an unparsable marker".to_string(),
            )),
        }
    }
}

fn verify_marker_data_matches(
    shared: &SharedState,
    dat: &CompleteLocalActivityData,
) -> Result<(), WFMachinesError> {
    if shared.attrs.seq != dat.marker_dat.seq {
        return Err(WFMachinesError::Nondeterminism(format!(
            "Local activity marker data has sequence number {} but matched against LA \
            command with sequence number {}",
            dat.marker_dat.seq, shared.attrs.seq
        )));
    }

    Ok(())
}

impl From<LocalActivityExecutionResult> for ActivityResolution {
    fn from(lar: LocalActivityExecutionResult) -> Self {
        match lar {
            LocalActivityExecutionResult::Completed(c) => ActivityResolution {
                status: Some(c.into()),
            },
            LocalActivityExecutionResult::Failed(f) => ActivityResolution {
                status: Some(f.into()),
            },
<<<<<<< HEAD
            LocalActivityExecutionResult::Cancelled { cancel, .. } => ActivityResolution {
=======
            LocalActivityExecutionResult::Cancelled(cancel) => ActivityResolution {
>>>>>>> a0e40add
                status: Some(cancel.into()),
            },
        }
    }
}

#[cfg(test)]
mod tests {
    use super::*;
    use crate::{
        prototype_rust_sdk::{
            CancellableFuture, LocalActivityOptions, WfContext, WorkflowFunction, WorkflowResult,
        },
        test_help::{canned_histories, TestHistoryBuilder},
        workflow::managed_wf::ManagedWFFunc,
    };
    use rstest::rstest;
    use std::time::Duration;
    use temporal_sdk_core_protos::{
        coresdk::{
            activity_result::ActivityExecutionResult,
            workflow_activation::{wf_activation_job, WfActivationJob},
            workflow_commands::ActivityCancellationType::WaitCancellationCompleted,
        },
        temporal::api::{
            command::v1::command, enums::v1::WorkflowTaskFailedCause, failure::v1::Failure,
        },
    };

    async fn la_wf(ctx: WfContext) -> WorkflowResult<()> {
        ctx.local_activity(LocalActivityOptions::default()).await;
        Ok(().into())
    }

    #[rstest]
    #[case::incremental(false, true)]
    #[case::replay(true, true)]
    #[case::incremental_fail(false, false)]
    #[case::replay_fail(true, false)]
    #[tokio::test]
    async fn one_la_success(#[case] replay: bool, #[case] completes_ok: bool) {
        let func = WorkflowFunction::new(la_wf);
        let activity_id = "1";
        let mut t = TestHistoryBuilder::default();
        t.add_by_type(EventType::WorkflowExecutionStarted);
        t.add_full_wf_task();
        if completes_ok {
            t.add_local_activity_result_marker(1, activity_id, b"hi".into());
        } else {
            t.add_local_activity_fail_marker(
                1,
                activity_id,
                Failure::application_failure("I failed".to_string(), false),
            );
        }
        t.add_workflow_execution_completed();

        let histinfo = if replay {
            t.get_full_history_info().unwrap().into()
        } else {
            t.get_history_info(1).unwrap().into()
        };
        let mut wfm = ManagedWFFunc::new_from_update(histinfo, func, vec![]);

        // First activation will have no server commands. Activity will be put into the activity
        // queue locally
        wfm.get_next_activation().await.unwrap();
        let commands = wfm.get_server_commands().commands;
        assert_eq!(commands.len(), 0);

        let ready_to_execute_las = wfm.drain_queued_local_activities();
        if !replay {
            assert_eq!(ready_to_execute_las.len(), 1);
        } else {
            assert_eq!(ready_to_execute_las.len(), 0);
        }

        if !replay {
            if completes_ok {
                wfm.complete_local_activity(1, ActivityExecutionResult::ok(b"hi".into()))
                    .unwrap();
            } else {
                wfm.complete_local_activity(
                    1,
                    ActivityExecutionResult::fail(Failure {
                        message: "I failed".to_string(),
                        ..Default::default()
                    }),
                )
                .unwrap();
            }
        }

        // Now the next activation will unblock the local activity
        wfm.get_next_activation().await.unwrap();
        let commands = wfm.get_server_commands().commands;
        if replay {
            assert_eq!(commands.len(), 1);
            assert_eq!(
                commands[0].command_type,
                CommandType::CompleteWorkflowExecution as i32
            );
        } else {
            assert_eq!(commands.len(), 2);
            assert_eq!(commands[0].command_type, CommandType::RecordMarker as i32);
            if completes_ok {
                assert_matches!(
                    commands[0].attributes.as_ref().unwrap(),
                    command::Attributes::RecordMarkerCommandAttributes(
                        RecordMarkerCommandAttributes { failure: None, .. }
                    )
                );
            } else {
                assert_matches!(
                    commands[0].attributes.as_ref().unwrap(),
                    command::Attributes::RecordMarkerCommandAttributes(
                        RecordMarkerCommandAttributes {
                            failure: Some(_),
                            ..
                        }
                    )
                );
            }
            assert_eq!(
                commands[1].command_type,
                CommandType::CompleteWorkflowExecution as i32
            );
        }

        if !replay {
            wfm.new_history(t.get_full_history_info().unwrap().into())
                .await
                .unwrap();
        }
        assert_eq!(wfm.drain_queued_local_activities().len(), 0);
        assert_eq!(wfm.get_next_activation().await.unwrap().jobs.len(), 0);
        let commands = wfm.get_server_commands().commands;
        assert_eq!(commands.len(), 0);

        wfm.shutdown().await.unwrap();
    }

    async fn two_la_wf(ctx: WfContext) -> WorkflowResult<()> {
        ctx.local_activity(LocalActivityOptions::default()).await;
        ctx.local_activity(LocalActivityOptions::default()).await;
        Ok(().into())
    }

    #[rstest]
    #[case::incremental(false)]
    #[case::replay(true)]
    #[tokio::test]
    async fn two_sequential_las(#[case] replay: bool) {
        let func = WorkflowFunction::new(two_la_wf);
        let t = canned_histories::two_local_activities_one_wft(false);
        let histinfo = if replay {
            t.get_full_history_info().unwrap().into()
        } else {
            t.get_history_info(1).unwrap().into()
        };
        let mut wfm = ManagedWFFunc::new_from_update(histinfo, func, vec![]);

        // First activation will have no server commands. Activity will be put into the activity
        // queue locally
        let act = wfm.get_next_activation().await.unwrap();
        let first_act_ts = act.timestamp.unwrap();
        let commands = wfm.get_server_commands().commands;
        assert_eq!(commands.len(), 0);
        let ready_to_execute_las = wfm.drain_queued_local_activities();
        let num_queued = if !replay { 1 } else { 0 };
        assert_eq!(ready_to_execute_las.len(), num_queued);

        if !replay {
            wfm.complete_local_activity(1, ActivityExecutionResult::ok(b"Resolved".into()))
                .unwrap();
        }

        let act = wfm.get_next_activation().await.unwrap();
        // Verify LAs advance time (they take 1s in this test)
        assert_eq!(act.timestamp.unwrap().seconds, first_act_ts.seconds + 1);
        assert_matches!(
            act.jobs.as_slice(),
            [WfActivationJob {
                variant: Some(wf_activation_job::Variant::ResolveActivity(ra))
            }] => assert_eq!(ra.seq, 1)
        );
        let ready_to_execute_las = wfm.drain_queued_local_activities();
        if !replay {
            assert_eq!(ready_to_execute_las.len(), 1);
        } else {
            assert_eq!(ready_to_execute_las.len(), 0);
        }

        if !replay {
            wfm.complete_local_activity(2, ActivityExecutionResult::ok(b"Resolved".into()))
                .unwrap();
        }

        let act = wfm.get_next_activation().await.unwrap();
        assert_eq!(act.timestamp.unwrap().seconds, first_act_ts.seconds + 2);
        assert_matches!(
            act.jobs.as_slice(),
            [WfActivationJob {
                variant: Some(wf_activation_job::Variant::ResolveActivity(ra))
            }] => assert_eq!(ra.seq, 2)
        );
        let commands = wfm.get_server_commands().commands;
        if replay {
            assert_eq!(commands.len(), 1);
            assert_eq!(
                commands[0].command_type,
                CommandType::CompleteWorkflowExecution as i32
            );
        } else {
            assert_eq!(commands.len(), 3);
            assert_eq!(commands[0].command_type, CommandType::RecordMarker as i32);
            assert_eq!(commands[1].command_type, CommandType::RecordMarker as i32);
            assert_eq!(
                commands[2].command_type,
                CommandType::CompleteWorkflowExecution as i32
            );
        }

        if !replay {
            wfm.new_history(t.get_full_history_info().unwrap().into())
                .await
                .unwrap();
        }
        assert_eq!(wfm.get_next_activation().await.unwrap().jobs.len(), 0);
        let commands = wfm.get_server_commands().commands;
        assert_eq!(commands.len(), 0);

        wfm.shutdown().await.unwrap();
    }

    async fn two_la_wf_parallel(ctx: WfContext) -> WorkflowResult<()> {
        tokio::join!(
            ctx.local_activity(LocalActivityOptions::default()),
            ctx.local_activity(LocalActivityOptions::default())
        );
        Ok(().into())
    }

    #[rstest]
    #[case::incremental(false)]
    #[case::replay(true)]
    #[tokio::test]
    async fn two_parallel_las(#[case] replay: bool) {
        let func = WorkflowFunction::new(two_la_wf_parallel);
        let t = canned_histories::two_local_activities_one_wft(true);
        let histinfo = if replay {
            t.get_full_history_info().unwrap().into()
        } else {
            t.get_history_info(1).unwrap().into()
        };
        let mut wfm = ManagedWFFunc::new_from_update(histinfo, func, vec![]);

        // First activation will have no server commands. Activity(ies) will be put into the queue
        // for execution
        let act = wfm.get_next_activation().await.unwrap();
        let first_act_ts = act.timestamp.unwrap();
        let commands = wfm.get_server_commands().commands;
        assert_eq!(commands.len(), 0);
        let ready_to_execute_las = wfm.drain_queued_local_activities();
        let num_queued = if !replay { 2 } else { 0 };
        assert_eq!(ready_to_execute_las.len(), num_queued);

        if !replay {
            wfm.complete_local_activity(1, ActivityExecutionResult::ok(b"Resolved".into()))
                .unwrap();
            wfm.complete_local_activity(2, ActivityExecutionResult::ok(b"Resolved".into()))
                .unwrap();
        }

        let act = wfm.get_next_activation().await.unwrap();
        assert_eq!(act.timestamp.unwrap().seconds, first_act_ts.seconds + 1);
        assert_matches!(
            act.jobs.as_slice(),
            [WfActivationJob {
                variant: Some(wf_activation_job::Variant::ResolveActivity(ra))
            },
            WfActivationJob {
                variant: Some(wf_activation_job::Variant::ResolveActivity(ra2))
            }] => {assert_eq!(ra.seq, 1); assert_eq!(ra2.seq, 2)}
        );
        let ready_to_execute_las = wfm.drain_queued_local_activities();
        assert_eq!(ready_to_execute_las.len(), 0);

        let commands = wfm.get_server_commands().commands;
        if replay {
            assert_eq!(commands.len(), 1);
            assert_eq!(
                commands[0].command_type,
                CommandType::CompleteWorkflowExecution as i32
            );
        } else {
            assert_eq!(commands.len(), 3);
            assert_eq!(commands[0].command_type, CommandType::RecordMarker as i32);
            assert_eq!(commands[1].command_type, CommandType::RecordMarker as i32);
            assert_eq!(
                commands[2].command_type,
                CommandType::CompleteWorkflowExecution as i32
            );
        }

        if !replay {
            wfm.new_history(t.get_full_history_info().unwrap().into())
                .await
                .unwrap();
        }
        let act = wfm.get_next_activation().await.unwrap();
        // Still only 1s ahead b/c parallel
        assert_eq!(act.timestamp.unwrap().seconds, first_act_ts.seconds + 1);
        assert_eq!(act.jobs.len(), 0);
        let commands = wfm.get_server_commands().commands;
        assert_eq!(commands.len(), 0);

        wfm.shutdown().await.unwrap();
    }

    async fn la_timer_la(ctx: WfContext) -> WorkflowResult<()> {
        ctx.local_activity(LocalActivityOptions::default()).await;
        ctx.timer(Duration::from_secs(5)).await;
        ctx.local_activity(LocalActivityOptions::default()).await;
        Ok(().into())
    }

    #[rstest]
    #[case::incremental(false)]
    #[case::replay(true)]
    #[tokio::test]
    async fn las_separated_by_timer(#[case] replay: bool) {
        let func = WorkflowFunction::new(la_timer_la);
        let t = canned_histories::two_local_activities_separated_by_timer();
        let histinfo = if replay {
            t.get_full_history_info().unwrap().into()
        } else {
            t.get_history_info(1).unwrap().into()
        };
        let mut wfm = ManagedWFFunc::new_from_update(histinfo, func, vec![]);

        wfm.get_next_activation().await.unwrap();
        let commands = wfm.get_server_commands().commands;
        assert_eq!(commands.len(), 0);
        let ready_to_execute_las = wfm.drain_queued_local_activities();
        let num_queued = if !replay { 1 } else { 0 };
        assert_eq!(ready_to_execute_las.len(), num_queued);

        if !replay {
            wfm.complete_local_activity(1, ActivityExecutionResult::ok(b"Resolved".into()))
                .unwrap();
        }

        let act = wfm.get_next_activation().await.unwrap();
        assert_matches!(
            act.jobs.as_slice(),
            [WfActivationJob {
                variant: Some(wf_activation_job::Variant::ResolveActivity(ra))
            }] => assert_eq!(ra.seq, 1)
        );
        let ready_to_execute_las = wfm.drain_queued_local_activities();
        assert_eq!(ready_to_execute_las.len(), 0);

        let commands = wfm.get_server_commands().commands;
        if replay {
            assert_eq!(commands.len(), 1);
            assert_eq!(commands[0].command_type, CommandType::StartTimer as i32);
        } else {
            assert_eq!(commands.len(), 2);
            assert_eq!(commands[0].command_type, CommandType::RecordMarker as i32);
            assert_eq!(commands[1].command_type, CommandType::StartTimer as i32);
        }

        let act = if !replay {
            wfm.new_history(t.get_history_info(2).unwrap().into())
                .await
                .unwrap()
        } else {
            wfm.get_next_activation().await.unwrap()
        };
        assert_matches!(
            act.jobs.as_slice(),
            [WfActivationJob {
                variant: Some(wf_activation_job::Variant::FireTimer(_))
            }]
        );
        let ready_to_execute_las = wfm.drain_queued_local_activities();
        let num_queued = if !replay { 1 } else { 0 };
        assert_eq!(ready_to_execute_las.len(), num_queued);
        if !replay {
            wfm.complete_local_activity(2, ActivityExecutionResult::ok(b"Resolved".into()))
                .unwrap();
        }

        let act = wfm.get_next_activation().await.unwrap();
        assert_matches!(
            act.jobs.as_slice(),
            [WfActivationJob {
                variant: Some(wf_activation_job::Variant::ResolveActivity(ra))
            }] => assert_eq!(ra.seq, 2)
        );

        let commands = wfm.get_server_commands().commands;
        if replay {
            assert_eq!(commands.len(), 1);
            assert_eq!(
                commands[0].command_type,
                CommandType::CompleteWorkflowExecution as i32
            );
        } else {
            assert_eq!(commands.len(), 2);
            assert_eq!(commands[0].command_type, CommandType::RecordMarker as i32);
            assert_eq!(
                commands[1].command_type,
                CommandType::CompleteWorkflowExecution as i32
            );
        }

        wfm.shutdown().await.unwrap();
    }

    #[tokio::test]
    async fn one_la_heartbeating_wft_failure_still_executes() {
        let func = WorkflowFunction::new(la_wf);
        let mut t = TestHistoryBuilder::default();
        t.add_by_type(EventType::WorkflowExecutionStarted);
        // Heartbeats
        t.add_full_wf_task();
        // fails a wft for some reason
        t.add_workflow_task_scheduled_and_started();
        t.add_workflow_task_failed_with_failure(
            WorkflowTaskFailedCause::NonDeterministicError,
            Default::default(),
        );
        t.add_workflow_task_scheduled_and_started();

        let histinfo = t.get_full_history_info().unwrap().into();
        let mut wfm = ManagedWFFunc::new_from_update(histinfo, func, vec![]);

        // First activation will request to run the LA, but it will *not* be queued for execution
        // yet as we're still replaying.
        wfm.get_next_activation().await.unwrap();
        let commands = wfm.get_server_commands().commands;
        assert_eq!(commands.len(), 0);
        let ready_to_execute_las = wfm.drain_queued_local_activities();
        assert_eq!(ready_to_execute_las.len(), 0);

        // On the *next* activation, we are no longer replaying and the activity should be queued
        wfm.get_next_activation().await.unwrap();
        let ready_to_execute_las = wfm.drain_queued_local_activities();
        assert_eq!(ready_to_execute_las.len(), 1);
        // We can happily complete it now
        wfm.complete_local_activity(1, ActivityExecutionResult::ok(b"hi".into()))
            .unwrap();

        wfm.shutdown().await.unwrap();
    }

    /// This test verifies something that technically shouldn't really be possible but is worth
    /// checking anyway. What happens if in memory we think an LA passed but then the next history
    /// chunk comes back with it failing? We should fail with a mismatch.
    #[tokio::test]
    async fn exec_passes_but_history_has_fail() {
        let func = WorkflowFunction::new(la_wf);
        let mut t = TestHistoryBuilder::default();
        t.add_by_type(EventType::WorkflowExecutionStarted);
        t.add_full_wf_task();
        t.add_local_activity_fail_marker(
            1,
            "1",
            Failure::application_failure("I failed".to_string(), false),
        );
        t.add_workflow_execution_completed();

        let histinfo = t.get_history_info(1).unwrap().into();
        let mut wfm = ManagedWFFunc::new_from_update(histinfo, func, vec![]);

        wfm.get_next_activation().await.unwrap();
        let commands = wfm.get_server_commands().commands;
        assert_eq!(commands.len(), 0);
        let ready_to_execute_las = wfm.drain_queued_local_activities();
        assert_eq!(ready_to_execute_las.len(), 1);
        // Completes OK
        wfm.complete_local_activity(1, ActivityExecutionResult::ok(b"hi".into()))
            .unwrap();

        // next activation unblocks LA
        wfm.get_next_activation().await.unwrap();
        let commands = wfm.get_server_commands().commands;
        assert_eq!(commands.len(), 2);
        assert_eq!(commands[0].command_type, CommandType::RecordMarker as i32);
        assert_eq!(
            commands[1].command_type,
            CommandType::CompleteWorkflowExecution as i32
        );

        let err = wfm
            .new_history(t.get_full_history_info().unwrap().into())
            .await
            .unwrap_err();
        assert!(err.to_string().contains("Nondeterminism"));
        wfm.shutdown().await.unwrap();
    }

<<<<<<< HEAD
    #[tokio::test]
    async fn immediate_cancel() {
        let func = WorkflowFunction::new(|ctx| async move {
            let la = ctx.local_activity(LocalActivityOptions {
                cancel_type: ActivityCancellationType::WaitCancellationCompleted,
=======
    #[rstest]
    #[tokio::test]
    async fn immediate_cancel(
        #[values(
            ActivityCancellationType::WaitCancellationCompleted,
            ActivityCancellationType::TryCancel,
            ActivityCancellationType::Abandon
        )]
        cancel_type: ActivityCancellationType,
    ) {
        let func = WorkflowFunction::new(move |ctx| async move {
            let la = ctx.local_activity(LocalActivityOptions {
                cancel_type,
>>>>>>> a0e40add
                ..Default::default()
            });
            la.cancel(&ctx);
            la.await;
            Ok(().into())
        });
        let mut t = TestHistoryBuilder::default();
        t.add_by_type(EventType::WorkflowExecutionStarted);
        t.add_full_wf_task();
        t.add_workflow_execution_completed();

        let histinfo = t.get_history_info(1).unwrap().into();
        let mut wfm = ManagedWFFunc::new_from_update(histinfo, func, vec![]);

        wfm.get_next_activation().await.unwrap();
        let commands = wfm.get_server_commands().commands;
<<<<<<< HEAD
        assert_eq!(commands.len(), 0);
=======
        assert_eq!(commands.len(), 1);
        // We record the cancel marker
        assert_eq!(commands[0].command_type, CommandType::RecordMarker as i32);
>>>>>>> a0e40add
        // Importantly, the activity shouldn't get executed since it was insta-cancelled
        let ready_to_execute_las = wfm.drain_queued_local_activities();
        assert_eq!(ready_to_execute_las.len(), 0);

        // next activation unblocks LA, which is cancelled now.
        wfm.get_next_activation().await.unwrap();
        let commands = wfm.get_server_commands().commands;
<<<<<<< HEAD
        assert_eq!(commands.len(), 1);
        assert_eq!(
            commands[0].command_type,
=======
        assert_eq!(commands.len(), 2);
        assert_eq!(commands[0].command_type, CommandType::RecordMarker as i32);
        assert_eq!(
            commands[1].command_type,
>>>>>>> a0e40add
            CommandType::CompleteWorkflowExecution as i32
        );

        wfm.shutdown().await.unwrap();
    }

    #[rstest]
    #[case::incremental(false)]
    #[case::replay(true)]
    #[tokio::test]
<<<<<<< HEAD
    async fn wait_cancel_after_act_starts(#[case] replay: bool) {
        let func = WorkflowFunction::new(|ctx| async move {
            let la = ctx.local_activity(LocalActivityOptions {
                cancel_type: ActivityCancellationType::WaitCancellationCompleted,
=======
    async fn cancel_after_act_starts(
        #[case] replay: bool,
        #[values(
            ActivityCancellationType::WaitCancellationCompleted,
            ActivityCancellationType::TryCancel,
            ActivityCancellationType::Abandon
        )]
        cancel_type: ActivityCancellationType,
    ) {
        let func = WorkflowFunction::new(move |ctx| async move {
            let la = ctx.local_activity(LocalActivityOptions {
                cancel_type,
>>>>>>> a0e40add
                ..Default::default()
            });
            ctx.timer(Duration::from_secs(1)).await;
            la.cancel(&ctx);
            // This extra timer is here to ensure the presence of another WF task doesn't mess up
            // resolving the LA with cancel on replay
            ctx.timer(Duration::from_secs(1)).await;
            let resolution = la.await;
            assert!(resolution.cancelled());
            Ok(().into())
        });

        let mut t = TestHistoryBuilder::default();
        t.add_by_type(EventType::WorkflowExecutionStarted);
        t.add_full_wf_task();
        let timer_started_event_id = t.add_get_event_id(EventType::TimerStarted, None);
        t.add_timer_fired(timer_started_event_id, "1".to_string());
        t.add_full_wf_task();
<<<<<<< HEAD
        let timer_started_event_id = t.add_get_event_id(EventType::TimerStarted, None);
        t.add_local_activity_cancel_marker(1, "1");
=======
        if cancel_type != ActivityCancellationType::WaitCancellationCompleted {
            // With non-wait cancels, the cancel is immediate
            t.add_local_activity_cancel_marker(1, "1");
        }
        let timer_started_event_id = t.add_get_event_id(EventType::TimerStarted, None);
        if cancel_type == ActivityCancellationType::WaitCancellationCompleted {
            // With wait cancels, the cancel marker is not recorded until activity reports.
            t.add_local_activity_cancel_marker(1, "1");
        }
>>>>>>> a0e40add
        t.add_timer_fired(timer_started_event_id, "2".to_string());
        t.add_full_wf_task();
        t.add_workflow_execution_completed();

        let histinfo = if replay {
            t.get_full_history_info().unwrap().into()
        } else {
            t.get_history_info(1).unwrap().into()
        };
        let mut wfm = ManagedWFFunc::new_from_update(histinfo, func, vec![]);

        wfm.get_next_activation().await.unwrap();
        let commands = wfm.get_server_commands().commands;
        assert_eq!(commands.len(), 1);
        assert_eq!(commands[0].command_type, CommandType::StartTimer as i32);
        let ready_to_execute_las = wfm.drain_queued_local_activities();
        let num_queued = if !replay { 1 } else { 0 };
        assert_eq!(ready_to_execute_las.len(), num_queued);

        // Next activation timer fires and activity cancel will be requested
        if replay {
            wfm.get_next_activation().await.unwrap()
        } else {
            wfm.new_history(t.get_history_info(2).unwrap().into())
                .await
                .unwrap()
        };

        let commands = wfm.get_server_commands().commands;
<<<<<<< HEAD
        assert_eq!(commands.len(), 1);
        assert_eq!(commands[0].command_type, CommandType::StartTimer as i32);
=======
        if cancel_type == ActivityCancellationType::WaitCancellationCompleted || replay {
            assert_eq!(commands.len(), 1);
            assert_eq!(commands[0].command_type, CommandType::StartTimer as i32);
        } else {
            // Try-cancel/abandon will immediately record marker (when not replaying)
            assert_eq!(commands.len(), 2);
            assert_eq!(commands[0].command_type, CommandType::RecordMarker as i32);
            assert_eq!(commands[1].command_type, CommandType::StartTimer as i32);
        }
>>>>>>> a0e40add

        if replay {
            wfm.get_next_activation().await.unwrap()
        } else {
            // On non replay, there's an additional activation, because completing with the cancel
            // wants to wake up the workflow to see if resolving the LA as cancelled did anything.
            // In this case, it doesn't really, because we just hit the next timer which is also
            // what would have happened if we woke up with new history -- but it does mean we
            // generate the commands at this point. This matters b/c we want to make sure the record
            // marker command is sent as soon as cancel happens.
<<<<<<< HEAD
            wfm.complete_local_activity(1, ActivityExecutionResult::cancel_from_details(None))
                .unwrap();
            wfm.get_next_activation().await.unwrap();
            let commands = wfm.get_server_commands().commands;
            assert_eq!(commands.len(), 2);
            assert_eq!(commands[0].command_type, CommandType::StartTimer as i32);
            assert_eq!(commands[1].command_type, CommandType::RecordMarker as i32);
=======
            if cancel_type == WaitCancellationCompleted {
                wfm.complete_local_activity(1, ActivityExecutionResult::cancel_from_details(None))
                    .unwrap();
            }
            wfm.get_next_activation().await.unwrap();
            let commands = wfm.get_server_commands().commands;
            assert_eq!(commands.len(), 2);
            if cancel_type == ActivityCancellationType::WaitCancellationCompleted {
                assert_eq!(commands[0].command_type, CommandType::StartTimer as i32);
                assert_eq!(commands[1].command_type, CommandType::RecordMarker as i32);
            } else {
                assert_eq!(commands[0].command_type, CommandType::RecordMarker as i32);
                assert_eq!(commands[1].command_type, CommandType::StartTimer as i32);
            }
>>>>>>> a0e40add

            wfm.new_history(t.get_history_info(3).unwrap().into())
                .await
                .unwrap()
        };

        wfm.get_next_activation().await.unwrap();
        let commands = wfm.get_server_commands().commands;
        assert_eq!(commands.len(), 1);
        assert_eq!(
            commands[0].command_type,
            CommandType::CompleteWorkflowExecution as i32
        );

        wfm.shutdown().await.unwrap();
    }
}<|MERGE_RESOLUTION|>--- conflicted
+++ resolved
@@ -23,11 +23,7 @@
     },
     temporal::api::{
         command::v1::{Command, RecordMarkerCommandAttributes},
-<<<<<<< HEAD
         enums::v1::{CommandType, EventType, TimeoutType},
-=======
-        enums::v1::{CommandType, EventType},
->>>>>>> a0e40add
         failure::v1::failure::FailureInfo,
         history::v1::HistoryEvent,
     },
@@ -52,14 +48,10 @@
     RequestSent --(HandleResult(ResolveDat), on_handle_result) --> MarkerCommandCreated;
     // We loop back on RequestSent here because the LA needs to report its result
     RequestSent --(Cancel, on_cancel_requested) --> RequestSent;
-<<<<<<< HEAD
-    RequestSent --(NoWaitCancel(ActivityCancellationType), shared on_no_wait_cancel) --> Abandoned;
-=======
     // No wait cancels skip waiting for the LA to report the result, but do generate a command
     // to record the cancel marker
     RequestSent --(NoWaitCancel(ActivityCancellationType), shared on_no_wait_cancel)
       --> MarkerCommandCreated;
->>>>>>> a0e40add
 
     MarkerCommandCreated --(CommandRecordMarker, on_command_record_marker) --> ResultNotified;
 
@@ -73,14 +65,8 @@
       --> MarkerCommandRecorded;
     // If we are told to cancel while waiting for the marker, we still need to wait for the marker.
     WaitingMarkerEvent --(Cancel, on_cancel_requested) --> WaitingMarkerEventCancelled;
-<<<<<<< HEAD
-    // Unless, of course, we abandoned the activity, in which case we won't bother with the marker.
-    WaitingMarkerEvent --(NoWaitCancel(ActivityCancellationType),
-                          on_no_wait_cancel) --> Abandoned;
-=======
     WaitingMarkerEvent --(NoWaitCancel(ActivityCancellationType),
                           on_no_wait_cancel) --> WaitingMarkerEventCancelled;
->>>>>>> a0e40add
     WaitingMarkerEventCancelled --(HandleResult(ResolveDat), on_handle_result) --> WaitingMarkerEvent;
 
     // It is entirely possible to have started the LA while replaying, only to find that we have
@@ -99,17 +85,11 @@
     MarkerCommandRecorded --(NoWaitCancel(ActivityCancellationType),
                              on_no_wait_cancel) --> MarkerCommandRecorded;
 
-<<<<<<< HEAD
-    // LAs reporting status after they've been abandoned can simply be ignored. We could optimize
-    // this away higher up but that feels very overkill.
-    Abandoned --(HandleResult(ResolveDat)) --> Abandoned;
-=======
     // LAs reporting status after they've handled their result can simply be ignored. We could
     // optimize this away higher up but that feels very overkill.
     MarkerCommandCreated --(HandleResult(ResolveDat)) --> MarkerCommandCreated;
     ResultNotified --(HandleResult(ResolveDat)) --> ResultNotified;
     MarkerCommandRecorded --(HandleResult(ResolveDat)) --> MarkerCommandRecorded;
->>>>>>> a0e40add
 }
 
 #[derive(Debug, Clone)]
@@ -124,32 +104,14 @@
 pub(crate) enum LocalActivityExecutionResult {
     Completed(Success),
     Failed(ActFail),
-<<<<<<< HEAD
-    Cancelled {
-        cancel: ActCancel,
-        do_not_record_marker: bool,
-    },
-}
-impl LocalActivityExecutionResult {
-    pub(crate) fn empty_cancel(do_not_record_marker: bool) -> Self {
-        Self::Cancelled {
-            cancel: Default::default(),
-            do_not_record_marker,
-        }
-    }
-
-    pub(crate) fn timeout_cancel(timeout_type: TimeoutType) -> Self {
-        Self::Cancelled {
-            cancel: ActCancel::timeout(timeout_type),
-            do_not_record_marker: false,
-        }
-=======
     Cancelled(ActCancel),
 }
 impl LocalActivityExecutionResult {
     pub(crate) fn empty_cancel() -> Self {
         Self::Cancelled(Cancellation::from_details(None))
->>>>>>> a0e40add
+    }
+    pub(crate) fn timeout_cancel(tt: TimeoutType) -> Self {
+        Self::Cancelled(Cancellation::timeout(tt))
     }
 }
 
@@ -162,18 +124,9 @@
                 }),
                 Err(fail) => {
                     if matches!(fail.failure_info, Some(FailureInfo::CanceledFailureInfo(_))) {
-<<<<<<< HEAD
-                        LocalActivityExecutionResult::Cancelled {
-                            cancel: Cancellation {
-                                failure: Some(fail),
-                            },
-                            do_not_record_marker: true,
-                        }
-=======
                         LocalActivityExecutionResult::Cancelled(Cancellation {
                             failure: Some(fail),
                         })
->>>>>>> a0e40add
                     } else {
                         LocalActivityExecutionResult::Failed(ActFail {
                             failure: Some(fail),
@@ -336,11 +289,7 @@
 impl SharedState {
     fn produce_no_wait_cancel_resolve_dat(&self) -> ResolveDat {
         ResolveDat {
-<<<<<<< HEAD
-            result: LocalActivityExecutionResult::empty_cancel(true),
-=======
             result: LocalActivityExecutionResult::empty_cancel(),
->>>>>>> a0e40add
             // Just don't provide a complete time, which means try-cancel/abandon cancels won't
             // advance the clock. Seems like that's fine, since you can only cancel after awaiting
             // some other command, which would have appropriately advanced the clock anyway.
@@ -487,23 +436,12 @@
         self,
         shared: SharedState,
         cancel_type: ActivityCancellationType,
-<<<<<<< HEAD
-    ) -> LocalActivityMachineTransition<Abandoned> {
-        // Immediately resolve
-        let mut cmds = vec![LocalActivityCommand::Resolved(
-            shared.produce_no_wait_cancel_resolve_dat(),
-        )];
-=======
     ) -> LocalActivityMachineTransition<MarkerCommandCreated> {
         let mut cmds = vec![];
->>>>>>> a0e40add
         if matches!(cancel_type, ActivityCancellationType::TryCancel) {
             // For try-cancels also request the cancel
             cmds.push(LocalActivityCommand::RequestCancel);
         }
-<<<<<<< HEAD
-        TransitionResult::ok(cmds, Abandoned::default())
-=======
         // Immediately resolve
         cmds.push(LocalActivityCommand::Resolved(
             shared.produce_no_wait_cancel_resolve_dat(),
@@ -514,7 +452,6 @@
                 result_type: ResultType::Cancelled,
             },
         )
->>>>>>> a0e40add
     }
 }
 
@@ -595,17 +532,10 @@
     fn on_no_wait_cancel(
         self,
         _: ActivityCancellationType,
-<<<<<<< HEAD
-    ) -> LocalActivityMachineTransition<Abandoned> {
-        // There is nothing to be done here. We are waiting for a marker that will never come and
-        // we don't care about the result anyway.
-        TransitionResult::default()
-=======
     ) -> LocalActivityMachineTransition<WaitingMarkerEventCancelled> {
         // Markers are always recorded when cancelling, so this is the same as a normal cancel on
         // the replay path
         self.on_cancel_requested()
->>>>>>> a0e40add
     }
 }
 
@@ -687,11 +617,7 @@
                 let mut maybe_ok_result = None;
                 let mut maybe_failure = None;
                 // Only issue record marker commands if we weren't replaying
-<<<<<<< HEAD
-                let mut record_marker = !self.shared_state.replaying_when_invoked;
-=======
                 let record_marker = !self.shared_state.replaying_when_invoked;
->>>>>>> a0e40add
                 let mut did_cancel = false;
                 match result.clone() {
                     LocalActivityExecutionResult::Completed(suc) => {
@@ -700,22 +626,9 @@
                     LocalActivityExecutionResult::Failed(fail) => {
                         maybe_failure = fail.failure;
                     }
-<<<<<<< HEAD
-                    LocalActivityExecutionResult::Cancelled {
-                        cancel,
-                        do_not_record_marker,
-                    } => {
-                        did_cancel = true;
-                        if do_not_record_marker {
-                            record_marker = false;
-                        } else {
-                            maybe_failure = cancel.failure;
-                        }
-=======
                     LocalActivityExecutionResult::Cancelled(cancel) => {
                         did_cancel = true;
                         maybe_failure = cancel.failure;
->>>>>>> a0e40add
                     }
                 };
                 let resolution = if let Some(b) = backoff.as_ref() {
@@ -857,11 +770,7 @@
             LocalActivityExecutionResult::Failed(f) => ActivityResolution {
                 status: Some(f.into()),
             },
-<<<<<<< HEAD
-            LocalActivityExecutionResult::Cancelled { cancel, .. } => ActivityResolution {
-=======
             LocalActivityExecutionResult::Cancelled(cancel) => ActivityResolution {
->>>>>>> a0e40add
                 status: Some(cancel.into()),
             },
         }
@@ -1366,13 +1275,6 @@
         wfm.shutdown().await.unwrap();
     }
 
-<<<<<<< HEAD
-    #[tokio::test]
-    async fn immediate_cancel() {
-        let func = WorkflowFunction::new(|ctx| async move {
-            let la = ctx.local_activity(LocalActivityOptions {
-                cancel_type: ActivityCancellationType::WaitCancellationCompleted,
-=======
     #[rstest]
     #[tokio::test]
     async fn immediate_cancel(
@@ -1386,7 +1288,6 @@
         let func = WorkflowFunction::new(move |ctx| async move {
             let la = ctx.local_activity(LocalActivityOptions {
                 cancel_type,
->>>>>>> a0e40add
                 ..Default::default()
             });
             la.cancel(&ctx);
@@ -1403,13 +1304,9 @@
 
         wfm.get_next_activation().await.unwrap();
         let commands = wfm.get_server_commands().commands;
-<<<<<<< HEAD
-        assert_eq!(commands.len(), 0);
-=======
         assert_eq!(commands.len(), 1);
         // We record the cancel marker
         assert_eq!(commands[0].command_type, CommandType::RecordMarker as i32);
->>>>>>> a0e40add
         // Importantly, the activity shouldn't get executed since it was insta-cancelled
         let ready_to_execute_las = wfm.drain_queued_local_activities();
         assert_eq!(ready_to_execute_las.len(), 0);
@@ -1417,16 +1314,10 @@
         // next activation unblocks LA, which is cancelled now.
         wfm.get_next_activation().await.unwrap();
         let commands = wfm.get_server_commands().commands;
-<<<<<<< HEAD
-        assert_eq!(commands.len(), 1);
-        assert_eq!(
-            commands[0].command_type,
-=======
         assert_eq!(commands.len(), 2);
         assert_eq!(commands[0].command_type, CommandType::RecordMarker as i32);
         assert_eq!(
             commands[1].command_type,
->>>>>>> a0e40add
             CommandType::CompleteWorkflowExecution as i32
         );
 
@@ -1437,12 +1328,6 @@
     #[case::incremental(false)]
     #[case::replay(true)]
     #[tokio::test]
-<<<<<<< HEAD
-    async fn wait_cancel_after_act_starts(#[case] replay: bool) {
-        let func = WorkflowFunction::new(|ctx| async move {
-            let la = ctx.local_activity(LocalActivityOptions {
-                cancel_type: ActivityCancellationType::WaitCancellationCompleted,
-=======
     async fn cancel_after_act_starts(
         #[case] replay: bool,
         #[values(
@@ -1455,7 +1340,6 @@
         let func = WorkflowFunction::new(move |ctx| async move {
             let la = ctx.local_activity(LocalActivityOptions {
                 cancel_type,
->>>>>>> a0e40add
                 ..Default::default()
             });
             ctx.timer(Duration::from_secs(1)).await;
@@ -1474,10 +1358,6 @@
         let timer_started_event_id = t.add_get_event_id(EventType::TimerStarted, None);
         t.add_timer_fired(timer_started_event_id, "1".to_string());
         t.add_full_wf_task();
-<<<<<<< HEAD
-        let timer_started_event_id = t.add_get_event_id(EventType::TimerStarted, None);
-        t.add_local_activity_cancel_marker(1, "1");
-=======
         if cancel_type != ActivityCancellationType::WaitCancellationCompleted {
             // With non-wait cancels, the cancel is immediate
             t.add_local_activity_cancel_marker(1, "1");
@@ -1487,7 +1367,6 @@
             // With wait cancels, the cancel marker is not recorded until activity reports.
             t.add_local_activity_cancel_marker(1, "1");
         }
->>>>>>> a0e40add
         t.add_timer_fired(timer_started_event_id, "2".to_string());
         t.add_full_wf_task();
         t.add_workflow_execution_completed();
@@ -1517,10 +1396,6 @@
         };
 
         let commands = wfm.get_server_commands().commands;
-<<<<<<< HEAD
-        assert_eq!(commands.len(), 1);
-        assert_eq!(commands[0].command_type, CommandType::StartTimer as i32);
-=======
         if cancel_type == ActivityCancellationType::WaitCancellationCompleted || replay {
             assert_eq!(commands.len(), 1);
             assert_eq!(commands[0].command_type, CommandType::StartTimer as i32);
@@ -1530,7 +1405,6 @@
             assert_eq!(commands[0].command_type, CommandType::RecordMarker as i32);
             assert_eq!(commands[1].command_type, CommandType::StartTimer as i32);
         }
->>>>>>> a0e40add
 
         if replay {
             wfm.get_next_activation().await.unwrap()
@@ -1541,15 +1415,6 @@
             // what would have happened if we woke up with new history -- but it does mean we
             // generate the commands at this point. This matters b/c we want to make sure the record
             // marker command is sent as soon as cancel happens.
-<<<<<<< HEAD
-            wfm.complete_local_activity(1, ActivityExecutionResult::cancel_from_details(None))
-                .unwrap();
-            wfm.get_next_activation().await.unwrap();
-            let commands = wfm.get_server_commands().commands;
-            assert_eq!(commands.len(), 2);
-            assert_eq!(commands[0].command_type, CommandType::StartTimer as i32);
-            assert_eq!(commands[1].command_type, CommandType::RecordMarker as i32);
-=======
             if cancel_type == WaitCancellationCompleted {
                 wfm.complete_local_activity(1, ActivityExecutionResult::cancel_from_details(None))
                     .unwrap();
@@ -1564,7 +1429,6 @@
                 assert_eq!(commands[0].command_type, CommandType::RecordMarker as i32);
                 assert_eq!(commands[1].command_type, CommandType::StartTimer as i32);
             }
->>>>>>> a0e40add
 
             wfm.new_history(t.get_history_info(3).unwrap().into())
                 .await
