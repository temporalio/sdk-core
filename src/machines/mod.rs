--- conflicted
+++ resolved
@@ -192,22 +192,8 @@
 
 impl<SM> TemporalStateMachine for SM
 where
-<<<<<<< HEAD
     SM: StateMachine + WFMachinesAdapter + Cancellable + OnEventWrapper + Clone + Send + 'static,
-    <SM as StateMachine>::Event: TryFrom<HistoryEvent>,
-    <SM as StateMachine>::Event: TryFrom<CommandType>,
-    <SM as StateMachine>::Event: Display,
-=======
-    SM: StateMachine
-        + CheckStateMachineInFinal
-        + WFMachinesAdapter
-        + Cancellable
-        + OnEventWrapper
-        + Clone
-        + Send
-        + 'static,
     <SM as StateMachine>::Event: TryFrom<HistoryEvent> + TryFrom<CommandType> + Display,
->>>>>>> 25ebc116
     WFMachinesError: From<<<SM as StateMachine>::Event as TryFrom<HistoryEvent>>::Error>,
     <SM as StateMachine>::Command: Debug + Display,
     <SM as StateMachine>::State: Display,
