--- conflicted
+++ resolved
@@ -33,17 +33,10 @@
 
 pub(crate) use workflow_machines::{WFMachinesError, WorkflowMachines};
 
-<<<<<<< HEAD
 use crate::protos::coresdk::workflow_commands::{
     CancelTimer, CompleteWorkflowExecution, FailWorkflowExecution, ScheduleActivity, StartTimer,
 };
 
-=======
-use crate::protos::temporal::api::command::v1::{
-    FailWorkflowExecutionCommandAttributes, RequestCancelActivityTaskCommandAttributes,
-    ScheduleActivityTaskCommandAttributes,
-};
->>>>>>> 64e1f900
 use crate::{
     core_tracing::VecDisplayer,
     machines::workflow_machines::MachineResponse,
@@ -68,20 +61,12 @@
 pub enum WFCommand {
     /// Returned when we need to wait for the lang sdk to send us something
     NoCommandsFromLang,
-<<<<<<< HEAD
     AddActivity(ScheduleActivity),
+    RequestCancelActivity(RequestCancelActivity),
     AddTimer(StartTimer),
     CancelTimer(CancelTimer),
     CompleteWorkflow(CompleteWorkflowExecution),
     FailWorkflow(FailWorkflowExecution),
-=======
-    AddActivity(ScheduleActivityTaskCommandAttributes),
-    RequestCancelActivity(RequestCancelActivityTaskCommandAttributes),
-    AddTimer(StartTimerCommandAttributes),
-    CancelTimer(CancelTimerCommandAttributes),
-    CompleteWorkflow(CompleteWorkflowExecutionCommandAttributes),
-    FailWorkflow(FailWorkflowExecutionCommandAttributes),
->>>>>>> 64e1f900
 }
 
 #[derive(thiserror::Error, Debug, derive_more::From)]
@@ -91,41 +76,19 @@
 impl TryFrom<WorkflowCommand> for WFCommand {
     type Error = EmptyWorkflowCommandErr;
 
-<<<<<<< HEAD
     fn try_from(c: WorkflowCommand) -> Result<Self, Self::Error> {
         match c.variant.ok_or(EmptyWorkflowCommandErr)? {
             workflow_command::Variant::StartTimer(s) => Ok(WFCommand::AddTimer(s)),
             workflow_command::Variant::CancelTimer(s) => Ok(WFCommand::CancelTimer(s)),
+            workflow_command::Variant::ScheduleActivity(s) => Ok(WFCommand::AddActivity(s)),
+            workflow_command::Variant::RequestCancelActivity(s) => {
+                Ok(WFCommand::RequestCancelActivity(s))
+            }
             workflow_command::Variant::CompleteWorkflowExecution(c) => {
                 Ok(WFCommand::CompleteWorkflow(c))
             }
             workflow_command::Variant::FailWorkflowExecution(s) => Ok(WFCommand::FailWorkflow(s)),
             _ => unimplemented!(),
-=======
-    fn try_from(c: coresdk::Command) -> Result<Self, Self::Error> {
-        match c.variant {
-            Some(Variant::Api(Command {
-                attributes: Some(attrs),
-                ..
-            })) => match attrs {
-                Attributes::StartTimerCommandAttributes(s) => Ok(WFCommand::AddTimer(s)),
-                Attributes::CancelTimerCommandAttributes(s) => Ok(WFCommand::CancelTimer(s)),
-                Attributes::ScheduleActivityTaskCommandAttributes(s) => {
-                    Ok(WFCommand::AddActivity(s))
-                }
-                Attributes::RequestCancelActivityTaskCommandAttributes(s) => {
-                    Ok(WFCommand::RequestCancelActivity(s))
-                }
-                Attributes::CompleteWorkflowExecutionCommandAttributes(c) => {
-                    Ok(WFCommand::CompleteWorkflow(c))
-                }
-                Attributes::FailWorkflowExecutionCommandAttributes(s) => {
-                    Ok(WFCommand::FailWorkflow(s))
-                }
-                _ => unimplemented!(),
-            },
-            _ => Err(c.into()),
->>>>>>> 64e1f900
         }
     }
 }
