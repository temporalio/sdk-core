mod workflow_machines;

// TODO: Move all these inside a submachines module
#[allow(unused)]
mod activity_state_machine;
#[allow(unused)]
mod cancel_external_state_machine;
#[allow(unused)]
mod cancel_workflow_state_machine;
#[allow(unused)]
mod child_workflow_state_machine;
mod complete_workflow_state_machine;
#[allow(unused)]
mod continue_as_new_workflow_state_machine;
#[allow(unused)]
mod fail_workflow_state_machine;
#[allow(unused)]
mod local_activity_state_machine;
#[allow(unused)]
mod mutable_side_effect_state_machine;
#[allow(unused)]
mod side_effect_state_machine;
#[allow(unused)]
mod signal_external_state_machine;
mod timer_state_machine;
#[allow(unused)]
mod upsert_search_attributes_state_machine;
#[allow(unused)]
mod version_state_machine;
mod workflow_task_state_machine;

#[cfg(test)]
pub(crate) mod test_help;

pub(crate) use workflow_machines::{WFMachinesError, WorkflowMachines};

use crate::{
    machines::workflow_machines::MachineResponse,
    protos::{
        coresdk::{self, command::Variant, wf_activation_job},
        temporal::api::{
            command::v1::{
                command::Attributes, CancelTimerCommandAttributes, Command,
                CompleteWorkflowExecutionCommandAttributes, StartTimerCommandAttributes,
            },
            enums::v1::CommandType,
            history::v1::{
                HistoryEvent, WorkflowExecutionCanceledEventAttributes,
                WorkflowExecutionSignaledEventAttributes, WorkflowExecutionStartedEventAttributes,
            },
        },
    },
};
use prost::alloc::fmt::Formatter;
use rustfsm::{MachineError, StateMachine};
use std::{
    convert::{TryFrom, TryInto},
    fmt::{Debug, Display},
};
use tracing::Level;

pub(crate) type ProtoCommand = Command;

/// Implementors of this trait represent something that can (eventually) call into a workflow to
/// drive it, start it, signal it, cancel it, etc.
pub(crate) trait DrivenWorkflow: ActivationListener + Send {
    /// Start the workflow
    fn start(&mut self, attribs: WorkflowExecutionStartedEventAttributes);

    /// Obtain any output from the workflow's recent execution(s). Because the lang sdk is
    /// responsible for calling workflow code as a result of receiving tasks from
    /// [crate::Core::poll_task], we cannot directly iterate it here. Thus implementations of this
    /// trait are expected to either buffer output or otherwise produce it on demand when this
    /// function is called.
    ///
    /// In the case of the real [WorkflowBridge] implementation, commands are simply pulled from
    /// a buffer that the language side sinks into when it calls [crate::Core::complete_task]
    fn fetch_workflow_iteration_output(&mut self) -> Vec<WFCommand>;

    /// Signal the workflow
    fn signal(&mut self, attribs: WorkflowExecutionSignaledEventAttributes);

    /// Cancel the workflow
    fn cancel(&mut self, attribs: WorkflowExecutionCanceledEventAttributes);
}

/// Allows observers to listen to newly generated outgoing activation jobs. Used for testing, where
/// some activations must be handled before outgoing commands are issued to avoid deadlocking.
pub(crate) trait ActivationListener {
<<<<<<< HEAD
    fn on_activation_job(&mut self, _activation: &wf_activation_job::Attributes) {}
=======
    fn on_activation_job(&mut self, _activation: &wf_activation_job::Variant) {}
>>>>>>> ec360a5c
}

/// [DrivenWorkflow]s respond with these when called, to indicate what they want to do next.
/// EX: Create a new timer, complete the workflow, etc.
#[derive(Debug, derive_more::From)]
pub enum WFCommand {
    /// Returned when we need to wait for the lang sdk to send us something
    NoCommandsFromLang,
    AddTimer(StartTimerCommandAttributes),
    CancelTimer(CancelTimerCommandAttributes),
    CompleteWorkflow(CompleteWorkflowExecutionCommandAttributes),
}

#[derive(thiserror::Error, Debug, derive_more::From)]
#[error("Couldn't convert <lang> command")]
pub struct InconvertibleCommandError(pub coresdk::Command);

impl TryFrom<coresdk::Command> for WFCommand {
    type Error = InconvertibleCommandError;

    fn try_from(c: coresdk::Command) -> Result<Self, Self::Error> {
        match c.variant {
            Some(Variant::Api(Command {
                attributes: Some(attrs),
                ..
            })) => match attrs {
                Attributes::StartTimerCommandAttributes(s) => Ok(WFCommand::AddTimer(s)),
                Attributes::CancelTimerCommandAttributes(s) => Ok(WFCommand::CancelTimer(s)),
                Attributes::CompleteWorkflowExecutionCommandAttributes(c) => {
                    Ok(WFCommand::CompleteWorkflow(c))
                }
                _ => unimplemented!(),
            },
            _ => Err(c.into()),
        }
    }
}

/// Extends [rustfsm::StateMachine] with some functionality specific to the temporal SDK.
///
/// Formerly known as `EntityStateMachine` in Java.
trait TemporalStateMachine: CheckStateMachineInFinal + Send {
    fn name(&self) -> &str;
    fn handle_command(&mut self, command_type: CommandType) -> Result<(), WFMachinesError>;

    /// Tell the state machine to handle some event. Returns a list of responses that can be used
    /// to update the overall state of the workflow. EX: To issue outgoing WF activations.
    fn handle_event(
        &mut self,
        event: &HistoryEvent,
        has_next_event: bool,
    ) -> Result<Vec<MachineResponse>, WFMachinesError>;

    /// Attempt to cancel the command associated with this state machine, if it is cancellable
    fn cancel(&mut self) -> Result<MachineResponse, WFMachinesError>;

    /// Should return true if the command was cancelled before we sent it to the server. Always
    /// returns false for non-cancellable machines
    fn was_cancelled_before_sent_to_server(&self) -> bool;
}

impl<SM> TemporalStateMachine for SM
where
    SM: StateMachine + CheckStateMachineInFinal + WFMachinesAdapter + Cancellable + Clone + Send,
    <SM as StateMachine>::Event: TryFrom<HistoryEvent>,
    <SM as StateMachine>::Event: TryFrom<CommandType>,
    WFMachinesError: From<<<SM as StateMachine>::Event as TryFrom<HistoryEvent>>::Error>,
    <SM as StateMachine>::Command: Debug,
    <SM as StateMachine>::State: Display,
    <SM as StateMachine>::Error: Into<WFMachinesError> + 'static + Send + Sync,
{
    fn name(&self) -> &str {
        <Self as StateMachine>::name(self)
    }

    fn handle_command(&mut self, command_type: CommandType) -> Result<(), WFMachinesError> {
        event!(
            Level::DEBUG,
            msg = "handling command",
            ?command_type,
            machine_name = %self.name(),
            state = %self.state()
        );
        if let Ok(converted_command) = command_type.try_into() {
            match self.on_event_mut(converted_command) {
                Ok(_c) => Ok(()),
                Err(MachineError::InvalidTransition) => {
                    Err(WFMachinesError::UnexpectedCommand(command_type))
                }
                Err(MachineError::Underlying(e)) => Err(e.into()),
            }
        } else {
            Err(WFMachinesError::UnexpectedCommand(command_type))
        }
    }

    fn handle_event(
        &mut self,
        event: &HistoryEvent,
        has_next_event: bool,
    ) -> Result<Vec<MachineResponse>, WFMachinesError> {
        event!(
            Level::DEBUG,
            msg = "handling event",
            %event,
            machine_name = %self.name(),
            state = %self.state()
        );
        let converted_event = event.clone().try_into()?;
        match self.on_event_mut(converted_event) {
            Ok(c) => {
                if !c.is_empty() {
                    event!(Level::DEBUG, msg = "Machine produced commands", ?c, state = %self.state());
                }
                let mut machine_responses = vec![];
                for cmd in c {
                    machine_responses.extend(self.adapt_response(event, has_next_event, cmd)?);
                }
                Ok(machine_responses)
            }
            Err(MachineError::InvalidTransition) => {
                Err(WFMachinesError::InvalidTransitionDuringEvent(
                    event.clone(),
                    format!(
                        "{} in state {} says the transition is invalid",
                        self.name(),
                        self.state()
                    ),
                ))
            }
            Err(MachineError::Underlying(e)) => Err(e.into()),
        }
    }

    fn cancel(&mut self) -> Result<MachineResponse, WFMachinesError> {
        let res = self.cancel();
        res.map_err(|e| match e {
            MachineError::InvalidTransition => {
                WFMachinesError::InvalidTransition("while attempting to cancel")
            }
            MachineError::Underlying(e) => e.into(),
        })
    }

    fn was_cancelled_before_sent_to_server(&self) -> bool {
        self.was_cancelled_before_sent_to_server()
    }
}

/// Exists purely to allow generic implementation of `is_final_state` for all [StateMachine]
/// implementors
trait CheckStateMachineInFinal {
    /// Returns true if the state machine is in a final state
    fn is_final_state(&self) -> bool;
}

impl<SM> CheckStateMachineInFinal for SM
where
    SM: StateMachine,
{
    fn is_final_state(&self) -> bool {
        self.on_final_state()
    }
}

/// This trait exists to bridge [StateMachine]s and the [WorkflowMachines] instance. It has access
/// to the machine's concrete types while hiding those details from [WorkflowMachines]
trait WFMachinesAdapter: StateMachine {
    /// Given a the event being processed, and a command that this [StateMachine] instance just
    /// produced, perform any handling that needs inform the [WorkflowMachines] instance of some
    /// action to be taken in response to that command.
    fn adapt_response(
        &self,
        event: &HistoryEvent,
        has_next_event: bool,
        my_command: Self::Command,
    ) -> Result<Vec<MachineResponse>, WFMachinesError>;
}

trait Cancellable: StateMachine {
    /// Cancel the machine / the command represented by the machine.
    ///
    /// # Panics
    /// * If the machine is not cancellable. It's a logic error on our part to call it on such
    ///   machines.
    fn cancel(&mut self) -> Result<MachineResponse, MachineError<Self::Error>> {
        // It's a logic error on our part if this is ever called on a machine that can't actually
        // be cancelled
        panic!(format!("Machine {} cannot be cancelled", self.name()))
    }

    /// Should return true if the command was cancelled before we sent it to the server
    fn was_cancelled_before_sent_to_server(&self) -> bool {
        false
    }
}

#[derive(Debug)]
struct NewMachineWithCommand<T: TemporalStateMachine> {
    command: ProtoCommand,
    machine: T,
}

impl Debug for dyn TemporalStateMachine {
    fn fmt(&self, f: &mut Formatter<'_>) -> std::fmt::Result {
        f.write_str(self.name())
    }
}<|MERGE_RESOLUTION|>--- conflicted
+++ resolved
@@ -87,11 +87,7 @@
 /// Allows observers to listen to newly generated outgoing activation jobs. Used for testing, where
 /// some activations must be handled before outgoing commands are issued to avoid deadlocking.
 pub(crate) trait ActivationListener {
-<<<<<<< HEAD
-    fn on_activation_job(&mut self, _activation: &wf_activation_job::Attributes) {}
-=======
     fn on_activation_job(&mut self, _activation: &wf_activation_job::Variant) {}
->>>>>>> ec360a5c
 }
 
 /// [DrivenWorkflow]s respond with these when called, to indicate what they want to do next.
