<<<<<<< HEAD
use crate::machines::workflow_machines::WFMachinesError::MalformedEvent;
use crate::protos::coresdk::wf_activation_job;
=======
>>>>>>> ac936a9c
use crate::{
    machines::{
        complete_workflow_state_machine::complete_workflow, timer_state_machine::new_timer,
        workflow_task_state_machine::WorkflowTaskMachine, DrivenWorkflow, NewMachineWithCommand,
        ProtoCommand, TemporalStateMachine, WFCommand,
    },
    protos::{
<<<<<<< HEAD
        coresdk::{StartWorkflow, UpdateRandomSeed, WfActivation},
=======
        coresdk::{
            wf_activation_job, RandomSeedUpdatedAttributes, StartWorkflowTaskAttributes,
            WfActivation,
        },
>>>>>>> ac936a9c
        temporal::api::{
            enums::v1::{CommandType, EventType},
            history::v1::{history_event, HistoryEvent},
        },
    },
};
use slotmap::SlotMap;
use std::{
    borrow::{Borrow, BorrowMut},
    collections::{hash_map::DefaultHasher, HashMap, VecDeque},
    hash::{Hash, Hasher},
    time::SystemTime,
};
use tracing::Level;

type Result<T, E = WFMachinesError> = std::result::Result<T, E>;

/// Handles all the logic for driving a workflow. It orchestrates many state machines that together
/// comprise the logic of an executing workflow. One instance will exist per currently executing
/// (or cached) workflow on the worker.
pub(crate) struct WorkflowMachines {
    /// The event id of the last wf task started event in the history which is expected to be
    /// [current_started_event_id] except during replay.
    workflow_task_started_event_id: i64,
    /// EventId of the last handled WorkflowTaskStarted event
    current_started_event_id: i64,
    /// The event id of the started event of the last successfully executed workflow task
    previous_started_event_id: i64,
    /// True if the workflow is replaying from history
    replaying: bool,
    /// Workflow identifier
    pub workflow_id: String,
    /// Identifies the current run
    pub run_id: String,
    /// The current workflow time if it has been established
    current_wf_time: Option<SystemTime>,

    all_machines: SlotMap<MachineKey, Box<dyn TemporalStateMachine + 'static>>,

    /// A mapping for accessing all the machines, where the key is the id of the initiating event
    /// for that machine.
    machines_by_event_id: HashMap<i64, MachineKey>,

    /// Maps timer ids as created by workflow authors to their associated machines
    /// TODO: Make this apply to *all* cancellable things, once we've added more. Key can be enum.
    timer_id_to_machine: HashMap<String, MachineKey>,

    /// Queued commands which have been produced by machines and await processing / being sent to
    /// the server.
    commands: VecDeque<CommandAndMachine>,
    /// Commands generated by the currently processing workflow task, which will eventually be
    /// transferred to `commands`
    ///
    /// Old note: It is a queue as commands can be added (due to marker based commands) while
    /// iterating over already added commands.
    current_wf_task_commands: VecDeque<CommandAndMachine>,
    /// Outgoing activation jobs that need to be sent to the lang sdk
    outgoing_wf_activation_jobs: VecDeque<wf_activation_job::Variant>,

    /// The workflow that is being driven by this instance of the machines
    drive_me: Box<dyn DrivenWorkflow + 'static>,
}

slotmap::new_key_type! { struct MachineKey; }
#[derive(Debug)]
struct CommandAndMachine {
    command: ProtoCommand,
    machine: MachineKey,
}

/// Returned by [TemporalStateMachine]s when handling events
#[derive(Debug, derive_more::From)]
#[must_use]
<<<<<<< HEAD
pub(super) enum WorkflowTrigger {
    PushWFJob(#[from(forward)] wf_activation_job::Variant),
=======
#[allow(clippy::large_enum_variant)]
pub enum MachineResponse {
    PushWFJob(#[from(forward)] wf_activation_job::Attributes),
    IssueNewCommand(ProtoCommand),
>>>>>>> ac936a9c
    TriggerWFTaskStarted {
        task_started_event_id: i64,
        time: SystemTime,
    },
    UpdateRunIdOnWorkflowReset {
        run_id: String,
    },
    NoOp,
}

#[derive(thiserror::Error, Debug)]
// TODO: Some of these are redundant with MachineError -- we should try to dedupe / simplify
pub enum WFMachinesError {
    #[error("Event {0:?} was not expected: {1}")]
    UnexpectedEvent(HistoryEvent, &'static str),
    #[error("Event {0:?} was not expected: {1}")]
    InvalidTransitionDuringEvent(HistoryEvent, String),
    #[error("Event {0:?} was malformed: {1}")]
    MalformedEvent(HistoryEvent, String),
    // Expected to be transformed into a `MalformedEvent` with the full event by workflow machines,
    // when emitted by a sub-machine
    #[error("{0}")]
    MalformedEventDetail(String),
    #[error("Command type {0:?} was not expected")]
    UnexpectedCommand(CommandType),
    #[error("Command type {0} is not known")]
    UnknownCommandType(i32),
    #[error("No command was scheduled for event {0:?}")]
    NoCommandScheduledForEvent(HistoryEvent),
    #[error("Machine response {0:?} was not expected: {1}")]
    UnexpectedMachineResponse(MachineResponse, &'static str),
    #[error("Command was missing its associated machine: {0}")]
    MissingAssociatedMachine(String),

    #[error("Machine encountered an invalid transition: {0}")]
    InvalidTransition(&'static str),
}

impl WorkflowMachines {
    pub(crate) fn new(
        workflow_id: String,
        run_id: String,
        driven_wf: Box<dyn DrivenWorkflow>,
    ) -> Self {
        Self {
            workflow_id,
            run_id,
            drive_me: driven_wf,
            // In an ideal world one could say ..Default::default() here and it'd still work.
            workflow_task_started_event_id: 0,
            current_started_event_id: 0,
            previous_started_event_id: 0,
            replaying: false,
            current_wf_time: None,
            all_machines: Default::default(),
            machines_by_event_id: Default::default(),
            timer_id_to_machine: Default::default(),
            commands: Default::default(),
            current_wf_task_commands: Default::default(),
            outgoing_wf_activation_jobs: Default::default(),
        }
    }

    /// Returns the id of the last seen WorkflowTaskStarted event
    pub(crate) fn get_last_started_event_id(&self) -> i64 {
        self.current_started_event_id
    }

    /// Handle a single event from the workflow history. `has_next_event` should be false if `event`
    /// is the last event in the history.
    ///
    /// TODO: Describe what actually happens in here
    #[instrument(level = "debug", skip(self))]
    pub(crate) fn handle_event(
        &mut self,
        event: &HistoryEvent,
        has_next_event: bool,
    ) -> Result<()> {
        if event.is_command_event() {
            self.handle_command_event(event)?;
            return Ok(());
        }
        let event_type = EventType::from_i32(event.event_type).ok_or_else(|| {
            WFMachinesError::UnexpectedEvent(event.clone(), "The event type is unknown")
        })?;

        if self.replaying
            && self.current_started_event_id >= self.previous_started_event_id
            && event_type != EventType::WorkflowTaskCompleted
        {
            // Replay is finished
            self.replaying = false;
        }

        match event.get_initial_command_event_id() {
            Some(initial_cmd_id) => {
                // We remove the machine while we it handles events, then return it, to avoid
                // borrowing from ourself mutably.
                let maybe_machine = self.machines_by_event_id.remove(&initial_cmd_id);
                if let Some(sm) = maybe_machine {
                    self.submachine_handle_event(sm, event, has_next_event)?;
                } else {
                    event!(
                        Level::ERROR,
                        msg = "During event handling, this event had an initial command ID but \
                     we could not find a matching state machine! Event: {:?}",
                        ?event
                    );
                }

                // Restore machine if not in it's final state
                if let Some(sm) = maybe_machine {
                    if !self.machine(sm).is_final_state() {
                        self.machines_by_event_id.insert(initial_cmd_id, sm);
                    }
                }
            }
            None => self.handle_non_stateful_event(event, has_next_event)?,
        }

        Ok(())
    }

    /// Called when we want to run the event loop because a workflow task started event has
    /// triggered
    pub(super) fn task_started(
        &mut self,
        task_started_event_id: i64,
        time: SystemTime,
    ) -> Result<()> {
        let s = span!(Level::DEBUG, "Task started trigger");
        let _enter = s.enter();

        // TODO: Seems to only matter for version machine. Figure out then.
        // // If some new commands are pending and there are no more command events.
        // for (CancellableCommand cancellableCommand : commands) {
        //     if (cancellableCommand == null) {
        //         break;
        //     }
        //     cancellableCommand.handleWorkflowTaskStarted();
        // }

        // TODO: Local activity machines
        // // Give local activities a chance to recreate their requests if they were lost due
        // // to the last workflow task failure. The loss could happen only the last workflow task
        // // was forcibly created by setting forceCreate on RespondWorkflowTaskCompletedRequest.
        // if (nonProcessedWorkflowTask) {
        //     for (LocalActivityStateMachine value : localActivityMap.values()) {
        //         value.nonReplayWorkflowTaskStarted();
        //     }
        // }

        self.current_started_event_id = task_started_event_id;
        self.set_current_time(time);
        self.iterate_machines()?;
        Ok(())
    }

    /// A command event is an event which is generated from a command emitted as a result of
    /// performing a workflow task. Each command has a corresponding event. For example
    /// ScheduleActivityTaskCommand is recorded to the history as ActivityTaskScheduledEvent.
    ///
    /// Command events always follow WorkflowTaskCompletedEvent.
    ///
    /// The handling consists of verifying that the next command in the commands queue is associated
    /// with a state machine, which is then notified about the event and the command is removed from
    /// the commands queue.
    fn handle_command_event(&mut self, event: &HistoryEvent) -> Result<()> {
        // TODO: Local activity handling stuff
        //     if (handleLocalActivityMarker(event)) {
        //       return;
        //     }
        event!(Level::DEBUG, msg = "handling command event", current_commands = ?self.commands);

        let consumed_cmd = loop {
            // handleVersionMarker can skip a marker event if the getVersion call was removed.
            // In this case we don't want to consume a command. -- we will need to replace it back
            // to the front when implementing, or something better
            let maybe_command = self.commands.pop_front();
            let command = if let Some(c) = maybe_command {
                c
            } else {
                return Err(WFMachinesError::NoCommandScheduledForEvent(event.clone()));
            };

            // Feed the machine the event
            let mut break_later = false;
            let canceled_before_sent = self
                .machine(command.machine)
                .was_cancelled_before_sent_to_server();

            if !canceled_before_sent {
                self.submachine_handle_event(command.machine, event, true)?;
            }

            // TODO:
            //  * More special handling for version machine - see java
            //  * Commands cancelled this iteration are allowed to not match the event?

            if !canceled_before_sent {
                break_later = true;
            }

            if break_later {
                break command;
            }
        };

        // TODO: validate command

        if !self.machine(consumed_cmd.machine).is_final_state() {
            self.machines_by_event_id
                .insert(event.event_id, consumed_cmd.machine);
        }

        Ok(())
    }

    fn handle_non_stateful_event(
        &mut self,
        event: &HistoryEvent,
        has_next_event: bool,
    ) -> Result<()> {
        match EventType::from_i32(event.event_type) {
            Some(EventType::WorkflowExecutionStarted) => {
                if let Some(history_event::Attributes::WorkflowExecutionStartedEventAttributes(
                    attrs,
                )) = &event.attributes
                {
                    self.run_id = attrs.original_execution_run_id.clone();
                    // We need to notify the lang sdk that it's time to kick off a workflow
                    self.outgoing_wf_activation_jobs.push_back(
                        StartWorkflow {
                            workflow_type: attrs
                                .workflow_type
                                .as_ref()
                                .map(|wt| wt.name.clone())
                                .unwrap_or_default(),
                            workflow_id: self.workflow_id.clone(),
                            arguments: attrs.input.clone(),
                            randomness_seed: str_to_randomness_seed(
                                &attrs.original_execution_run_id,
                            ),
                        }
                        .into(),
                    );
                    self.drive_me.start(attrs.clone());
                } else {
                    return Err(WFMachinesError::MalformedEvent(
                        event.clone(),
                        "WorkflowExecutionStarted event did not have appropriate attributes"
                            .to_string(),
                    ));
                }
            }
            Some(EventType::WorkflowTaskScheduled) => {
                let wf_task_sm = WorkflowTaskMachine::new(self.workflow_task_started_event_id);
                let key = self.all_machines.insert(Box::new(wf_task_sm));
                self.submachine_handle_event(key, event, has_next_event)?;
                self.machines_by_event_id.insert(event.event_id, key);
            }
            Some(EventType::WorkflowExecutionSignaled) => {
                // TODO: Signal callbacks
            }
            Some(EventType::WorkflowExecutionCancelRequested) => {
                // TODO: Cancel callbacks
            }
            _ => {
                return Err(WFMachinesError::UnexpectedEvent(
                    event.clone(),
                    "The event is non a non-stateful event, but we tried to handle it as one",
                ))
            }
        }
        Ok(())
    }

    /// Fetches commands which are ready for processing from the state machines, generally to be
    /// sent off to the server. They are not removed from the internal queue, that happens when
    /// corresponding history events from the server are being handled.
    pub(crate) fn get_commands(&mut self) -> Vec<ProtoCommand> {
        self.commands
            .iter()
            .filter_map(|c| {
                if !self.machine(c.machine).is_final_state() {
                    Some(c.command.clone())
                } else {
                    None
                }
            })
            .collect()
    }

    /// Returns the next activation that needs to be performed by the lang sdk. Things like unblock
    /// timer, etc. This does *not* cause any advancement of the state machines, it merely drains
    /// from the outgoing queue of activation jobs.
    pub(crate) fn get_wf_activation(&mut self) -> Option<WfActivation> {
        if self.outgoing_wf_activation_jobs.is_empty() {
            None
        } else {
            let jobs = self
                .outgoing_wf_activation_jobs
                .drain(..)
                .map(Into::into)
                .collect();
            Some(WfActivation {
                timestamp: self.current_wf_time.map(Into::into),
                run_id: self.run_id.clone(),
                jobs,
            })
        }
    }

    /// Given an event id (possibly zero) of the last successfully executed workflow task and an
    /// id of the last event, sets the ids internally and appropriately sets the replaying flag.
    pub(crate) fn set_started_ids(
        &mut self,
        previous_started_event_id: i64,
        workflow_task_started_event_id: i64,
    ) {
        self.previous_started_event_id = previous_started_event_id;
        self.workflow_task_started_event_id = workflow_task_started_event_id;
        self.replaying = previous_started_event_id > 0;
    }

    fn set_current_time(&mut self, time: SystemTime) -> SystemTime {
        if self.current_wf_time.map(|t| t < time).unwrap_or(true) {
            self.current_wf_time = Some(time);
        }
        self.current_wf_time
            .expect("We have just ensured this is populated")
    }

    /// Iterate the state machines, which consists of grabbing any pending outgoing commands from
    /// the workflow, handling them, and preparing them to be sent off to the server.
    pub(crate) fn iterate_machines(&mut self) -> Result<()> {
        let results = self.drive_me.fetch_workflow_iteration_output();
        self.handle_driven_results(results)?;
        self.prepare_commands()?;
        Ok(())
    }

    /// Wrapper for calling [TemporalStateMachine::handle_event] which appropriately takes action
    /// on the returned machine responses
    fn submachine_handle_event(
        &mut self,
        sm: MachineKey,
        event: &HistoryEvent,
        has_next_event: bool,
    ) -> Result<()> {
        let sm = self.all_machines.get_mut(sm).expect("Machine must exist");
        let machine_responses = sm.handle_event(event, has_next_event).map_err(|e| {
            if let WFMachinesError::MalformedEventDetail(s) = e {
                WFMachinesError::MalformedEvent(event.clone(), s)
            } else {
                e
            }
        })?;
        if !machine_responses.is_empty() {
            event!(
                Level::DEBUG,
                msg = "Machine produced responses",
                ?machine_responses
            );
        }
        for response in machine_responses {
            match response {
                MachineResponse::PushWFJob(a) => {
                    self.drive_me.on_activation_job(&a);
                    self.outgoing_wf_activation_jobs.push_back(a);
                }
                MachineResponse::TriggerWFTaskStarted {
                    task_started_event_id,
                    time,
                } => {
                    self.task_started(task_started_event_id, time)?;
                }
                MachineResponse::UpdateRunIdOnWorkflowReset { run_id: new_run_id } => {
                    self.outgoing_wf_activation_jobs.push_back(
                        wf_activation_job::Variant::UpdateRandomSeed(UpdateRandomSeed {
                            randomness_seed: str_to_randomness_seed(&new_run_id),
                        }),
                    );
                }
                MachineResponse::NoOp => (),
                MachineResponse::IssueNewCommand(_) => {
                    panic!("Issue new command machine response not expected here")
                }
            }
        }
        Ok(())
    }

    fn handle_driven_results(&mut self, results: Vec<WFCommand>) -> Result<()> {
        for cmd in results {
            match cmd {
                WFCommand::AddTimer(attrs) => {
                    let tid = attrs.timer_id.clone();
                    let timer = self.add_new_machine(new_timer(attrs));
                    self.timer_id_to_machine.insert(tid, timer.machine);
                    self.current_wf_task_commands.push_back(timer);
                }
                WFCommand::CancelTimer(attrs) => {
                    let mkey = *self
                        .timer_id_to_machine
                        .get(&attrs.timer_id)
                        .ok_or_else(|| {
                            WFMachinesError::MissingAssociatedMachine(format!(
                                "Missing associated machine for cancelling timer {}",
                                &attrs.timer_id
                            ))
                        })?;
                    let res = self.machine_mut(mkey).cancel()?;
                    match res {
                        MachineResponse::IssueNewCommand(c) => {
                            self.current_wf_task_commands.push_back(CommandAndMachine {
                                command: c,
                                machine: mkey,
                            })
                        }
                        MachineResponse::NoOp => {}
                        v => {
                            return Err(WFMachinesError::UnexpectedMachineResponse(
                                v,
                                "When cancelling timer",
                            ))
                        }
                    }
                }
                WFCommand::CompleteWorkflow(attrs) => {
                    let cwfm = self.add_new_machine(complete_workflow(attrs));
                    self.current_wf_task_commands.push_back(cwfm);
                }
                WFCommand::NoCommandsFromLang => (),
            }
        }
        Ok(())
    }

    /// Transfer commands from `current_wf_task_commands` to `commands`, so they may be sent off
    /// to the server. While doing so, [TemporalStateMachine::handle_command] is called on the
    /// machine associated with the command.
    #[instrument(level = "debug", skip(self))]
    fn prepare_commands(&mut self) -> Result<()> {
        event!(Level::DEBUG, msg = "start prepare_commands",
               cur_wf_task_cmds = ?self.current_wf_task_commands);
        while let Some(c) = self.current_wf_task_commands.pop_front() {
            let cmd_type = CommandType::from_i32(c.command.command_type)
                .ok_or(WFMachinesError::UnknownCommandType(c.command.command_type))?;
            if !self
                .machine(c.machine)
                .was_cancelled_before_sent_to_server()
            {
                self.machine_mut(c.machine).handle_command(cmd_type)?;
            }
            self.commands.push_back(c);
        }
        event!(Level::DEBUG, msg = "end prepare_commands", commands = ?self.commands);
        Ok(())
    }

    fn add_new_machine<T: TemporalStateMachine + 'static>(
        &mut self,
        machine: NewMachineWithCommand<T>,
    ) -> CommandAndMachine {
        let k = self.all_machines.insert(Box::new(machine.machine));
        CommandAndMachine {
            command: machine.command,
            machine: k,
        }
    }

    fn machine(&self, m: MachineKey) -> &dyn TemporalStateMachine {
        self.all_machines
            .get(m)
            .expect("Machine must exist")
            .borrow()
    }

    fn machine_mut(&mut self, m: MachineKey) -> &mut (dyn TemporalStateMachine + 'static) {
        self.all_machines
            .get_mut(m)
            .expect("Machine must exist")
            .borrow_mut()
    }
}

fn str_to_randomness_seed(run_id: &str) -> u64 {
    let mut s = DefaultHasher::new();
    run_id.hash(&mut s);
    s.finish()
}<|MERGE_RESOLUTION|>--- conflicted
+++ resolved
@@ -1,8 +1,5 @@
-<<<<<<< HEAD
 use crate::machines::workflow_machines::WFMachinesError::MalformedEvent;
 use crate::protos::coresdk::wf_activation_job;
-=======
->>>>>>> ac936a9c
 use crate::{
     machines::{
         complete_workflow_state_machine::complete_workflow, timer_state_machine::new_timer,
@@ -10,14 +7,7 @@
         ProtoCommand, TemporalStateMachine, WFCommand,
     },
     protos::{
-<<<<<<< HEAD
         coresdk::{StartWorkflow, UpdateRandomSeed, WfActivation},
-=======
-        coresdk::{
-            wf_activation_job, RandomSeedUpdatedAttributes, StartWorkflowTaskAttributes,
-            WfActivation,
-        },
->>>>>>> ac936a9c
         temporal::api::{
             enums::v1::{CommandType, EventType},
             history::v1::{history_event, HistoryEvent},
@@ -91,15 +81,10 @@
 /// Returned by [TemporalStateMachine]s when handling events
 #[derive(Debug, derive_more::From)]
 #[must_use]
-<<<<<<< HEAD
-pub(super) enum WorkflowTrigger {
-    PushWFJob(#[from(forward)] wf_activation_job::Variant),
-=======
 #[allow(clippy::large_enum_variant)]
 pub enum MachineResponse {
-    PushWFJob(#[from(forward)] wf_activation_job::Attributes),
+    PushWFJob(#[from(forward)] wf_activation_job::Variant),
     IssueNewCommand(ProtoCommand),
->>>>>>> ac936a9c
     TriggerWFTaskStarted {
         task_started_event_id: i64,
         time: SystemTime,
