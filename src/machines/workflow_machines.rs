mod local_acts;

use crate::{
    machines::{
        activity_state_machine::new_activity, cancel_external_state_machine::new_external_cancel,
        cancel_workflow_state_machine::cancel_workflow,
        child_workflow_state_machine::new_child_workflow,
        complete_workflow_state_machine::complete_workflow,
        continue_as_new_workflow_state_machine::continue_as_new,
        fail_workflow_state_machine::fail_workflow,
        local_activity_state_machine::new_local_activity, patch_state_machine::has_change,
        signal_external_state_machine::new_external_signal, timer_state_machine::new_timer,
        workflow_machines::local_acts::LocalActivityData,
        workflow_task_state_machine::WorkflowTaskMachine, LocalActivityExecutionResult,
        MachineKind, Machines, NewMachineWithCommand, ProtoCommand, TemporalStateMachine,
        WFCommand,
    },
    protosext::{HistoryEventExt, TryIntoOrNone, ValidScheduleLA},
    telemetry::{metrics::MetricsContext, VecDisplayer},
    worker::{ExecutingLAId, LocalActRequest, LocalActivityResolution},
    workflow::{CommandID, DrivenWorkflow, HistoryUpdate, LocalResolution, WorkflowFetcher},
};
use prost_types::TimestampOutOfSystemRangeError;
use slotmap::SlotMap;
use std::{
    borrow::{Borrow, BorrowMut},
    collections::{hash_map::DefaultHasher, HashMap, VecDeque},
    convert::TryInto,
    hash::{Hash, Hasher},
    time::{Duration, Instant, SystemTime},
};
use temporal_sdk_core_protos::{
    coresdk::{
        common::{NamespacedWorkflowExecution, Payload},
        workflow_activation::{
            wf_activation_job::{self, Variant},
            NotifyHasPatch, StartWorkflow, UpdateRandomSeed, WfActivation,
        },
        workflow_commands::{
            request_cancel_external_workflow_execution as cancel_we,
            signal_external_workflow_execution as sig_we,
        },
        FromPayloadsExt,
    },
    temporal::api::{
        common::v1::Header,
        enums::v1::EventType,
        history::v1::{history_event, HistoryEvent, WorkflowExecutionStartedEventAttributes},
    },
};

type Result<T, E = WFMachinesError> = std::result::Result<T, E>;

slotmap::new_key_type! { struct MachineKey; }
/// Handles all the logic for driving a workflow. It orchestrates many state machines that together
/// comprise the logic of an executing workflow. One instance will exist per currently executing
/// (or cached) workflow on the worker.
pub(crate) struct WorkflowMachines {
    /// The last recorded history we received from the server for this workflow run. This must be
    /// kept because the lang side polls & completes for every workflow task, but we do not need
    /// to poll the server that often during replay.
    last_history_from_server: HistoryUpdate,
    /// EventId of the last handled WorkflowTaskStarted event
    current_started_event_id: i64,
    /// The event id of the next workflow task started event that the machines need to process.
    /// Eventually, this number should reach the started id in the latest history update, but
    /// we must incrementally apply the history while communicating with lang.
    next_started_event_id: i64,
    /// The event id of the most recent event processed. It's possible in some situations (ex legacy
    /// queries) to receive a history with no new workflow tasks. If the last history we processed
    /// also had no new tasks, we need a way to know not to apply the same events over again.
    last_processed_event: i64,
    /// True if the workflow is replaying from history
    pub replaying: bool,
    /// Namespace this workflow exists in
    pub namespace: String,
    /// Workflow identifier
    pub workflow_id: String,
    /// Workflow type identifier. (Function name, class, etc)
    pub workflow_type: String,
    /// Identifies the current run
    pub run_id: String,
    /// The time the workflow execution began, as told by the WEStarted event
    workflow_start_time: Option<SystemTime>,
    /// The time the workflow execution finished, as determined by when the machines handled
    /// a terminal workflow command. If this is `Some`, you know the workflow is ended.
    workflow_end_time: Option<SystemTime>,
    /// The WFT start time if it has been established
    wft_start_time: Option<SystemTime>,
    /// The current workflow time if it has been established. This may differ from the WFT start
    /// time since local activities may advance the clock
    current_wf_time: Option<SystemTime>,

    all_machines: SlotMap<MachineKey, Machines>,

    /// A mapping for accessing machines associated to a particular event, where the key is the id
    /// of the initiating event for that machine.
    machines_by_event_id: HashMap<i64, MachineKey>,

    /// Maps command ids as created by workflow authors to their associated machines.
    id_to_machine: HashMap<CommandID, MachineKey>,

    /// Queued commands which have been produced by machines and await processing / being sent to
    /// the server.
    commands: VecDeque<CommandAndMachine>,
    /// Commands generated by the currently processing workflow task, which will eventually be
    /// transferred to `commands` (and hence eventually sent to the server)
    current_wf_task_commands: VecDeque<CommandAndMachine>,

    /// Information about patch markers we have already seen while replaying history
    encountered_change_markers: HashMap<String, ChangeInfo>,

    /// Contains extra local-activity related data
    local_activity_data: LocalActivityData,

    /// The workflow that is being driven by this instance of the machines
    drive_me: DrivenWorkflow,

    /// Is set to true once we've seen the final event in workflow history, to avoid accidentally
    /// re-applying the final workflow task.
    pub have_seen_terminal_event: bool,

    /// Metrics context
    pub metrics: MetricsContext,
}

#[derive(Debug, derive_more::Display)]
#[display(fmt = "Cmd&Machine({})", "command")]
struct CommandAndMachine {
    command: MachineAssociatedCommand,
    machine: MachineKey,
}

#[derive(Debug, derive_more::Display)]
enum MachineAssociatedCommand {
    Real(Box<ProtoCommand>),
    #[display(fmt = "FakeLocalActivityMarker({})", "_0")]
    FakeLocalActivityMarker(u32),
}

#[derive(Debug, Clone, Copy)]
struct ChangeInfo {
    created_command: bool,
}

/// Returned by [TemporalStateMachine]s when handling events
#[derive(Debug, derive_more::Display)]
#[must_use]
#[allow(clippy::large_enum_variant)]
pub enum MachineResponse {
    #[display(fmt = "PushWFJob({})", "_0")]
    PushWFJob(wf_activation_job::Variant),

    IssueNewCommand(ProtoCommand),
    #[display(fmt = "IssueFakeLocalActivityMarker({})", "_0")]
    IssueFakeLocalActivityMarker(u32),
    #[display(fmt = "TriggerWFTaskStarted")]
    TriggerWFTaskStarted {
        task_started_event_id: i64,
        time: SystemTime,
    },
    #[display(fmt = "UpdateRunIdOnWorkflowReset({})", run_id)]
    UpdateRunIdOnWorkflowReset {
        run_id: String,
    },

    /// Queue a local activity to be processed by the worker
    #[display(fmt = "QueueLocalActivity")]
    QueueLocalActivity(ValidScheduleLA),
    /// Request cancellation of an executing local activity
    #[display(fmt = "RequestCancelLocalActivity({})", "_0")]
    RequestCancelLocalActivity(u32),
    /// Indicates we are abandoning the indicated LA, so we can remove it from "outstanding" LAs
    /// and we will not try to WFT heartbeat because of it.
    #[display(fmt = "AbandonLocalActivity({:?})", "_0")]
    AbandonLocalActivity(u32),

    /// Set the workflow time to the provided time
    #[display(fmt = "UpdateWFTime({:?})", "_0")]
    UpdateWFTime(Option<SystemTime>),
}

impl<T> From<T> for MachineResponse
where
    T: Into<wf_activation_job::Variant>,
{
    fn from(v: T) -> Self {
        Self::PushWFJob(v.into())
    }
}

#[derive(thiserror::Error, Debug)]
pub(crate) enum WFMachinesError {
    #[error("Nondeterminism error: {0}")]
    Nondeterminism(String),
    #[error("Fatal error in workflow machines: {0}")]
    Fatal(String),

    #[error("Unrecoverable network error while fetching history: {0}")]
    HistoryFetchingError(tonic::Status),

    /// Should always be caught internally and turned into a workflow task failure
    #[error("Unable to process partial event history because workflow is no longer cached.")]
    CacheMiss,
}

impl From<TimestampOutOfSystemRangeError> for WFMachinesError {
    fn from(_: TimestampOutOfSystemRangeError) -> Self {
        Self::Fatal("Could not decode timestamp".to_string())
    }
}

impl WorkflowMachines {
    pub(crate) fn new(
        namespace: String,
        workflow_id: String,
        workflow_type: String,
        run_id: String,
        history: HistoryUpdate,
        driven_wf: DrivenWorkflow,
        metrics: MetricsContext,
    ) -> Self {
        let replaying = history.previous_started_event_id > 0;
        Self {
            last_history_from_server: history,
            namespace,
            workflow_id,
            workflow_type,
            run_id,
            drive_me: driven_wf,
            replaying,
            metrics,
            // In an ideal world one could say ..Default::default() here and it'd still work.
            current_started_event_id: 0,
            next_started_event_id: 0,
            last_processed_event: 0,
            workflow_start_time: None,
            workflow_end_time: None,
            wft_start_time: None,
            current_wf_time: None,
            all_machines: Default::default(),
            machines_by_event_id: Default::default(),
            id_to_machine: Default::default(),
            commands: Default::default(),
            current_wf_task_commands: Default::default(),
            encountered_change_markers: Default::default(),
            local_activity_data: LocalActivityData::default(),
            have_seen_terminal_event: false,
        }
    }

    /// Returns true if workflow has seen a terminal command
    pub(crate) const fn workflow_is_finished(&self) -> bool {
        self.workflow_end_time.is_some()
    }

    /// Returns the total time it took to execute the workflow. Returns `None` if workflow is
    /// incomplete, or time went backwards.
    pub(crate) fn total_runtime(&self) -> Option<Duration> {
        self.workflow_start_time
            .zip(self.workflow_end_time)
            .and_then(|(st, et)| et.duration_since(st).ok())
    }

    pub(crate) async fn new_history_from_server(&mut self, update: HistoryUpdate) -> Result<()> {
        self.last_history_from_server = update;
        self.replaying = self.last_history_from_server.previous_started_event_id > 0;
        self.apply_next_wft_from_history().await?;
        Ok(())
    }

    /// Let this workflow know that something we've been waiting locally on has resolved, like a
    /// local activity or side effect
    pub(crate) fn local_resolution(&mut self, resolution: LocalResolution) -> Result<()> {
        match resolution {
            LocalResolution::LocalActivity(LocalActivityResolution {
                seq,
                result,
                runtime,
                attempt,
                backoff,
            }) => {
                let act_id = CommandID::LocalActivity(seq);
                let mk = self.get_machine_key(act_id)?;
                let mach = self.machine_mut(mk);
                if let Machines::LocalActivityMachine(ref mut lam) = *mach {
                    let resps = lam.try_resolve(result, runtime, attempt, backoff)?;
                    self.process_machine_responses(mk, resps)?;
                } else {
                    return Err(WFMachinesError::Nondeterminism(format!(
                        "Command matching activity with seq num {} existed but was not a \
                        local activity!",
                        seq
                    )));
                }
                self.local_activity_data.done_executing(seq);
            }
        }
        Ok(())
    }

    /// Drain all queued local activities that need executing or cancellation
    pub(crate) fn drain_queued_local_activities(&mut self) -> Vec<LocalActRequest> {
        self.local_activity_data
            .take_all_reqs(&self.workflow_type, &self.workflow_id, &self.run_id)
    }

    /// Returns the number of local activities we know we need to execute but have not yet finished
    pub(crate) fn outstanding_local_activity_count(&self) -> usize {
        self.local_activity_data.outstanding_la_count()
    }

    /// Returns the start attributes for the workflow if it has started
    pub(crate) fn started_attrs(&self) -> Option<&WorkflowExecutionStartedEventAttributes> {
        self.drive_me.get_started_attrs()
    }

    /// Handle a single event from the workflow history. `has_next_event` should be false if `event`
    /// is the last event in the history.
    ///
    /// TODO: Describe what actually happens in here
    #[instrument(level = "debug", skip(self, event), fields(event=%event))]
    fn handle_event(&mut self, event: &HistoryEvent, has_next_event: bool) -> Result<()> {
        if event.is_final_wf_execution_event() {
            self.have_seen_terminal_event = true;
        }

        if event.is_command_event() {
            self.handle_command_event(event)?;
            return Ok(());
        }
        if self.replaying
            && self.current_started_event_id
                >= self.last_history_from_server.previous_started_event_id
            && event.event_type() != EventType::WorkflowTaskCompleted
        {
            // Replay is finished
            self.replaying = false;
        }

        match event.get_initial_command_event_id() {
            Some(initial_cmd_id) => {
                // We remove the machine while we it handles events, then return it, to avoid
                // borrowing from ourself mutably.
                let maybe_machine = self.machines_by_event_id.remove(&initial_cmd_id);
                if let Some(sm) = maybe_machine {
                    self.submachine_handle_event(sm, event, has_next_event)?;
                } else {
                    return Err(WFMachinesError::Nondeterminism(format!(
                        "During event handling, this event had an initial command ID but we could \
                        not find a matching command for it: {:?}",
                        event
                    )));
                }

                // Restore machine if not in it's final state
                if let Some(sm) = maybe_machine {
                    if !self.machine(sm).is_final_state() {
                        self.machines_by_event_id.insert(initial_cmd_id, sm);
                    }
                }
            }
            None => self.handle_non_stateful_event(event, has_next_event)?,
        }

        Ok(())
    }

    /// Called when a workflow task started event has triggered. Ensures we are tracking the ID
    /// of the current started event as well as workflow time properly.
    fn task_started(&mut self, task_started_event_id: i64, time: SystemTime) -> Result<()> {
        self.current_started_event_id = task_started_event_id;
        self.wft_start_time = Some(time);
        self.set_current_time(time);

        // Notify local activity machines that we started a non-replay WFT, which will allow any
        // which were waiting for a marker to instead decide to execute the LA since it clearly
        // will not be resolved via marker.
        if !self.replaying {
            let mut resps = vec![];
            for (k, mach) in self.all_machines.iter_mut() {
                if let Machines::LocalActivityMachine(lam) = mach {
                    resps.push((k, lam.encountered_non_replay_wft()?));
                }
            }
            for (mkey, resp_set) in resps {
                self.process_machine_responses(mkey, resp_set)?;
            }
        }
        Ok(())
    }

    /// A command event is an event which is generated from a command emitted as a result of
    /// performing a workflow task. Each command has a corresponding event. For example
    /// ScheduleActivityTaskCommand is recorded to the history as ActivityTaskScheduledEvent.
    ///
    /// Command events always follow WorkflowTaskCompletedEvent.
    ///
    /// The handling consists of verifying that the next command in the commands queue is associated
    /// with a state machine, which is then notified about the event and the command is removed from
    /// the commands queue.
    fn handle_command_event(&mut self, event: &HistoryEvent) -> Result<()> {
        if event.is_local_activity_marker() {
            let deets = event.extract_local_activity_marker_data().ok_or_else(|| {
                WFMachinesError::Fatal(format!("Local activity marker was unparsable: {:?}", event))
            })?;
            let cmdid = CommandID::LocalActivity(deets.seq);
            let mkey = self.get_machine_key(cmdid)?;
            if let Machines::LocalActivityMachine(lam) = self.machine(mkey) {
                if lam.marker_should_get_special_handling()? {
                    self.submachine_handle_event(mkey, event, false)?;
                    return Ok(());
                }
            } else {
                return Err(WFMachinesError::Fatal(format!(
                    "Encountered local activity marker but the associated machine was of the \
                     wrong type! {:?}",
                    event
                )));
            }
        }

        let consumed_cmd = loop {
            if let Some(peek_machine) = self.commands.front() {
                let mach = self.machine(peek_machine.machine);
                match change_marker_handling(event, mach)? {
                    ChangeMarkerOutcome::SkipEvent => return Ok(()),
                    ChangeMarkerOutcome::SkipCommand => {
                        self.commands.pop_front();
                        continue;
                    }
                    ChangeMarkerOutcome::Normal => {}
                }
            }

            let maybe_command = self.commands.pop_front();
            let command = if let Some(c) = maybe_command {
                c
            } else {
                return Err(WFMachinesError::Nondeterminism(format!(
                    "No command scheduled for event {}",
                    event
                )));
            };

            let canceled_before_sent = self
                .machine(command.machine)
                .was_cancelled_before_sent_to_server();

            if !canceled_before_sent {
                // Feed the machine the event
                self.submachine_handle_event(command.machine, event, true)?;
                break command;
            }
        };

        if !self.machine(consumed_cmd.machine).is_final_state() {
            self.machines_by_event_id
                .insert(event.event_id, consumed_cmd.machine);
        }

        Ok(())
    }

    fn handle_non_stateful_event(
        &mut self,
        event: &HistoryEvent,
        has_next_event: bool,
    ) -> Result<()> {
        debug!(
            event = %event,
            "handling non-stateful event"
        );
        match EventType::from_i32(event.event_type) {
            Some(EventType::WorkflowExecutionStarted) => {
                if let Some(history_event::Attributes::WorkflowExecutionStartedEventAttributes(
                    attrs,
                )) = &event.attributes
                {
                    self.run_id = attrs.original_execution_run_id.clone();
                    if let Some(st) = event.event_time.as_ref() {
                        let as_systime: SystemTime = st.clone().try_into()?;
                        self.workflow_start_time = Some(as_systime);
                    }
                    // We need to notify the lang sdk that it's time to kick off a workflow
                    self.drive_me.send_job(
                        StartWorkflow {
                            workflow_type: attrs
                                .workflow_type
                                .as_ref()
                                .map(|wt| wt.name.clone())
                                .unwrap_or_default(),
                            workflow_id: self.workflow_id.clone(),
                            arguments: Vec::from_payloads(attrs.input.clone()),
                            randomness_seed: str_to_randomness_seed(
                                &attrs.original_execution_run_id,
                            ),
                            headers: match &attrs.header {
                                None => HashMap::new(),
                                Some(Header { fields }) => fields
                                    .iter()
                                    .map(|(k, v)| (k.clone(), Payload::from(v.clone())))
                                    .collect(),
                            },
                        }
                        .into(),
                    );
                    self.drive_me.start(attrs.clone());
                } else {
                    return Err(WFMachinesError::Fatal(format!(
                        "WorkflowExecutionStarted event did not have appropriate attributes: {}",
                        event
                    )));
                }
            }
            Some(EventType::WorkflowTaskScheduled) => {
                let wf_task_sm = WorkflowTaskMachine::new(self.next_started_event_id);
                let key = self.all_machines.insert(wf_task_sm.into());
                self.submachine_handle_event(key, event, has_next_event)?;
                self.machines_by_event_id.insert(event.event_id, key);
            }
            Some(EventType::WorkflowExecutionSignaled) => {
                if let Some(history_event::Attributes::WorkflowExecutionSignaledEventAttributes(
                    attrs,
                )) = &event.attributes
                {
                    self.drive_me.signal(attrs.clone().into());
                } else {
                    // err
                }
            }
            Some(EventType::WorkflowExecutionCancelRequested) => {
                if let Some(
                    history_event::Attributes::WorkflowExecutionCancelRequestedEventAttributes(
                        attrs,
                    ),
                ) = &event.attributes
                {
                    self.drive_me.cancel(attrs.clone().into());
                } else {
                    // err
                }
            }
            _ => {
                return Err(WFMachinesError::Fatal(format!(
                    "The event is non a non-stateful event, but we tried to handle it as one: {}",
                    event
                )));
            }
        }
        Ok(())
    }

    /// Fetches commands which are ready for processing from the state machines, generally to be
    /// sent off to the server. They are not removed from the internal queue, that happens when
    /// corresponding history events from the server are being handled.
    pub(crate) fn get_commands(&self) -> Vec<ProtoCommand> {
        self.commands
            .iter()
            .filter_map(|c| {
                if !self.machine(c.machine).is_final_state() {
                    match &c.command {
                        MachineAssociatedCommand::Real(cmd) => Some((**cmd).clone()),
                        MachineAssociatedCommand::FakeLocalActivityMarker(_) => None,
                    }
                } else {
                    None
                }
            })
            .collect()
    }

    /// Returns the next activation that needs to be performed by the lang sdk. Things like unblock
    /// timer, etc. This does *not* cause any advancement of the state machines, it merely drains
    /// from the outgoing queue of activation jobs.
    ///
    /// The job list may be empty, in which case it is expected the caller handles what to do in a
    /// "no work" situation. Possibly, it may know about some work the machines don't, like queries.
    pub(crate) fn get_wf_activation(&mut self) -> WfActivation {
        let jobs = self.drive_me.drain_jobs();
        WfActivation {
            timestamp: self.current_wf_time.map(Into::into),
            is_replaying: self.replaying,
            run_id: self.run_id.clone(),
            jobs,
        }
    }

    pub(crate) fn has_pending_jobs(&self) -> bool {
        self.drive_me.has_pending_jobs()
    }

    fn set_current_time(&mut self, time: SystemTime) -> SystemTime {
        if self.current_wf_time.map_or(true, |t| t < time) {
            self.current_wf_time = Some(time);
        }
        self.current_wf_time
            .expect("We have just ensured this is populated")
    }

    /// Iterate the state machines, which consists of grabbing any pending outgoing commands from
    /// the workflow code, handling them, and preparing them to be sent off to the server.
    pub(crate) async fn iterate_machines(&mut self) -> Result<()> {
        let results = self.drive_me.fetch_workflow_iteration_output().await;
        let jobs = self.handle_driven_results(results)?;
        for job in jobs {
            self.drive_me.send_job(job);
        }
        self.prepare_commands()?;
        if self.workflow_is_finished() {
            if let Some(rt) = self.total_runtime() {
                self.metrics.wf_e2e_latency(rt);
            }
        }
        Ok(())
    }

    /// Apply the next (unapplied) entire workflow task from history to these machines. Will replay
    /// any events that need to be replayed until caught up to the newest WFT.
    pub(crate) async fn apply_next_wft_from_history(&mut self) -> Result<usize> {
        // A much higher-up span (ex: poll) may want this field filled
        tracing::Span::current().record("run_id", &self.run_id.as_str());

        // If we have already seen the terminal event for the entire workflow in a previous WFT,
        // then we don't need to do anything here, and in fact we need to avoid re-applying the
        // final WFT.
        if self.have_seen_terminal_event {
            return Ok(0);
        }

        let last_handled_wft_started_id = self.current_started_event_id;
        let events = {
            let mut evts = self
                .last_history_from_server
                .take_next_wft_sequence(last_handled_wft_started_id)
                .await
                .map_err(WFMachinesError::HistoryFetchingError)?;
            // Do not re-process events we have already processed
            evts.retain(|e| e.event_id > self.last_processed_event);
            evts
        };
        let num_events_to_process = events.len();

        // We're caught up on reply if there are no new events to process
        // TODO: Probably this is unneeded if we evict whenever history is from non-sticky queue
        if events.is_empty() {
            self.replaying = false;
        }
        let replay_start = Instant::now();

        if let Some(last_event) = events.last() {
            if last_event.event_type == EventType::WorkflowTaskStarted as i32 {
                self.next_started_event_id = last_event.event_id;
            }
        }

        let first_event_id = match events.first() {
            Some(event) => event.event_id,
            None => 0,
        };
        // Workflow has been evicted, but we've received partial history from the server.
        // Need to reset sticky and trigger another poll.
        if self.current_started_event_id == 0 && first_event_id != 1 && !events.is_empty() {
            debug!("Cache miss.");
            self.metrics.sticky_cache_miss();
            return Err(WFMachinesError::CacheMiss);
        }

        let mut history = events.iter().peekable();

        while let Some(event) = history.next() {
            let next_event = history.peek();
            self.handle_event(event, next_event.is_some())?;
            self.last_processed_event = event.event_id;
            if event.event_type == EventType::WorkflowTaskStarted as i32 && next_event.is_none() {
                break;
            }
        }

        // Scan through to the next WFT, searching for any patch markers, so that we can
        // pre-resolve them.
        for e in self.last_history_from_server.peek_next_wft_sequence() {
            if let Some((patch_id, _)) = e.get_patch_marker_details() {
                self.encountered_change_markers.insert(
                    patch_id.clone(),
                    ChangeInfo {
                        created_command: false,
                    },
                );
                // Found a patch marker
                self.drive_me
                    .send_job(wf_activation_job::Variant::NotifyHasPatch(NotifyHasPatch {
                        patch_id,
                    }));
            } else if e.is_local_activity_marker() {
                self.local_activity_data.process_peekahead_marker(e)?;
            }
        }

        if !self.replaying {
            self.metrics.wf_task_replay_latency(replay_start.elapsed());
        }

        Ok(num_events_to_process)
    }

    /// Wrapper for calling [TemporalStateMachine::handle_event] which appropriately takes action
    /// on the returned machine responses
    fn submachine_handle_event(
        &mut self,
        sm: MachineKey,
        event: &HistoryEvent,
        has_next_event: bool,
    ) -> Result<()> {
        let machine_responses = self.machine_mut(sm).handle_event(event, has_next_event)?;
        self.process_machine_responses(sm, machine_responses)?;
        Ok(())
    }

    /// Transfer commands from `current_wf_task_commands` to `commands`, so they may be sent off
    /// to the server. While doing so, [TemporalStateMachine::handle_command] is called on the
    /// machine associated with the command.
    #[instrument(level = "debug", skip(self))]
    fn prepare_commands(&mut self) -> Result<()> {
        while let Some(c) = self.current_wf_task_commands.pop_front() {
            if !self
                .machine(c.machine)
                .was_cancelled_before_sent_to_server()
            {
                match &c.command {
                    MachineAssociatedCommand::Real(cmd) => {
                        let machine_responses = self
                            .machine_mut(c.machine)
                            .handle_command(cmd.command_type())?;
                        self.process_machine_responses(c.machine, machine_responses)?;
                    }
                    MachineAssociatedCommand::FakeLocalActivityMarker(_) => {}
                }
                self.commands.push_back(c);
            }
        }
        debug!(commands = %self.commands.display(), "prepared commands");
        Ok(())
    }

    /// After a machine handles either an event or a command, it produces [MachineResponses] which
    /// this function uses to drive sending jobs to lang, triggering new workflow tasks, etc.
    fn process_machine_responses(
        &mut self,
        smk: MachineKey,
        machine_responses: Vec<MachineResponse>,
    ) -> Result<()> {
        let sm = self.machine(smk);
        if !machine_responses.is_empty() {
            debug!(responses = %machine_responses.display(), machine_name = %sm.kind(),
                   "Machine produced responses");
        }
        for response in machine_responses {
            match response {
                MachineResponse::PushWFJob(a) => {
                    self.drive_me.send_job(a);
                }
                MachineResponse::TriggerWFTaskStarted {
                    task_started_event_id,
                    time,
                } => {
                    self.task_started(task_started_event_id, time)?;
                }
                MachineResponse::UpdateRunIdOnWorkflowReset { run_id: new_run_id } => {
                    // TODO: Should this also update self.run_id? Should we track orig/current
                    //   separately?
                    self.drive_me
                        .send_job(wf_activation_job::Variant::UpdateRandomSeed(
                            UpdateRandomSeed {
                                randomness_seed: str_to_randomness_seed(&new_run_id),
                            },
                        ));
                }
                MachineResponse::IssueNewCommand(c) => {
                    self.current_wf_task_commands.push_back(CommandAndMachine {
                        command: MachineAssociatedCommand::Real(Box::new(c)),
                        machine: smk,
                    })
                }
                MachineResponse::IssueFakeLocalActivityMarker(seq) => {
                    self.current_wf_task_commands.push_back(CommandAndMachine {
                        command: MachineAssociatedCommand::FakeLocalActivityMarker(seq),
                        machine: smk,
                    });
                }
                MachineResponse::QueueLocalActivity(act) => {
                    self.local_activity_data.enqueue(act);
                }
<<<<<<< HEAD
                MachineResponse::RequestCancelLocalActivity(_)
                | MachineResponse::AbandonLocalActivity(_) => {
=======
                MachineResponse::RequestCancelLocalActivity(_) => {
>>>>>>> a0e40add
                    panic!(
                        "Request cancel local activity should not be returned from \
                         anything other than explicit cancellation"
                    )
<<<<<<< HEAD
=======
                }
                MachineResponse::AbandonLocalActivity(seq) => {
                    self.local_activity_data.done_executing(seq);
>>>>>>> a0e40add
                }
                MachineResponse::UpdateWFTime(t) => {
                    if let Some(t) = t {
                        self.set_current_time(t);
                    }
                }
            }
        }
        Ok(())
    }

    /// Handles results of the workflow activation, delegating work to the appropriate state
    /// machine. Returns a list of workflow jobs that should be queued in the pending activation for
    /// the next poll. This list will be populated only if state machine produced lang activations
    /// as part of command processing. For example some types of activity cancellation need to
    /// immediately unblock lang side without having it to poll for an actual workflow task from the
    /// server.
    fn handle_driven_results(
        &mut self,
        results: Vec<WFCommand>,
    ) -> Result<Vec<wf_activation_job::Variant>> {
        let mut jobs = vec![];
        for cmd in results {
            match cmd {
                WFCommand::AddTimer(attrs) => {
                    let seq = attrs.seq;
                    self.add_cmd_to_wf_task(new_timer(attrs), Some(CommandID::Timer(seq)));
                }
                WFCommand::CancelTimer(attrs) => {
                    jobs.extend(self.process_cancellation(CommandID::Timer(attrs.seq))?);
                }
                WFCommand::AddActivity(attrs) => {
                    let seq = attrs.seq;
                    self.add_cmd_to_wf_task(new_activity(attrs), Some(CommandID::Activity(seq)));
                }
                WFCommand::AddLocalActivity(attrs) => {
                    let seq = attrs.seq;
                    let attrs: ValidScheduleLA = ValidScheduleLA::from_schedule_la(
                        attrs,
                        self.started_attrs()
                            .as_ref()
                            .map(|x| x.workflow_execution_timeout.clone().try_into_or_none())
                            .flatten(),
                    )
                    .map_err(|e| {
                        WFMachinesError::Fatal(format!(
                            "Invalid schedule local activity request (seq {}): {}",
                            seq, e
                        ))
                    })?;
                    let (la, mach_resp) = new_local_activity(
                        attrs,
                        self.replaying,
                        self.local_activity_data.take_preresolution(seq),
                        self.current_wf_time,
                    )?;
                    let machkey = self.all_machines.insert(la.into());
                    self.id_to_machine
                        .insert(CommandID::LocalActivity(seq), machkey);
                    self.process_machine_responses(machkey, mach_resp)?;
                }
                WFCommand::RequestCancelActivity(attrs) => {
                    jobs.extend(self.process_cancellation(CommandID::Activity(attrs.seq))?);
                }
                WFCommand::RequestCancelLocalActivity(attrs) => {
                    jobs.extend(self.process_cancellation(CommandID::LocalActivity(attrs.seq))?);
                }
                WFCommand::CompleteWorkflow(attrs) => {
                    self.metrics.wf_completed();
                    self.add_terminal_command(complete_workflow(attrs));
                }
                WFCommand::FailWorkflow(attrs) => {
                    self.metrics.wf_failed();
                    self.add_terminal_command(fail_workflow(attrs));
                }
                WFCommand::ContinueAsNew(attrs) => {
                    self.metrics.wf_continued_as_new();
                    self.add_terminal_command(continue_as_new(attrs));
                }
                WFCommand::CancelWorkflow(attrs) => {
                    self.metrics.wf_canceled();
                    self.add_terminal_command(cancel_workflow(attrs));
                }
                WFCommand::SetPatchMarker(attrs) => {
                    // Do not create commands for change IDs that we have already created commands
                    // for.
                    if !matches!(self.encountered_change_markers.get(&attrs.patch_id),
                                 Some(ChangeInfo {created_command}) if *created_command)
                    {
                        self.add_cmd_to_wf_task(
                            has_change(attrs.patch_id.clone(), self.replaying, attrs.deprecated),
                            None,
                        );

                        if let Some(ci) = self.encountered_change_markers.get_mut(&attrs.patch_id) {
                            ci.created_command = true;
                        } else {
                            self.encountered_change_markers.insert(
                                attrs.patch_id,
                                ChangeInfo {
                                    created_command: true,
                                },
                            );
                        }
                    }
                }
                WFCommand::AddChildWorkflow(attrs) => {
                    let seq = attrs.seq;
                    self.add_cmd_to_wf_task(
                        new_child_workflow(attrs),
                        Some(CommandID::ChildWorkflowStart(seq)),
                    );
                }
                WFCommand::CancelUnstartedChild(attrs) => jobs.extend(self.process_cancellation(
                    CommandID::ChildWorkflowStart(attrs.child_workflow_seq),
                )?),
                WFCommand::RequestCancelExternalWorkflow(attrs) => {
                    let (we, only_child) = match attrs.target {
                        None => {
                            return Err(WFMachinesError::Fatal(
                                "Cancel external workflow command had empty target field"
                                    .to_string(),
                            ))
                        }
                        Some(cancel_we::Target::ChildWorkflowId(wfid)) => (
                            NamespacedWorkflowExecution {
                                namespace: self.namespace.clone(),
                                workflow_id: wfid,
                                run_id: "".to_string(),
                            },
                            true,
                        ),
                        Some(cancel_we::Target::WorkflowExecution(we)) => (we, false),
                    };
                    self.add_cmd_to_wf_task(
                        new_external_cancel(attrs.seq, we, only_child),
                        Some(CommandID::CancelExternal(attrs.seq)),
                    );
                }
                WFCommand::SignalExternalWorkflow(attrs) => {
                    let (we, only_child) = match attrs.target {
                        None => {
                            return Err(WFMachinesError::Fatal(
                                "Signal external workflow command had empty target field"
                                    .to_string(),
                            ))
                        }
                        Some(sig_we::Target::ChildWorkflowId(wfid)) => (
                            NamespacedWorkflowExecution {
                                namespace: self.namespace.clone(),
                                workflow_id: wfid,
                                run_id: "".to_string(),
                            },
                            true,
                        ),
                        Some(sig_we::Target::WorkflowExecution(we)) => (we, false),
                    };

                    self.add_cmd_to_wf_task(
                        new_external_signal(
                            attrs.seq,
                            we,
                            attrs.signal_name,
                            attrs.args,
                            only_child,
                        ),
                        Some(CommandID::SignalExternal(attrs.seq)),
                    );
                }
                WFCommand::CancelSignalWorkflow(attrs) => {
                    jobs.extend(self.process_cancellation(CommandID::SignalExternal(attrs.seq))?);
                }
                WFCommand::QueryResponse(_) => {
                    // Nothing to do here, queries are handled above the machine level
                    unimplemented!("Query responses should not make it down into the machines")
                }
                WFCommand::NoCommandsFromLang => (),
            }
        }
        Ok(jobs)
    }

    /// Given a command id to attempt to cancel, try to cancel it and return any jobs that should
    /// be included in the activation
    fn process_cancellation(&mut self, id: CommandID) -> Result<Vec<Variant>> {
        let mut jobs = vec![];
        let m_key = self.get_machine_key(id)?;
        let machine_resps = self.machine_mut(m_key).cancel()?;
        debug!(machine_responses = ?machine_resps, cmd_id = ?id, "Cancel request responses");
        for r in machine_resps {
            match r {
                MachineResponse::IssueNewCommand(c) => {
                    self.current_wf_task_commands.push_back(CommandAndMachine {
                        command: MachineAssociatedCommand::Real(Box::new(c)),
                        machine: m_key,
                    });
                }
                MachineResponse::PushWFJob(j) => {
                    jobs.push(j);
                }
                MachineResponse::RequestCancelLocalActivity(seq) => {
                    // We might already know about the status from a pre-resolution. Apply it if so.
                    // We need to do this because otherwise we might need to perform additional
                    // activations during replay that didn't happen during execution, just like
                    // we sometimes pre-resolve activities when first requested.
                    if let Some(preres) = self.local_activity_data.take_preresolution(seq) {
                        if let Machines::LocalActivityMachine(lam) = self.machine_mut(m_key) {
                            let more_responses = lam.try_resolve_with_dat(preres)?;
                            self.process_machine_responses(m_key, more_responses)?;
                        } else {
                            panic!("A non local-activity machine returned a request cancel LA response");
                        }
                    }
                    // If it's in the request queue, just rip it out.
                    else if let Some(removed_act) =
                        self.local_activity_data.remove_from_queue(seq)
                    {
                        // We removed it. Notify the machine that the activity cancelled.
                        if let Machines::LocalActivityMachine(lam) = self.machine_mut(m_key) {
                            let more_responses = lam.try_resolve(
<<<<<<< HEAD
                                LocalActivityExecutionResult::empty_cancel(true),
=======
                                LocalActivityExecutionResult::empty_cancel(),
>>>>>>> a0e40add
                                Duration::from_secs(0),
                                removed_act.attempt,
                                None,
                            )?;
                            self.process_machine_responses(m_key, more_responses)?;
                        } else {
                            panic!("A non local-activity machine returned a request cancel LA response");
                        }
                    } else {
                        // Finally, if we know about the LA at all, it's currently running, so
                        // queue the cancel request to be given to the LA manager.
                        self.local_activity_data.enqueue_cancel(ExecutingLAId {
                            run_id: self.run_id.clone(),
                            seq_num: seq,
                        });
                    }
                }
                MachineResponse::AbandonLocalActivity(seq) => {
                    self.local_activity_data.done_executing(seq);
                }
                MachineResponse::UpdateWFTime(None) => {}
                v => {
                    return Err(WFMachinesError::Fatal(format!(
                        "Unexpected machine response {:?} when cancelling {:?}",
                        v, id
                    )));
                }
            }
        }
        Ok(jobs)
    }

    fn get_machine_key(&self, id: CommandID) -> Result<MachineKey> {
        Ok(*self.id_to_machine.get(&id).ok_or_else(|| {
            WFMachinesError::Fatal(format!("Missing associated machine for {:?}", id))
        })?)
    }

    fn add_terminal_command(&mut self, machine: NewMachineWithCommand) {
        let cwfm = self.add_new_command_machine(machine);
        self.workflow_end_time = Some(SystemTime::now());
        self.current_wf_task_commands.push_back(cwfm);
    }

    /// Add a new command/machines for that command to the current workflow task
    fn add_cmd_to_wf_task(&mut self, machine: NewMachineWithCommand, id: Option<CommandID>) {
        let mach = self.add_new_command_machine(machine);
        if let Some(id) = id {
            self.id_to_machine.insert(id, mach.machine);
        }
        self.current_wf_task_commands.push_back(mach);
    }

    fn add_new_command_machine(&mut self, machine: NewMachineWithCommand) -> CommandAndMachine {
        let k = self.all_machines.insert(machine.machine);
        CommandAndMachine {
            command: MachineAssociatedCommand::Real(Box::new(machine.command)),
            machine: k,
        }
    }

    fn machine(&self, m: MachineKey) -> &Machines {
        self.all_machines
            .get(m)
            .expect("Machine must exist")
            .borrow()
    }

    fn machine_mut(&mut self, m: MachineKey) -> &mut Machines {
        self.all_machines
            .get_mut(m)
            .expect("Machine must exist")
            .borrow_mut()
    }
}

fn str_to_randomness_seed(run_id: &str) -> u64 {
    let mut s = DefaultHasher::new();
    run_id.hash(&mut s);
    s.finish()
}

enum ChangeMarkerOutcome {
    SkipEvent,
    SkipCommand,
    Normal,
}

/// Special handling for patch markers, when handling command events as in
/// [WorkflowMachines::handle_command_event]
fn change_marker_handling(
    event: &HistoryEvent,
    mach: &dyn TemporalStateMachine,
) -> Result<ChangeMarkerOutcome> {
    if !mach.matches_event(event) {
        // Version markers can be skipped in the event they are deprecated
        if let Some((patch_name, deprecated)) = event.get_patch_marker_details() {
            // Is deprecated. We can simply ignore this event, as deprecated change
            // markers are allowed without matching changed calls.
            if deprecated {
                debug!("Deprecated patch marker tried against wrong machine, skipping.");
                return Ok(ChangeMarkerOutcome::SkipEvent);
            }
            return Err(WFMachinesError::Nondeterminism(format!(
                "Non-deprecated patch marker encountered for change {}, \
                            but there is no corresponding change command!",
                patch_name
            )));
        }
        // Version machines themselves may also not *have* matching markers, where non-deprecated
        // calls take the old path, and deprecated calls assume history is produced by a new-code
        // worker.
        if mach.kind() == MachineKind::Patch {
            debug!("Skipping non-matching event against version machine");
            return Ok(ChangeMarkerOutcome::SkipCommand);
        }
    }
    Ok(ChangeMarkerOutcome::Normal)
}<|MERGE_RESOLUTION|>--- conflicted
+++ resolved
@@ -791,22 +791,14 @@
                 MachineResponse::QueueLocalActivity(act) => {
                     self.local_activity_data.enqueue(act);
                 }
-<<<<<<< HEAD
-                MachineResponse::RequestCancelLocalActivity(_)
-                | MachineResponse::AbandonLocalActivity(_) => {
-=======
                 MachineResponse::RequestCancelLocalActivity(_) => {
->>>>>>> a0e40add
                     panic!(
                         "Request cancel local activity should not be returned from \
                          anything other than explicit cancellation"
                     )
-<<<<<<< HEAD
-=======
                 }
                 MachineResponse::AbandonLocalActivity(seq) => {
                     self.local_activity_data.done_executing(seq);
->>>>>>> a0e40add
                 }
                 MachineResponse::UpdateWFTime(t) => {
                     if let Some(t) = t {
@@ -1027,11 +1019,7 @@
                         // We removed it. Notify the machine that the activity cancelled.
                         if let Machines::LocalActivityMachine(lam) = self.machine_mut(m_key) {
                             let more_responses = lam.try_resolve(
-<<<<<<< HEAD
-                                LocalActivityExecutionResult::empty_cancel(true),
-=======
                                 LocalActivityExecutionResult::empty_cancel(),
->>>>>>> a0e40add
                                 Duration::from_secs(0),
                                 removed_act.attempt,
                                 None,
