#![allow(clippy::large_enum_variant)]

use crate::{
    machines::{
        workflow_machines::MachineResponse, Cancellable, NewMachineWithCommand, OnEventWrapper,
        WFMachinesAdapter, WFMachinesError,
    },
    protos::{
        coresdk::{
            activity_result::{self as ar, activity_result, ActivityResult},
            common::Payload,
            workflow_activation::ResolveActivity,
            workflow_commands::{
                ActivityCancellationType, RequestCancelActivity, ScheduleActivity,
            },
        },
        temporal::api::{
            command::v1::Command,
            common::v1::{ActivityType, Payloads},
            enums::v1::{CommandType, EventType},
            failure::v1::{
                failure::{self},
                ActivityFailureInfo, Failure,
            },
            history::v1::{
                history_event, ActivityTaskCanceledEventAttributes,
                ActivityTaskCompletedEventAttributes, ActivityTaskFailedEventAttributes,
                ActivityTaskTimedOutEventAttributes, HistoryEvent,
            },
        },
    },
};
use rustfsm::{fsm, MachineError, StateMachine, TransitionResult};
use std::convert::{TryFrom, TryInto};

fsm! {
    pub(super) name ActivityMachine;
    command ActivityMachineCommand;
    error WFMachinesError;
    shared_state SharedState;

    Created --(Schedule, on_schedule)--> ScheduleCommandCreated;

    ScheduleCommandCreated --(CommandScheduleActivityTask) --> ScheduleCommandCreated;
    ScheduleCommandCreated --(ActivityTaskScheduled(i64),
        shared on_activity_task_scheduled) --> ScheduledEventRecorded;
    ScheduleCommandCreated --(Cancel, shared on_canceled) --> Canceled;

    ScheduledEventRecorded --(ActivityTaskStarted(i64), shared on_task_started) --> Started;
    ScheduledEventRecorded --(ActivityTaskTimedOut(ActivityTaskTimedOutEventAttributes),
        shared on_task_timed_out) --> TimedOut;
    ScheduledEventRecorded --(Cancel, shared on_canceled) --> ScheduledActivityCancelCommandCreated;
    ScheduledEventRecorded --(Abandon, shared on_abandoned) --> Canceled;

    Started --(ActivityTaskCompleted(ActivityTaskCompletedEventAttributes),
        on_activity_task_completed) --> Completed;
    Started --(ActivityTaskFailed(ActivityTaskFailedEventAttributes),
        on_activity_task_failed) --> Failed;
    Started --(ActivityTaskTimedOut(ActivityTaskTimedOutEventAttributes),
        shared on_activity_task_timed_out) --> TimedOut;
    Started --(Cancel, shared on_canceled) --> StartedActivityCancelCommandCreated;
    Started --(Abandon, shared on_abandoned) --> Canceled;

    ScheduledActivityCancelCommandCreated --(CommandRequestCancelActivityTask) --> ScheduledActivityCancelCommandCreated;
    ScheduledActivityCancelCommandCreated --(ActivityTaskCancelRequested) --> ScheduledActivityCancelEventRecorded;

    ScheduledActivityCancelEventRecorded --(ActivityTaskCanceled(ActivityTaskCanceledEventAttributes),
        shared on_activity_task_canceled) --> Canceled;
    ScheduledActivityCancelEventRecorded --(ActivityTaskStarted(i64)) --> StartedActivityCancelEventRecorded;
    ScheduledActivityCancelEventRecorded --(ActivityTaskTimedOut(ActivityTaskTimedOutEventAttributes),
        shared on_activity_task_timed_out) --> TimedOut;

    StartedActivityCancelCommandCreated --(CommandRequestCancelActivityTask) --> StartedActivityCancelCommandCreated;
    StartedActivityCancelCommandCreated --(ActivityTaskCancelRequested) --> StartedActivityCancelEventRecorded;

    StartedActivityCancelEventRecorded --(ActivityTaskFailed(ActivityTaskFailedEventAttributes),
        shared on_activity_task_failed) --> Failed;
    StartedActivityCancelEventRecorded --(ActivityTaskCompleted(ActivityTaskCompletedEventAttributes),
        shared on_activity_task_completed) --> Completed;
    StartedActivityCancelEventRecorded --(ActivityTaskTimedOut(ActivityTaskTimedOutEventAttributes),
        shared on_activity_task_timed_out) --> TimedOut;
    StartedActivityCancelEventRecorded --(ActivityTaskCanceled(ActivityTaskCanceledEventAttributes),
        shared on_activity_task_canceled) --> Canceled;
}

#[derive(Debug, derive_more::Display)]
pub(super) enum ActivityMachineCommand {
    #[display(fmt = "Complete")]
    Complete(Option<Payloads>),
    #[display(fmt = "Fail")]
    Fail(Option<Failure>),
    #[display(fmt = "Cancel")]
    Cancel(Option<Payloads>),
    #[display(fmt = "RequestCancellation")]
    RequestCancellation(Command),
}

/// Creates a new activity state machine and a command to schedule it on the server.
pub(super) fn new_activity(attribs: ScheduleActivity) -> NewMachineWithCommand<ActivityMachine> {
    let (activity, add_cmd) = ActivityMachine::new_scheduled(attribs);
    NewMachineWithCommand {
        command: add_cmd,
        machine: activity,
    }
}

impl ActivityMachine {
    /// Create a new activity and immediately schedule it.
    pub(crate) fn new_scheduled(attribs: ScheduleActivity) -> (Self, Command) {
        let mut s = Self {
            state: Created {}.into(),
            shared_state: SharedState {
                cancellation_type: ActivityCancellationType::from_i32(attribs.cancellation_type)
                    .unwrap(),
                attrs: attribs,
                ..Default::default()
            },
        };
        OnEventWrapper::on_event_mut(&mut s, ActivityMachineEvents::Schedule)
            .expect("Scheduling activities doesn't fail");
        let cmd = Command {
            command_type: CommandType::ScheduleActivityTask as i32,
            attributes: Some(s.shared_state().attrs.clone().into()),
        };
        (s, cmd)
    }

    fn machine_responses_from_cancel_request(&self, cancel_cmd: Command) -> Vec<MachineResponse> {
        let mut r = vec![MachineResponse::IssueNewCommand(cancel_cmd)];
        if self.shared_state.cancellation_type
            != ActivityCancellationType::WaitCancellationCompleted
        {
            r.push(self.create_cancelation_resolve(None).into())
        }
        r
    }

    fn create_cancelation_resolve(&self, details: Option<Payload>) -> ResolveActivity {
        ResolveActivity {
            activity_id: self.shared_state.attrs.activity_id.clone(),
            result: Some(ActivityResult {
                status: Some(activity_result::Status::Canceled(ar::Cancelation {
                    details,
                })),
            }),
        }
    }
}

impl TryFrom<HistoryEvent> for ActivityMachineEvents {
    type Error = WFMachinesError;

    fn try_from(e: HistoryEvent) -> Result<Self, Self::Error> {
        Ok(match EventType::from_i32(e.event_type) {
            Some(EventType::ActivityTaskScheduled) => Self::ActivityTaskScheduled(e.event_id),
            Some(EventType::ActivityTaskStarted) => Self::ActivityTaskStarted(e.event_id),
            Some(EventType::ActivityTaskCompleted) => {
                if let Some(history_event::Attributes::ActivityTaskCompletedEventAttributes(
                    attrs,
                )) = e.attributes
                {
                    Self::ActivityTaskCompleted(attrs)
                } else {
                    return Err(WFMachinesError::MalformedEvent(
                        e,
                        "Activity completion attributes were unset".to_string(),
                    ));
                }
            }
            Some(EventType::ActivityTaskFailed) => {
                if let Some(history_event::Attributes::ActivityTaskFailedEventAttributes(attrs)) =
                    e.attributes
                {
                    Self::ActivityTaskFailed(attrs)
                } else {
                    return Err(WFMachinesError::MalformedEvent(
                        e,
                        "Activity failure attributes were unset".to_string(),
                    ));
                }
            }
            Some(EventType::ActivityTaskTimedOut) => {
                if let Some(history_event::Attributes::ActivityTaskTimedOutEventAttributes(attrs)) =
                    e.attributes
                {
                    Self::ActivityTaskTimedOut(attrs)
                } else {
                    return Err(WFMachinesError::MalformedEvent(
                        e,
                        "Activity timeout attributes were unset".to_string(),
                    ));
                }
            }
            Some(EventType::ActivityTaskCancelRequested) => Self::ActivityTaskCancelRequested,
            Some(EventType::ActivityTaskCanceled) => {
                if let Some(history_event::Attributes::ActivityTaskCanceledEventAttributes(attrs)) =
                    e.attributes
                {
                    Self::ActivityTaskCanceled(attrs)
                } else {
                    return Err(WFMachinesError::MalformedEvent(
                        e,
                        "Activity cancellation attributes were unset".to_string(),
                    ));
                }
            }
            _ => {
                return Err(WFMachinesError::UnexpectedEvent(
                    e,
                    "Activity machine does not handle this event",
                ))
            }
        })
    }
}

impl WFMachinesAdapter for ActivityMachine {
    fn adapt_response(
        &self,
        event: &HistoryEvent,
        _has_next_event: bool,
        my_command: ActivityMachineCommand,
    ) -> Result<Vec<MachineResponse>, WFMachinesError> {
        Ok(match my_command {
            ActivityMachineCommand::Complete(result) => {
                vec![ResolveActivity {
                    activity_id: self.shared_state.attrs.activity_id.clone(),
                    result: Some(ActivityResult {
                        status: Some(activity_result::Status::Completed(ar::Success {
                            result: convert_payloads(event.clone(), result)?,
                        })),
                    }),
                }
                .into()]
            }
            ActivityMachineCommand::Fail(failure) => {
                vec![ResolveActivity {
                    activity_id: self.shared_state.attrs.activity_id.clone(),
                    result: Some(ActivityResult {
                        status: Some(activity_result::Status::Failed(ar::Failure {
                            failure: failure.map(Into::into),
                        })),
                    }),
                }
                .into()]
            }
            ActivityMachineCommand::RequestCancellation(c) => {
                self.machine_responses_from_cancel_request(c)
            }
            ActivityMachineCommand::Cancel(details) => {
                vec![self
                    .create_cancelation_resolve(convert_payloads(event.clone(), details)?)
                    .into()]
            }
        })
    }
}

impl TryFrom<CommandType> for ActivityMachineEvents {
    type Error = ();

    fn try_from(c: CommandType) -> Result<Self, Self::Error> {
        Ok(match c {
            CommandType::ScheduleActivityTask => Self::CommandScheduleActivityTask,
            CommandType::RequestCancelActivityTask => Self::CommandRequestCancelActivityTask,
            _ => return Err(()),
        })
    }
}

impl Cancellable for ActivityMachine {
    fn cancel(&mut self) -> Result<Vec<MachineResponse>, MachineError<Self::Error>> {
        let event = match self.shared_state.cancellation_type {
            ActivityCancellationType::Abandon => ActivityMachineEvents::Abandon,
            _ => ActivityMachineEvents::Cancel,
        };
        let vec = OnEventWrapper::on_event_mut(self, event)?;
        let res = vec
            .into_iter()
            .flat_map(|amc| match amc {
                ActivityMachineCommand::RequestCancellation(cmd) => {
                    self.machine_responses_from_cancel_request(cmd)
                }
                ActivityMachineCommand::Cancel(_details) => {
                    // TODO: Convert payloads
                    vec![self.create_cancelation_resolve(None).into()]
                }
                x => panic!("Invalid cancel event response {:?}", x),
            })
            .collect();
        Ok(res)
    }

    fn was_cancelled_before_sent_to_server(&self) -> bool {
        self.shared_state().cancelled_before_sent
    }
}

#[derive(Default, Clone)]
pub(super) struct SharedState {
    scheduled_event_id: i64,
    started_event_id: i64,
    attrs: ScheduleActivity,
    cancellation_type: ActivityCancellationType,
    cancelled_before_sent: bool,
}

#[derive(Default, Clone)]
pub(super) struct Created {}

impl Created {
    pub(super) fn on_schedule(self) -> ActivityMachineTransition<ScheduleCommandCreated> {
        // would add command here
        TransitionResult::default()
    }
}

#[derive(Default, Clone)]
pub(super) struct ScheduleCommandCreated {}

impl ScheduleCommandCreated {
    pub(super) fn on_activity_task_scheduled(
        self,
        dat: SharedState,
        scheduled_event_id: i64,
    ) -> ActivityMachineTransition<ScheduledEventRecorded> {
        ActivityMachineTransition::ok_shared(
            vec![],
            ScheduledEventRecorded::default(),
            SharedState {
                scheduled_event_id,
                ..dat
            },
        )
    }
    pub(super) fn on_canceled(self, dat: SharedState) -> ActivityMachineTransition<Canceled> {
        let canceled_state = SharedState {
            cancelled_before_sent: true,
            ..dat
        };
        match dat.cancellation_type {
            ActivityCancellationType::Abandon => {
                ActivityMachineTransition::ok_shared(vec![], Canceled::default(), canceled_state)
            }
            _ => notify_lang_activity_cancelled(canceled_state, None),
        }
    }
}

#[derive(Default, Clone)]
pub(super) struct ScheduledEventRecorded {}

impl ScheduledEventRecorded {
    pub(super) fn on_task_started(
        self,
        dat: SharedState,
        started_event_id: i64,
    ) -> ActivityMachineTransition<Started> {
        ActivityMachineTransition::ok_shared(
            vec![],
            Started::default(),
            SharedState {
                started_event_id,
                ..dat
            },
        )
    }
    pub(super) fn on_task_timed_out(
        self,
        dat: SharedState,
        attrs: ActivityTaskTimedOutEventAttributes,
    ) -> ActivityMachineTransition<TimedOut> {
        notify_lang_activity_timed_out(dat, attrs)
    }

    pub(super) fn on_canceled(
        self,
        dat: SharedState,
    ) -> ActivityMachineTransition<ScheduledActivityCancelCommandCreated> {
        create_request_cancel_activity_task_command(
            dat,
            ScheduledActivityCancelCommandCreated::default(),
        )
    }
    pub(super) fn on_abandoned(self, dat: SharedState) -> ActivityMachineTransition<Canceled> {
        notify_lang_activity_cancelled(dat, None)
    }
}

#[derive(Default, Clone)]
pub(super) struct Started {}

impl Started {
    pub(super) fn on_activity_task_completed(
        self,
        attrs: ActivityTaskCompletedEventAttributes,
    ) -> ActivityMachineTransition<Completed> {
        ActivityMachineTransition::ok(
            vec![ActivityMachineCommand::Complete(attrs.result)],
            Completed::default(),
        )
    }
    pub(super) fn on_activity_task_failed(
        self,
        attrs: ActivityTaskFailedEventAttributes,
    ) -> ActivityMachineTransition<Failed> {
        ActivityMachineTransition::ok(
            vec![ActivityMachineCommand::Fail(attrs.failure)],
            Failed::default(),
        )
    }

    pub(super) fn on_activity_task_timed_out(
        self,
        dat: SharedState,
        attrs: ActivityTaskTimedOutEventAttributes,
    ) -> ActivityMachineTransition<TimedOut> {
        notify_lang_activity_timed_out(dat, attrs)
    }

    pub(super) fn on_canceled(
        self,
        dat: SharedState,
    ) -> ActivityMachineTransition<StartedActivityCancelCommandCreated> {
        create_request_cancel_activity_task_command(
            dat,
            StartedActivityCancelCommandCreated::default(),
        )
    }
    pub(super) fn on_abandoned(self, dat: SharedState) -> ActivityMachineTransition<Canceled> {
        notify_lang_activity_cancelled(dat, None)
    }
}

#[derive(Default, Clone)]
pub(super) struct ScheduledActivityCancelCommandCreated {}

#[derive(Default, Clone)]
pub(super) struct ScheduledActivityCancelEventRecorded {}

impl ScheduledActivityCancelEventRecorded {
    pub(super) fn on_activity_task_canceled(
        self,
        dat: SharedState,
        attrs: ActivityTaskCanceledEventAttributes,
    ) -> ActivityMachineTransition<Canceled> {
        notify_if_not_already_cancelled(dat, |dat| notify_lang_activity_cancelled(dat, Some(attrs)))
    }

    pub(super) fn on_activity_task_timed_out(
        self,
        dat: SharedState,
        attrs: ActivityTaskTimedOutEventAttributes,
    ) -> ActivityMachineTransition<TimedOut> {
        notify_if_not_already_cancelled(dat, |dat| notify_lang_activity_timed_out(dat, attrs))
    }
}

impl From<ScheduledActivityCancelCommandCreated> for ScheduledActivityCancelEventRecorded {
    fn from(_: ScheduledActivityCancelCommandCreated) -> Self {
        Self::default()
    }
}

#[derive(Default, Clone)]
pub(super) struct StartedActivityCancelCommandCreated {}

#[derive(Default, Clone)]
pub(super) struct StartedActivityCancelEventRecorded {}

impl StartedActivityCancelEventRecorded {
    pub(super) fn on_activity_task_completed(
        self,
        dat: SharedState,
        attrs: ActivityTaskCompletedEventAttributes,
    ) -> ActivityMachineTransition<Completed> {
        notify_if_not_already_cancelled(dat, |_| {
            TransitionResult::commands(vec![ActivityMachineCommand::Complete(attrs.result)])
        })
    }
    pub(super) fn on_activity_task_failed(
        self,
        dat: SharedState,
        attrs: ActivityTaskFailedEventAttributes,
    ) -> ActivityMachineTransition<Failed> {
        notify_if_not_already_cancelled(dat, |_| {
            TransitionResult::commands(vec![ActivityMachineCommand::Fail(attrs.failure)])
        })
    }
    pub(super) fn on_activity_task_timed_out(
        self,
        dat: SharedState,
        attrs: ActivityTaskTimedOutEventAttributes,
    ) -> ActivityMachineTransition<TimedOut> {
        notify_if_not_already_cancelled(dat, |dat| notify_lang_activity_timed_out(dat, attrs))
    }
    pub(super) fn on_activity_task_canceled(
        self,
        dat: SharedState,
        attrs: ActivityTaskCanceledEventAttributes,
    ) -> ActivityMachineTransition<Canceled> {
        notify_if_not_already_cancelled(dat, |dat| notify_lang_activity_cancelled(dat, Some(attrs)))
    }
}

fn notify_if_not_already_cancelled<S>(
    dat: SharedState,
    notifier: impl FnOnce(SharedState) -> ActivityMachineTransition<S>,
) -> ActivityMachineTransition<S>
where
    S: Into<ActivityMachineState> + Default,
{
    match &dat.cancellation_type {
        // At this point if we are in TryCancel mode, we've already sent a cancellation failure
        // to lang unblocking it, so there is no need to send another activation.
        ActivityCancellationType::TryCancel => ActivityMachineTransition::default(),
        ActivityCancellationType::WaitCancellationCompleted => notifier(dat),
        // Abandon results in going into Cancelled immediately, so we should never reach this state
        ActivityCancellationType::Abandon => unreachable!(
            "Cancellations with type Abandon should go into terminal state immediately."
        ),
    }
}

impl From<ScheduledActivityCancelEventRecorded> for StartedActivityCancelEventRecorded {
    fn from(_: ScheduledActivityCancelEventRecorded) -> Self {
        Self::default()
    }
}

impl From<ScheduledEventRecorded> for Canceled {
    fn from(_: ScheduledEventRecorded) -> Self {
        Self::default()
    }
}

impl From<Started> for Canceled {
    fn from(_: Started) -> Self {
        Self::default()
    }
}

#[derive(Default, Clone)]
pub(super) struct Completed {}

#[derive(Default, Clone)]
pub(super) struct Failed {}

impl From<ScheduledEventRecorded> for TimedOut {
    fn from(_: ScheduledEventRecorded) -> Self {
        Self::default()
    }
}

impl From<Started> for TimedOut {
    fn from(_: Started) -> Self {
        Self::default()
    }
}

impl From<ScheduledActivityCancelEventRecorded> for TimedOut {
    fn from(_: ScheduledActivityCancelEventRecorded) -> Self {
        Self::default()
    }
}

impl From<StartedActivityCancelEventRecorded> for TimedOut {
    fn from(_: StartedActivityCancelEventRecorded) -> Self {
        Self::default()
    }
}

impl From<StartedActivityCancelCommandCreated> for StartedActivityCancelEventRecorded {
    fn from(_: StartedActivityCancelCommandCreated) -> Self {
        Self::default()
    }
}

#[derive(Default, Clone)]
pub(super) struct TimedOut {}

#[derive(Default, Clone)]
pub(super) struct Canceled {}

fn create_request_cancel_activity_task_command<S>(
    dat: SharedState,
    next_state: S,
) -> ActivityMachineTransition<S>
where
    S: Into<ActivityMachineState>,
{
    let cmd = Command {
        command_type: CommandType::RequestCancelActivityTask as i32,
        attributes: Some(
            RequestCancelActivity {
                scheduled_event_id: dat.scheduled_event_id,
                activity_id: dat.attrs.activity_id,
            }
            .into(),
        ),
    };
    ActivityMachineTransition::ok(
        vec![ActivityMachineCommand::RequestCancellation(cmd)],
        next_state,
    )
}

/// Notifies lang side that activity has timed out by sending a failure with timeout error as a cause.
/// State machine will transition into the TimedOut state.
fn notify_lang_activity_timed_out(
    dat: SharedState,
    attrs: ActivityTaskTimedOutEventAttributes,
) -> TransitionResult<ActivityMachine, TimedOut> {
    ActivityMachineTransition::ok_shared(
        vec![ActivityMachineCommand::Fail(Some(new_timeout_failure(
            &dat, attrs,
        )))],
        TimedOut::default(),
        dat,
    )
}

/// Notifies lang side that activity has been cancelled by sending a failure with cancelled failure
/// as a cause. Optional cancelled_event, if passed, is used to supply event IDs. State machine will
/// transition into the `next_state` provided as a parameter.
fn notify_lang_activity_cancelled(
    dat: SharedState,
    canceled_event: Option<ActivityTaskCanceledEventAttributes>,
) -> ActivityMachineTransition<Canceled> {
    ActivityMachineTransition::ok_shared(
        vec![ActivityMachineCommand::Cancel(
            canceled_event.map(|e| e.details).flatten(),
        )],
        Canceled::default(),
        dat,
    )
}

fn new_timeout_failure(dat: &SharedState, attrs: ActivityTaskTimedOutEventAttributes) -> Failure {
    let failure_info = ActivityFailureInfo {
        activity_id: dat.attrs.activity_id.to_string(),
        activity_type: Some(ActivityType {
            name: dat.attrs.activity_type.to_string(),
        }),
        scheduled_event_id: attrs.scheduled_event_id,
        started_event_id: attrs.started_event_id,
        identity: "workflow".to_string(),
        retry_state: attrs.retry_state,
    };
    Failure {
        message: "Activity task timed out".to_string(),
        cause: attrs.failure.map(Box::new),
        failure_info: Some(failure::FailureInfo::ActivityFailureInfo(failure_info)),
        ..Default::default()
    }
}

fn convert_payloads(
    event: HistoryEvent,
    result: Option<Payloads>,
) -> Result<Option<Payload>, WFMachinesError> {
    result
        .map(TryInto::try_into)
        .transpose()
        .map_err(|pe| WFMachinesError::NotExactlyOnePayload(pe, event))
}

#[cfg(test)]
mod test {
    use super::*;
    use crate::{
        machines::workflow_machines::WorkflowMachines,
        protos::coresdk::workflow_activation::{wf_activation_job, WfActivationJob},
        test_help::{canned_histories, TestHistoryBuilder},
        test_workflow_driver::{TestWorkflowDriver, WfContext},
        workflow::WorkflowManager,
    };
    use rstest::{fixture, rstest};

    #[fixture]
    fn activity_happy_hist() -> (TestHistoryBuilder, WorkflowMachines) {
        let twd = activity_workflow_driver("activity-id-1");
        let t = canned_histories::single_activity("activity-id-1");
        let state_machines = WorkflowMachines::new(
            "wfid".to_string(),
            "runid".to_string(),
            t.as_history_update(),
            Box::new(twd).into(),
        );

        assert_eq!(2, t.get_full_history_info().unwrap().wf_task_count());
        (t, state_machines)
    }

    #[fixture]
    fn activity_failure_hist() -> (TestHistoryBuilder, WorkflowMachines) {
        let twd = activity_workflow_driver("activity-id-1");
        let t = canned_histories::single_failed_activity("activity-id-1");
        let state_machines = WorkflowMachines::new(
            "wfid".to_string(),
            "runid".to_string(),
            t.as_history_update(),
            Box::new(twd).into(),
        );

        assert_eq!(2, t.get_full_history_info().unwrap().wf_task_count());
        (t, state_machines)
    }

    fn activity_workflow_driver(activity_id: &'static str) -> TestWorkflowDriver {
        TestWorkflowDriver::new(vec![], move |mut command_sink: WfContext| async move {
            let activity = ScheduleActivity {
                activity_id: activity_id.to_string(),
                ..Default::default()
            };
            command_sink.activity(activity).await;
            command_sink.complete_workflow_execution();
        })
    }

    #[rstest(
        hist_batches,
        case::success(activity_happy_hist()),
        case::failure(activity_failure_hist())
    )]
<<<<<<< HEAD
    #[tokio::test(flavor = "multi_thread")]
    async fn single_activity_inc(hist_batches: (TestHistoryBuilder, WorkflowMachines)) {
        let (t, state_machines) = hist_batches;
=======
    fn single_activity_inc(hist_batches: (TestHistoryBuilder, WorkflowMachines)) {
        let (_, state_machines) = hist_batches;
>>>>>>> a7b324b5
        let mut wfm = WorkflowManager::new_from_machines(state_machines);

        wfm.get_next_activation().await.unwrap();
        let commands = wfm.get_server_commands().commands;
        assert_eq!(commands.len(), 1);
        assert_eq!(
            commands[0].command_type,
            CommandType::ScheduleActivityTask as i32
        );

        wfm.get_next_activation().await.unwrap();
        let commands = wfm.get_server_commands().commands;
        assert_eq!(commands.len(), 1);
        assert_eq!(
            commands[0].command_type,
            CommandType::CompleteWorkflowExecution as i32
        );
    }

    #[rstest(
        hist_batches,
        case::success(activity_happy_hist()),
        case::failure(activity_failure_hist())
    )]
<<<<<<< HEAD
    #[tokio::test(flavor = "multi_thread")]
    async fn single_activity_full(hist_batches: (TestHistoryBuilder, WorkflowMachines)) {
        let (t, state_machines) = hist_batches;
=======
    fn single_activity_full(hist_batches: (TestHistoryBuilder, WorkflowMachines)) {
        let (_, state_machines) = hist_batches;
>>>>>>> a7b324b5
        let mut wfm = WorkflowManager::new_from_machines(state_machines);

        wfm.process_all_activations().await.unwrap();
        let commands = wfm.get_server_commands().commands;
        assert_eq!(commands.len(), 1);
        assert_eq!(
            commands[0].command_type,
            CommandType::CompleteWorkflowExecution as i32
        );
    }

    #[tokio::test(flavor = "multi_thread")]
    async fn immediate_activity_cancelation() {
        let twd = TestWorkflowDriver::new(vec![], |mut cmd_sink: WfContext| async move {
            let cancel_activity_future = cmd_sink.activity(ScheduleActivity {
                activity_id: "activity-id-1".to_string(),
                ..Default::default()
            });
            // Immediately cancel the activity
            cmd_sink.cancel_activity("activity-id-1");
            cancel_activity_future.await;

            cmd_sink.complete_workflow_execution();
        });

        let mut t = TestHistoryBuilder::default();
        t.add_by_type(EventType::WorkflowExecutionStarted);
        t.add_full_wf_task();
        t.add_workflow_execution_completed();

        let state_machines = WorkflowMachines::new(
            "wfid".to_string(),
            "runid".to_string(),
            t.as_history_update(),
            Box::new(twd).into(),
        );
        let mut wfm = WorkflowManager::new_from_machines(state_machines);

<<<<<<< HEAD
        let activation = wfm.process_all_activations().await.unwrap();
        let commands = wfm.get_server_commands().commands;
=======
        let activation = wfm.process_all_activations().unwrap();
        wfm.get_server_commands();
>>>>>>> a7b324b5
        assert_matches!(
            activation.jobs.as_slice(),
            [
                WfActivationJob {
                    variant: Some(wf_activation_job::Variant::StartWorkflow(_)),
                },
                WfActivationJob {
                    variant: Some(wf_activation_job::Variant::ResolveActivity(
                        ResolveActivity {
                            result: Some(ActivityResult {
                                status: Some(activity_result::Status::Canceled(_))
                            }),
                            ..
                        }
                    )),
                },
            ]
        )
    }
}<|MERGE_RESOLUTION|>--- conflicted
+++ resolved
@@ -723,14 +723,9 @@
         case::success(activity_happy_hist()),
         case::failure(activity_failure_hist())
     )]
-<<<<<<< HEAD
     #[tokio::test(flavor = "multi_thread")]
     async fn single_activity_inc(hist_batches: (TestHistoryBuilder, WorkflowMachines)) {
-        let (t, state_machines) = hist_batches;
-=======
-    fn single_activity_inc(hist_batches: (TestHistoryBuilder, WorkflowMachines)) {
         let (_, state_machines) = hist_batches;
->>>>>>> a7b324b5
         let mut wfm = WorkflowManager::new_from_machines(state_machines);
 
         wfm.get_next_activation().await.unwrap();
@@ -755,14 +750,9 @@
         case::success(activity_happy_hist()),
         case::failure(activity_failure_hist())
     )]
-<<<<<<< HEAD
     #[tokio::test(flavor = "multi_thread")]
     async fn single_activity_full(hist_batches: (TestHistoryBuilder, WorkflowMachines)) {
-        let (t, state_machines) = hist_batches;
-=======
-    fn single_activity_full(hist_batches: (TestHistoryBuilder, WorkflowMachines)) {
         let (_, state_machines) = hist_batches;
->>>>>>> a7b324b5
         let mut wfm = WorkflowManager::new_from_machines(state_machines);
 
         wfm.process_all_activations().await.unwrap();
@@ -801,13 +791,8 @@
         );
         let mut wfm = WorkflowManager::new_from_machines(state_machines);
 
-<<<<<<< HEAD
         let activation = wfm.process_all_activations().await.unwrap();
-        let commands = wfm.get_server_commands().commands;
-=======
-        let activation = wfm.process_all_activations().unwrap();
         wfm.get_server_commands();
->>>>>>> a7b324b5
         assert_matches!(
             activation.jobs.as_slice(),
             [
