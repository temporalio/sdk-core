--- conflicted
+++ resolved
@@ -668,14 +668,11 @@
 #[cfg(test)]
 mod test {
     use super::*;
-    use crate::test_workflow_driver::{WorkflowFunction, WorkflowResult};
-    use crate::workflow::managed_wf::ManagedWFFunc;
     use crate::{
-        machines::workflow_machines::WorkflowMachines,
         protos::coresdk::workflow_activation::{wf_activation_job, WfActivationJob},
         test_help::{canned_histories, TestHistoryBuilder},
-        test_workflow_driver::WfContext,
-        workflow::WorkflowManager,
+        test_workflow_driver::{WfContext, WorkflowFunction, WorkflowResult},
+        workflow::managed_wf::ManagedWFFunc,
     };
     use rstest::{fixture, rstest};
 
@@ -709,20 +706,10 @@
         case::success(activity_happy_hist()),
         case::failure(activity_failure_hist())
     )]
-<<<<<<< HEAD
     #[tokio::test]
     async fn single_activity_inc(mut wfm: ManagedWFFunc) {
         wfm.get_next_activation().await.unwrap();
         let commands = wfm.get_server_commands().await.commands;
-=======
-    #[tokio::test(flavor = "multi_thread")]
-    async fn single_activity_inc(hist_batches: (TestHistoryBuilder, WorkflowMachines)) {
-        let (_, state_machines) = hist_batches;
-        let mut wfm = WorkflowManager::new_from_machines(state_machines);
-
-        wfm.get_next_activation().await.unwrap();
-        let commands = wfm.get_server_commands().commands;
->>>>>>> 1474ab7f
         assert_eq!(commands.len(), 1);
         assert_eq!(
             commands[0].command_type,
@@ -730,11 +717,7 @@
         );
 
         wfm.get_next_activation().await.unwrap();
-<<<<<<< HEAD
         let commands = wfm.get_server_commands().await.commands;
-=======
-        let commands = wfm.get_server_commands().commands;
->>>>>>> 1474ab7f
         assert_eq!(commands.len(), 1);
         assert_eq!(
             commands[0].command_type,
@@ -747,20 +730,10 @@
         case::success(activity_happy_hist()),
         case::failure(activity_failure_hist())
     )]
-<<<<<<< HEAD
     #[tokio::test]
     async fn single_activity_full(mut wfm: ManagedWFFunc) {
         wfm.process_all_activations().await.unwrap();
         let commands = wfm.get_server_commands().await.commands;
-=======
-    #[tokio::test(flavor = "multi_thread")]
-    async fn single_activity_full(hist_batches: (TestHistoryBuilder, WorkflowMachines)) {
-        let (_, state_machines) = hist_batches;
-        let mut wfm = WorkflowManager::new_from_machines(state_machines);
-
-        wfm.process_all_activations().await.unwrap();
-        let commands = wfm.get_server_commands().commands;
->>>>>>> 1474ab7f
         assert_eq!(commands.len(), 1);
         assert_eq!(
             commands[0].command_type,
@@ -768,15 +741,9 @@
         );
     }
 
-<<<<<<< HEAD
     #[tokio::test]
     async fn immediate_activity_cancelation() {
         let func = WorkflowFunction::new(|mut cmd_sink: WfContext| async move {
-=======
-    #[tokio::test(flavor = "multi_thread")]
-    async fn immediate_activity_cancelation() {
-        let twd = TestWorkflowDriver::new(vec![], |mut cmd_sink: WfContext| async move {
->>>>>>> 1474ab7f
             let cancel_activity_future = cmd_sink.activity(ScheduleActivity {
                 activity_id: "activity-id-1".to_string(),
                 ..Default::default()
@@ -793,50 +760,20 @@
         t.add_workflow_execution_completed();
         let mut wfm = ManagedWFFunc::new(t, func, vec![]);
 
-<<<<<<< HEAD
         let activation = wfm.process_all_activations().await.unwrap();
-        let commands = wfm.get_server_commands().await.commands;
+        wfm.get_server_commands().await;
         assert_matches!(
             activation.jobs.as_slice(),
             [WfActivationJob {
                 variant: Some(wf_activation_job::Variant::ResolveActivity(
                     ResolveActivity {
-                        activity_id,
                         result: Some(ActivityResult {
                             status: Some(activity_result::Status::Canceled(_))
-                        })
+                        }),
+                        ..
                     }
                 )),
             },]
-=======
-        let state_machines = WorkflowMachines::new(
-            "wfid".to_string(),
-            "runid".to_string(),
-            t.as_history_update(),
-            Box::new(twd).into(),
-        );
-        let mut wfm = WorkflowManager::new_from_machines(state_machines);
-
-        let activation = wfm.process_all_activations().await.unwrap();
-        wfm.get_server_commands();
-        assert_matches!(
-            activation.jobs.as_slice(),
-            [
-                WfActivationJob {
-                    variant: Some(wf_activation_job::Variant::StartWorkflow(_)),
-                },
-                WfActivationJob {
-                    variant: Some(wf_activation_job::Variant::ResolveActivity(
-                        ResolveActivity {
-                            result: Some(ActivityResult {
-                                status: Some(activity_result::Status::Canceled(_))
-                            }),
-                            ..
-                        }
-                    )),
-                },
-            ]
->>>>>>> 1474ab7f
         )
     }
 }