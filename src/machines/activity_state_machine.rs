--- conflicted
+++ resolved
@@ -299,19 +299,10 @@
 pub(super) struct Started {}
 
 impl Started {
-<<<<<<< HEAD
-    pub(super) fn on_activity_task_completed(self) -> ActivityMachineTransition<Completed> {
-        // notify_completed
-        TransitionResult::default()
-    }
-    pub(super) fn on_activity_task_failed(self) -> ActivityMachineTransition<Failed> {
-        // notify_failed
-        TransitionResult::default()
-=======
     pub(super) fn on_activity_task_completed(
         self,
         attrs: ActivityTaskCompletedEventAttributes,
-    ) -> ActivityMachineTransition {
+    ) -> ActivityMachineTransition<Completed> {
         // notify_completed
         ActivityMachineTransition::ok(
             vec![ActivityMachineCommand::Complete(attrs.result)],
@@ -321,13 +312,12 @@
     pub(super) fn on_activity_task_failed(
         self,
         attrs: ActivityTaskFailedEventAttributes,
-    ) -> ActivityMachineTransition {
+    ) -> ActivityMachineTransition<Failed> {
         // notify_failed
         ActivityMachineTransition::ok(
             vec![ActivityMachineCommand::Fail(attrs.failure)],
             Completed::default(),
         )
->>>>>>> 0dbc9e17
     }
     pub(super) fn on_activity_task_timed_out(self) -> ActivityMachineTransition<TimedOut> {
         // notify_timed_out
@@ -389,19 +379,10 @@
 pub(super) struct StartedActivityCancelEventRecorded {}
 
 impl StartedActivityCancelEventRecorded {
-<<<<<<< HEAD
-    pub(super) fn on_activity_task_completed(self) -> ActivityMachineTransition<Completed> {
-        // notify_completed
-        TransitionResult::default()
-    }
-    pub(super) fn on_activity_task_failed(self) -> ActivityMachineTransition<Failed> {
-        // notify_failed
-        TransitionResult::default()
-=======
     pub(super) fn on_activity_task_completed(
         self,
         attrs: ActivityTaskCompletedEventAttributes,
-    ) -> ActivityMachineTransition {
+    ) -> ActivityMachineTransition<Completed> {
         // notify_completed
         ActivityMachineTransition::ok(
             vec![ActivityMachineCommand::Complete(attrs.result)],
@@ -411,13 +392,12 @@
     pub(super) fn on_activity_task_failed(
         self,
         attrs: ActivityTaskFailedEventAttributes,
-    ) -> ActivityMachineTransition {
+    ) -> ActivityMachineTransition<Failed> {
         // notify_failed
         ActivityMachineTransition::ok(
             vec![ActivityMachineCommand::Fail(attrs.failure)],
             Completed::default(),
         )
->>>>>>> 0dbc9e17
     }
     pub(super) fn on_activity_task_timed_out(self) -> ActivityMachineTransition<TimedOut> {
         // notify_timed_out
