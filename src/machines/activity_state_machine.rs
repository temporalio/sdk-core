--- conflicted
+++ resolved
@@ -678,17 +678,6 @@
     fn activity_happy_hist() -> ManagedWFFunc {
         let func = WorkflowFunction::new(activity_wf);
         let t = canned_histories::single_activity("activity-id-1");
-<<<<<<< HEAD
-        let state_machines = WorkflowMachines::new(
-            "wfid".to_string(),
-            "runid".to_string(),
-            "tq".to_string(),
-            t.as_history_update(),
-            Box::new(twd).into(),
-        );
-
-=======
->>>>>>> ad2e2b6d
         assert_eq!(2, t.get_full_history_info().unwrap().wf_task_count());
         ManagedWFFunc::new(t, func, vec![])
     }
@@ -697,17 +686,6 @@
     fn activity_failure_hist() -> ManagedWFFunc {
         let func = WorkflowFunction::new(activity_wf);
         let t = canned_histories::single_failed_activity("activity-id-1");
-<<<<<<< HEAD
-        let state_machines = WorkflowMachines::new(
-            "wfid".to_string(),
-            "runid".to_string(),
-            "tq".to_string(),
-            t.as_history_update(),
-            Box::new(twd).into(),
-        );
-
-=======
->>>>>>> ad2e2b6d
         assert_eq!(2, t.get_full_history_info().unwrap().wf_task_count());
         ManagedWFFunc::new(t, func, vec![])
     }
@@ -780,19 +758,7 @@
         t.add_by_type(EventType::WorkflowExecutionStarted);
         t.add_full_wf_task();
         t.add_workflow_execution_completed();
-<<<<<<< HEAD
-
-        let state_machines = WorkflowMachines::new(
-            "wfid".to_string(),
-            "runid".to_string(),
-            "tq".to_string(),
-            t.as_history_update(),
-            Box::new(twd).into(),
-        );
-        let mut wfm = WorkflowManager::new_from_machines(state_machines);
-=======
         let mut wfm = ManagedWFFunc::new(t, func, vec![]);
->>>>>>> ad2e2b6d
 
         let activation = wfm.process_all_activations().await.unwrap();
         wfm.get_server_commands().await;
