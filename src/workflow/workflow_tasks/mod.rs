//! Management of workflow tasks

mod cache_manager;
mod concurrency_manager;

use crate::{
    errors::{WorkflowMissingError, WorkflowUpdateError},
    machines::{ProtoCommand, WFCommand, WFMachinesError},
    pending_activations::PendingActivations,
    pollers::GatewayRef,
    protosext::{ValidPollWFTQResponse, WfActivationExt},
    task_token::TaskToken,
    telemetry::metrics::MetricsContext,
    worker::NewLocalAct,
    workflow::{
        workflow_tasks::{
            cache_manager::WorkflowCacheManager, concurrency_manager::WorkflowConcurrencyManager,
        },
        HistoryPaginator, HistoryUpdate, LocalResolution, WorkflowCachingPolicy, WorkflowManager,
        LEGACY_QUERY_ID,
    },
};
use crossbeam::queue::SegQueue;
use futures::FutureExt;
use parking_lot::Mutex;
use std::{fmt::Debug, ops::DerefMut, time::Instant};
use temporal_sdk_core_protos::coresdk::{
    workflow_activation::{
        create_query_activation, wf_activation_job, QueryWorkflow, WfActivation,
    },
    workflow_commands::QueryResult,
    FromPayloadsExt,
};
use tokio::sync::watch;

/// Centralizes concerns related to applying new workflow tasks and reporting the activations they
/// produce.
///
/// It is intentionally free of any interactions with the server client to promote testability
pub struct WorkflowTaskManager {
    /// Manages threadsafe access to workflow machine instances
    workflow_machines: WorkflowConcurrencyManager,
    /// Workflows may generate new activations immediately upon completion (ex: while replaying, or
    /// when cancelling an activity in try-cancel/abandon mode), or for other reasons such as a
    /// requested eviction. They queue here.
    pending_activations: PendingActivations,
    /// Holds activations which are purely query activations needed to respond to legacy queries.
    /// Activations may only be added here for runs which do not have other pending activations.
    pending_legacy_queries: SegQueue<WfActivation>,
    /// Holds poll wft responses from the server that need to be applied
    ready_buffered_wft: SegQueue<ValidPollWFTQResponse>,
    /// Used to wake blocked workflow task polling
    pending_activations_notifier: watch::Sender<bool>,
    /// Lock guarded cache manager, which is the authority for limit-based workflow machine eviction
    /// from the cache.
    // TODO: Also should be moved inside concurrency manager, but there is some complexity around
    //   how inserts to it happen that requires a little thought (or a custom LRU impl)
    cache_manager: Mutex<WorkflowCacheManager>,

    metrics: MetricsContext,
}

#[derive(Clone, Debug)]
pub(crate) struct OutstandingTask {
    pub info: WorkflowTaskInfo,
    /// If set the outstanding task has query from the old `query` field which must be fulfilled
    /// upon finishing replay
    pub legacy_query: Option<QueryWorkflow>,
    start_time: Instant,
}

#[derive(Copy, Clone, Debug)]
pub(crate) enum OutstandingActivation {
    /// A normal activation with a joblist
    Normal {
        /// True if there is an eviction in the joblist
        contains_eviction: bool,
    },
    /// An activation for a legacy query
    LegacyQuery,
}

impl OutstandingActivation {
    fn has_eviction(&self) -> bool {
        matches!(
            &self,
            OutstandingActivation::Normal {
                contains_eviction: true
            }
        )
    }
}

/// Contains important information about a given workflow task that we need to memorize while
/// lang handles it.
#[derive(Clone, Debug)]
pub struct WorkflowTaskInfo {
    pub task_token: TaskToken,
    pub attempt: u32,
}

#[derive(Debug, derive_more::From)]
pub(crate) enum NewWfTaskOutcome {
    /// A new activation for the workflow should be issued to lang
    IssueActivation(WfActivation),
    /// The poll loop should be restarted, there is nothing to do
    TaskBuffered,
    /// The workflow task should be auto-completed with an empty command list, as it must be replied
    /// to but there is no meaningful work for lang to do.
    Autocomplete,
    /// Workflow task had partial history and workflow was not present in the cache.
    CacheMiss,
    /// The workflow task ran into problems while being applied and we must now evict the workflow
    Evict(WorkflowUpdateError),
}

#[derive(Debug)]
pub enum FailedActivationOutcome {
    NoReport,
    Report(TaskToken),
    ReportLegacyQueryFailure(TaskToken),
}

#[derive(Debug)]
pub(crate) struct ServerCommandsWithWorkflowInfo {
    pub task_token: TaskToken,
    pub action: ActivationAction,
}

#[derive(Debug)]
pub(crate) enum ActivationAction {
    /// We should respond that the workflow task is complete
    WftComplete {
        commands: Vec<ProtoCommand>,
        query_responses: Vec<QueryResult>,
        local_activities: Vec<NewLocalAct>,
        force_new_wft: bool,
    },
    /// We should respond to a legacy query request
    RespondLegacyQuery { result: QueryResult },
    /// There are local activities that need to be performed, but no new commands to send. The WFT
    /// should not be completed yet, but delayed until near the timeout or the LA resolves
    LocalActivitiesDelayWft { local_activities: Vec<NewLocalAct> },
}

macro_rules! machine_mut {
    ($myself:ident, $run_id:ident, $task_token:expr, $clos:expr) => {{
        $myself
            .workflow_machines
            .access($run_id, $clos)
            .await
            .map_err(|source| WorkflowUpdateError {
                source,
                run_id: $run_id.to_owned(),
                task_token: $task_token,
            })
    }};
}

impl WorkflowTaskManager {
    pub(crate) fn new(
        pending_activations_notifier: watch::Sender<bool>,
        eviction_policy: WorkflowCachingPolicy,
        metrics: MetricsContext,
    ) -> Self {
        Self {
            workflow_machines: WorkflowConcurrencyManager::new(),
            pending_activations: Default::default(),
            pending_legacy_queries: Default::default(),
            ready_buffered_wft: Default::default(),
            pending_activations_notifier,
            cache_manager: Mutex::new(WorkflowCacheManager::new(eviction_policy, metrics.clone())),
            metrics,
        }
    }

<<<<<<< HEAD
    pub(crate) fn next_pending_activation(
        &self,
    ) -> Result<Option<WfActivation>, WorkflowUpdateError> {
        // Dispatch pending legacy queries first
        if let leg_q @ Some(_) = self.pending_legacy_queries.pop() {
            return Ok(leg_q);
        }
=======
    pub(crate) fn next_pending_activation(&self) -> Option<WfActivation> {
>>>>>>> 452b1b00
        // It is important that we do not issue pending activations for any workflows which already
        // have an outstanding activation. If we did, it can result in races where an in-progress
        // completion may appear to be the last in a task (no more pending activations) because
        // concurrently a poll happened to dequeue the pending activation at the right time.
        // NOTE: This all goes away with the handles-per-workflow poll approach.
        let maybe_act = self
            .pending_activations
            .pop_first_matching(|rid| self.workflow_machines.get_activation(rid).is_none());
<<<<<<< HEAD
        Ok(if let Some(pending_info) = maybe_act.as_ref() {
            let mut act = self
                .workflow_machines
                .access_sync(&pending_info.run_id, |wfm| {
                    Ok(wfm.machines.get_wf_activation())
                })
                .expect("Machine must exist");
            if pending_info.needs_eviction {
                act.append_evict_job();
            }
            self.insert_outstanding_activation(&act)?;
            self.cache_manager.lock().touch(&act.run_id);
            Some(act)
        } else {
            None
        })
=======
        if let Some(act) = maybe_act.as_ref() {
            if let Err(WorkflowMissingError { run_id }) = self.insert_outstanding_activation(act) {
                self.request_eviction(&run_id, "Pending activation present for missing run");
                // Continue trying to return a valid pending activation
                return self.next_pending_activation();
            }
            self.cache_manager.lock().touch(&act.run_id);
        }
        maybe_act
>>>>>>> 452b1b00
    }

    pub(crate) fn next_buffered_poll(&self) -> Option<ValidPollWFTQResponse> {
        self.ready_buffered_wft.pop()
    }

    pub(crate) fn outstanding_wft(&self) -> usize {
        self.workflow_machines.outstanding_wft()
    }

    /// Request a workflow eviction. This will queue up an activation to evict the workflow from
    /// the lang side. Workflow will not *actually* be evicted until lang replies to that activation
    ///
    /// Returns, if found, the number of attempts on the current workflow task
<<<<<<< HEAD
    pub(crate) fn request_eviction(&self, run_id: &str) -> Option<u32> {
=======
    pub fn request_eviction(&self, run_id: &str, reason: impl Into<String>) -> Option<u32> {
>>>>>>> 452b1b00
        if self.workflow_machines.exists(run_id) {
            if !self.activation_has_eviction(run_id) {
                debug!(%run_id, "Eviction requested");
                // Queue up an eviction activation
<<<<<<< HEAD
                self.pending_activations.notify_needs_eviction(run_id);
=======
                self.pending_activations
                    .push(create_evict_activation(run_id.to_string(), reason.into()));
>>>>>>> 452b1b00
                let _ = self.pending_activations_notifier.send(true);
            }
            self.workflow_machines
                .get_task(run_id)
                .map(|wt| wt.info.attempt)
        } else {
            warn!(%run_id, "Eviction requested for unknown run");
            None
        }
    }

    /// Evict a workflow from the cache by its run id and enqueue a pending activation to evict the
    /// workflow. Any existing pending activations will be destroyed, and any outstanding
    /// activations invalidated.
    ///
    /// Returns that workflow's task info if it was present.
    fn evict_run(&self, run_id: &str) {
        debug!(run_id=%run_id, "Evicting run");

        self.cache_manager.lock().remove(run_id);
        let maybe_buffered = self.workflow_machines.evict(run_id);
        self.pending_activations.remove_all_with_run_id(run_id);

        if let Some(buffered) = maybe_buffered {
            // If we just evicted something and there was a buffered poll response for the workflow,
            // it is now ready to be produced by the next poll. (Not immediate next, since, ignoring
            // other workflows, the next poll will be the eviction we just produced. Buffered polls
            // always are popped after pending activations)
            self.make_buffered_poll_ready(buffered);
        }
    }

    /// Given a validated poll response from the server, prepare an activation (if there is one) to
    /// be sent to lang. If applying the response to the workflow's state does not produce a new
    /// activation, `None` is returned.
    ///
    /// The new activation is immediately considered to be an outstanding workflow task - so it is
    /// expected that new activations will be dispatched to lang right away.
    pub(crate) async fn apply_new_poll_resp(
        &self,
        work: ValidPollWFTQResponse,
        gateway: &GatewayRef,
    ) -> NewWfTaskOutcome {
        let mut work = if let Some(w) = self.workflow_machines.buffer_resp_if_outstanding_work(work)
        {
            w
        } else {
            return NewWfTaskOutcome::TaskBuffered;
        };

        debug!(
            task_token = %&work.task_token,
            history_length = %work.history.events.len(),
            "Applying new workflow task from server"
        );
        let task_start_time = Instant::now();

        // Check if there is a legacy query we either need to immediately issue an activation for
        // (if there is no more replay work to do) or we need to store for later answering.
        let legacy_query = work.legacy_query.take().map(|q| QueryWorkflow {
            query_id: LEGACY_QUERY_ID.to_string(),
            query_type: q.query_type,
            arguments: Vec::from_payloads(q.query_args),
        });

        let (info, mut next_activation) =
            match self.instantiate_or_update_workflow(work, gateway).await {
                Ok((info, next_activation)) => (info, next_activation),
                Err(e) => {
                    if let WFMachinesError::CacheMiss = e.source {
                        return NewWfTaskOutcome::CacheMiss;
                    }
                    return NewWfTaskOutcome::Evict(e);
                }
            };

        // Immediately dispatch query activation if no other jobs
        let legacy_query = if next_activation.jobs.is_empty() {
            if let Some(lq) = legacy_query {
                debug!("Dispatching legacy query {:?}", &lq);
                next_activation
                    .jobs
                    .push(wf_activation_job::Variant::QueryWorkflow(lq).into());
            }
            None
        } else {
            legacy_query
        };

        self.workflow_machines
            .insert_wft(
                &next_activation.run_id,
                OutstandingTask {
                    info,
                    legacy_query,
                    start_time: task_start_time,
                },
            )
            .expect("Workflow machines must exist, we just created/updated them");

        if !next_activation.jobs.is_empty() {
            if let Err(wme) = self.insert_outstanding_activation(&next_activation) {
                return NewWfTaskOutcome::Evict(wme.into());
            }
            NewWfTaskOutcome::IssueActivation(next_activation)
        } else {
            NewWfTaskOutcome::Autocomplete
        }
    }

    /// Record a successful activation. Returns (if any) commands that should be reported to the
    /// server as part of wft completion
    pub(crate) async fn successful_activation(
        &self,
        run_id: &str,
        mut commands: Vec<WFCommand>,
    ) -> Result<Option<ServerCommandsWithWorkflowInfo>, WorkflowUpdateError> {
        // No-command replies to evictions can simply skip everything
        if commands.is_empty() && self.activation_has_eviction(run_id) {
            return Ok(None);
        }

        let task_token = if let Some(entry) = self.workflow_machines.get_task(run_id) {
            entry.info.task_token.clone()
        } else {
            if !self.activation_has_eviction(run_id) {
                // Don't bother warning if this was an eviction, since it's normal to issue
                // eviction activations without an associated workflow task in that case.
                warn!(
                    run_id,
                    "Attempted to complete activation for nonexistent run"
                );
            }
            return Ok(None);
        };

        // If the only command from the activation is a legacy query response, that means we need
        // to respond differently than a typical activation.
        let ret = if matches!(&commands.as_slice(),
                    &[WFCommand::QueryResponse(qr)] if qr.query_id == LEGACY_QUERY_ID)
        {
            let qr = match commands.remove(0) {
                WFCommand::QueryResponse(qr) => qr,
                _ => unreachable!("We just verified this is the only command"),
            };
            Some(ServerCommandsWithWorkflowInfo {
                task_token,
                action: ActivationAction::RespondLegacyQuery { result: qr },
            })
        } else {
            // First strip out query responses from other commands that actually affect machines
            // Would be prettier with `drain_filter`
            let mut i = 0;
            let mut query_responses = vec![];
            while i < commands.len() {
                if matches!(commands[i], WFCommand::QueryResponse(_)) {
                    if let WFCommand::QueryResponse(qr) = commands.remove(i) {
                        if qr.query_id == LEGACY_QUERY_ID {
                            return Err(WorkflowUpdateError {
                                source: WFMachinesError::Fatal(
                                    "Legacy query activation response included other commands, \
                                    this is not allowed and constitutes an error in the lang SDK"
                                        .to_string(),
                                ),
                                run_id: run_id.to_string(),
                                task_token: Some(task_token),
                            });
                        }
                        query_responses.push(qr);
                    }
                } else {
                    i += 1;
                }
            }

            let (are_pending, server_cmds, local_activities) = machine_mut!(
                self,
                run_id,
                Some(task_token.clone()),
                |wfm: &mut WorkflowManager| async move {
                    // Send commands from lang into the machines then check if the workflow run needs
                    // another activation and mark it if so
                    wfm.push_commands(commands).await?;
                    let are_pending = wfm.apply_next_task_if_ready().await?;
                    // We want to fetch the outgoing commands only after a next WFT may have been
                    // applied, as outgoing server commands may be affected.
                    Ok((
                        are_pending,
                        wfm.get_server_commands(),
                        wfm.drain_queued_local_activities(),
                    ))
                }
                .boxed()
            )?;

            if are_pending {
                self.needs_activation(run_id);
            }

            // We only actually want to send commands back to the server if there are no more
            // pending activations and we are caught up on replay. We don't want to complete a wft
            // if already saw the final event in the workflow.
            if !self.pending_activations.has_pending(run_id) && !server_cmds.replaying {
                if server_cmds.commands.is_empty() && !local_activities.is_empty() {
                    Some(ServerCommandsWithWorkflowInfo {
                        task_token,
                        action: ActivationAction::LocalActivitiesDelayWft { local_activities },
                    })
                } else {
                    // TODO: Ideally local activities isn't in this branch at all But we need to
                    //  force new wft if there are incomplete local activities and new commands to
                    //  send. Force flag does need to appear. Other branch should ideally be only
                    //  one dealing with LAs

                    Some(ServerCommandsWithWorkflowInfo {
                        task_token,
                        action: ActivationAction::WftComplete {
                            commands: server_cmds.commands,
                            query_responses,
                            force_new_wft: !local_activities.is_empty(),
                            local_activities,
                        },
                    })
                }
            } else if !query_responses.is_empty() {
                Some(ServerCommandsWithWorkflowInfo {
                    task_token,
                    action: ActivationAction::WftComplete {
                        commands: vec![],
                        query_responses,
                        local_activities: vec![],
                        force_new_wft: false,
                    },
                })
            } else {
                None
            }
        };
        Ok(ret)
    }

    /// Record that an activation failed, returns enum that indicates if failure should be reported
    /// to the server
    pub(crate) fn failed_activation(&self, run_id: &str) -> FailedActivationOutcome {
        let tt = if let Some(tt) = self
            .workflow_machines
            .get_task(run_id)
            .map(|t| t.info.task_token.clone())
        {
            tt
        } else {
            warn!(
                "No info for workflow with run id {} found when trying to fail activation",
                run_id
            );
            return FailedActivationOutcome::NoReport;
        };
        if let Some(m) = self.workflow_machines.run_metrics(run_id) {
            m.wf_task_failed();
        }
        // If the outstanding activation is a legacy query task, report that we need to fail it
        if let Some(OutstandingActivation::LegacyQuery) =
            self.workflow_machines.get_activation(run_id)
        {
            FailedActivationOutcome::ReportLegacyQueryFailure(tt)
        } else {
            // Blow up any cached data associated with the workflow
            let should_report =
                if let Some(attempt) = self.request_eviction(run_id, "Activation failed by lang") {
                    // Only report to server if the last task wasn't also a failure (avoid spam)
                    attempt <= 1
                } else {
                    true
                };
            if should_report {
                FailedActivationOutcome::Report(tt)
            } else {
                FailedActivationOutcome::NoReport
            }
        }
    }

    /// Will create a new workflow manager if needed for the workflow activation, if not, it will
    /// feed the existing manager the updated history we received from the server.
    ///
    /// Returns the next workflow activation and some info about it, if an activation is needed.
    async fn instantiate_or_update_workflow(
        &self,
        poll_wf_resp: ValidPollWFTQResponse,
        gateway: &GatewayRef,
    ) -> Result<(WorkflowTaskInfo, WfActivation), WorkflowUpdateError> {
        let run_id = poll_wf_resp.workflow_execution.run_id.clone();

        let wft_info = WorkflowTaskInfo {
            attempt: poll_wf_resp.attempt,
            task_token: poll_wf_resp.task_token,
        };

        match self
            .workflow_machines
            .create_or_update(
                &run_id,
                HistoryUpdate::new(
                    HistoryPaginator::new(
                        poll_wf_resp.history,
                        poll_wf_resp.workflow_execution.workflow_id.clone(),
                        poll_wf_resp.workflow_execution.run_id.clone(),
                        poll_wf_resp.next_page_token,
                        gateway.gw.clone(),
                    ),
                    poll_wf_resp.previous_started_event_id,
                ),
                &poll_wf_resp.workflow_execution.workflow_id,
                &gateway.options.namespace,
                &poll_wf_resp.workflow_type,
                &self.metrics,
            )
            .await
        {
            Ok(mut activation) => {
                // If there are in-poll queries, insert jobs for those queries into the activation
                if !poll_wf_resp.query_requests.is_empty() {
                    let query_jobs = poll_wf_resp
                        .query_requests
                        .into_iter()
                        .map(|q| wf_activation_job::Variant::QueryWorkflow(q).into());
                    activation.jobs.extend(query_jobs);
                }

                Ok((wft_info, activation))
            }
            Err(source) => Err(WorkflowUpdateError {
                source,
                run_id,
                task_token: Some(wft_info.task_token),
            }),
        }
    }

    /// Called after every workflow activation completion or failure, updates outstanding task
    /// status & issues evictions if required. It is important this is called *after* potentially
    /// reporting a successful WFT to server, as some replies (task not found) may require an
    /// eviction, which could be avoided if this is called too early.
    ///
<<<<<<< HEAD
    /// Returns true if WFT was marked completed internally
    pub(crate) fn after_wft_report(
        &self,
        run_id: &str,
        did_complete_wft: bool,
    ) -> Result<bool, WorkflowUpdateError> {
=======
    /// Returns true if WFT is complete
    pub(crate) fn after_wft_report(&self, run_id: &str) -> bool {
>>>>>>> 452b1b00
        let mut just_evicted = false;

        if let Some(OutstandingActivation::Normal {
            contains_eviction: true,
        }) = self.workflow_machines.get_activation(run_id)
        {
            self.evict_run(run_id);
            just_evicted = true;
        };

        // Workflows with no more pending activations (IE: They have completed a WFT) must be
        // removed from the outstanding tasks map
        if !self.pending_activations.has_pending(run_id) {
            if !just_evicted {
                // Check if there was a legacy query which must be fulfilled, and if there is create
                // a new pending activation for it.
                if let Some(ref mut ot) = self
                    .workflow_machines
                    .get_task_mut(run_id)
                    .expect("Machine must exist")
                    .deref_mut()
                {
                    if let Some(query) = ot.legacy_query.take() {
                        let na = create_query_activation(run_id.to_string(), [query]);
                        self.pending_legacy_queries.push(na);
                        let _ = self.pending_activations_notifier.send(true);
                        return false;
                    }
                }

                // Evict run id if cache is full. Non-sticky will always evict.
                let maybe_evicted = self.cache_manager.lock().insert(run_id);
                if let Some(evicted_run_id) = maybe_evicted {
                    self.request_eviction(&evicted_run_id, "Workflow cache full");
                }

                // If there was a buffered poll response from the server, it is now ready to
                // be handled.
                if let Some(buffd) = self.workflow_machines.take_buffered_poll(run_id) {
                    self.make_buffered_poll_ready(buffd);
                }
            }

            // The evict may or may not have already done this, but even when we aren't evicting
            // we want to clear the outstanding workflow task since it's now complete.
<<<<<<< HEAD
            return Ok(self
                .workflow_machines
                .complete_wft(run_id, did_complete_wft)
                .is_some());
=======
            return self.workflow_machines.complete_wft(run_id).is_some();
>>>>>>> 452b1b00
        }
        false
    }

    /// Must be called after *every* activation is replied to, regardless of whether or not we
    /// had some issue reporting it to server or anything else. This upholds the invariant that
    /// every activation we issue to lang has exactly one reply.
    ///
    /// Any subsequent action that needs to be taken will be created as a new activation
    pub(crate) fn on_activation_done(&self, run_id: &str) {
        if self.workflow_machines.delete_activation(run_id).is_some() {
            let _ = self.pending_activations_notifier.send(true);
        }
        // It's possible the activation is already removed due to completing an eviction
    }

    /// Let a workflow know that something we've been waiting locally on has resolved, like a local
    /// activity or side effect
    #[instrument(level = "debug", skip(self, resolved))]
    pub(crate) async fn notify_of_local_result(
        &self,
        run_id: &str,
        seq_id: u32,
        resolved: LocalResolution,
    ) -> Result<(), WorkflowUpdateError> {
        self.workflow_machines
            .access_sync(run_id, |wfm: &mut WorkflowManager| {
                wfm.notify_of_local_result(seq_id, resolved)
            })
            .map_err(|wfme| WorkflowUpdateError {
                source: wfme,
                run_id: run_id.to_string(),
                task_token: None,
            })?;

        self.needs_activation(run_id);
        Ok(())
    }

    fn make_buffered_poll_ready(&self, buffd: ValidPollWFTQResponse) {
        self.ready_buffered_wft.push(buffd);
    }

    fn insert_outstanding_activation(
        &self,
        act: &WfActivation,
    ) -> Result<(), WorkflowMissingError> {
        let act_type = if act.is_legacy_query() {
            OutstandingActivation::LegacyQuery
        } else {
            OutstandingActivation::Normal {
                contains_eviction: act.eviction_index().is_some(),
            }
        };
        match self
            .workflow_machines
            .insert_activation(&act.run_id, act_type)
        {
            Ok(None) => Ok(()),
            Ok(Some(previous)) => {
                // This is a panic because we have screwed up core logic if this is violated. It
                // must be upheld.
                panic!(
                    "Attempted to insert a new outstanding activation {}, but there already was \
                     one outstanding: {:?}",
                    act, previous
                );
            }
            Err(e) => Err(e),
        }
    }

    fn activation_has_eviction(&self, run_id: &str) -> bool {
        self.workflow_machines
            .get_activation(run_id)
            .map(|oa| oa.has_eviction())
            .unwrap_or_default()
    }

    fn needs_activation(&self, run_id: &str) {
        self.pending_activations.notify_needs_activation(run_id);
        let _ = self.pending_activations_notifier.send(true);
    }
}<|MERGE_RESOLUTION|>--- conflicted
+++ resolved
@@ -174,17 +174,11 @@
         }
     }
 
-<<<<<<< HEAD
-    pub(crate) fn next_pending_activation(
-        &self,
-    ) -> Result<Option<WfActivation>, WorkflowUpdateError> {
+    pub(crate) fn next_pending_activation(&self) -> Option<WfActivation> {
         // Dispatch pending legacy queries first
         if let leg_q @ Some(_) = self.pending_legacy_queries.pop() {
-            return Ok(leg_q);
-        }
-=======
-    pub(crate) fn next_pending_activation(&self) -> Option<WfActivation> {
->>>>>>> 452b1b00
+            return leg_q;
+        }
         // It is important that we do not issue pending activations for any workflows which already
         // have an outstanding activation. If we did, it can result in races where an in-progress
         // completion may appear to be the last in a task (no more pending activations) because
@@ -193,34 +187,31 @@
         let maybe_act = self
             .pending_activations
             .pop_first_matching(|rid| self.workflow_machines.get_activation(rid).is_none());
-<<<<<<< HEAD
-        Ok(if let Some(pending_info) = maybe_act.as_ref() {
-            let mut act = self
+        if let Some(pending_info) = maybe_act {
+            if let Ok(act) = self
                 .workflow_machines
-                .access_sync(&pending_info.run_id, |wfm| {
-                    Ok(wfm.machines.get_wf_activation())
+                .access_sync(&pending_info.run_id, |wfm| wfm.machines.get_wf_activation())
+                .and_then(|mut act| {
+                    if let Some(reason) = pending_info.needs_eviction {
+                        act.append_evict_job(reason);
+                    }
+                    self.insert_outstanding_activation(&act)?;
+                    Ok(act)
                 })
-                .expect("Machine must exist");
-            if pending_info.needs_eviction {
-                act.append_evict_job();
-            }
-            self.insert_outstanding_activation(&act)?;
-            self.cache_manager.lock().touch(&act.run_id);
-            Some(act)
+            {
+                self.cache_manager.lock().touch(&act.run_id);
+                Some(act)
+            } else {
+                self.request_eviction(
+                    &pending_info.run_id,
+                    "Tried to apply pending activation for missing run",
+                );
+                // Continue trying to return a valid pending activation
+                self.next_pending_activation()
+            }
         } else {
             None
-        })
-=======
-        if let Some(act) = maybe_act.as_ref() {
-            if let Err(WorkflowMissingError { run_id }) = self.insert_outstanding_activation(act) {
-                self.request_eviction(&run_id, "Pending activation present for missing run");
-                // Continue trying to return a valid pending activation
-                return self.next_pending_activation();
-            }
-            self.cache_manager.lock().touch(&act.run_id);
-        }
-        maybe_act
->>>>>>> 452b1b00
+        }
     }
 
     pub(crate) fn next_buffered_poll(&self) -> Option<ValidPollWFTQResponse> {
@@ -235,21 +226,13 @@
     /// the lang side. Workflow will not *actually* be evicted until lang replies to that activation
     ///
     /// Returns, if found, the number of attempts on the current workflow task
-<<<<<<< HEAD
-    pub(crate) fn request_eviction(&self, run_id: &str) -> Option<u32> {
-=======
-    pub fn request_eviction(&self, run_id: &str, reason: impl Into<String>) -> Option<u32> {
->>>>>>> 452b1b00
+    pub(crate) fn request_eviction(&self, run_id: &str, reason: impl Into<String>) -> Option<u32> {
         if self.workflow_machines.exists(run_id) {
             if !self.activation_has_eviction(run_id) {
                 debug!(%run_id, "Eviction requested");
                 // Queue up an eviction activation
-<<<<<<< HEAD
-                self.pending_activations.notify_needs_eviction(run_id);
-=======
                 self.pending_activations
-                    .push(create_evict_activation(run_id.to_string(), reason.into()));
->>>>>>> 452b1b00
+                    .notify_needs_eviction(run_id, reason.into());
                 let _ = self.pending_activations_notifier.send(true);
             }
             self.workflow_machines
@@ -594,17 +577,8 @@
     /// reporting a successful WFT to server, as some replies (task not found) may require an
     /// eviction, which could be avoided if this is called too early.
     ///
-<<<<<<< HEAD
     /// Returns true if WFT was marked completed internally
-    pub(crate) fn after_wft_report(
-        &self,
-        run_id: &str,
-        did_complete_wft: bool,
-    ) -> Result<bool, WorkflowUpdateError> {
-=======
-    /// Returns true if WFT is complete
-    pub(crate) fn after_wft_report(&self, run_id: &str) -> bool {
->>>>>>> 452b1b00
+    pub(crate) fn after_wft_report(&self, run_id: &str, did_complete_wft: bool) -> bool {
         let mut just_evicted = false;
 
         if let Some(OutstandingActivation::Normal {
@@ -650,14 +624,10 @@
 
             // The evict may or may not have already done this, but even when we aren't evicting
             // we want to clear the outstanding workflow task since it's now complete.
-<<<<<<< HEAD
-            return Ok(self
+            return self
                 .workflow_machines
                 .complete_wft(run_id, did_complete_wft)
-                .is_some());
-=======
-            return self.workflow_machines.complete_wft(run_id).is_some();
->>>>>>> 452b1b00
+                .is_some();
         }
         false
     }
@@ -686,7 +656,7 @@
         self.workflow_machines
             .access_sync(run_id, |wfm: &mut WorkflowManager| {
                 wfm.notify_of_local_result(seq_id, resolved)
-            })
+            })?
             .map_err(|wfme| WorkflowUpdateError {
                 source: wfme,
                 run_id: run_id.to_string(),
