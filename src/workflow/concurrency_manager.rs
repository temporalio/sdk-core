--- conflicted
+++ resolved
@@ -9,11 +9,7 @@
 use std::fmt::Debug;
 use tokio::sync::Mutex;
 
-<<<<<<< HEAD
-/// Provides a thread-safe way to access workflow machines
-=======
 /// Provides a thread-safe way to access workflow machines for specific workflow runs
->>>>>>> aacb4c42
 pub(crate) struct WorkflowConcurrencyManager {
     /// Maps run id -> data about and machines for that run
     machines: DashMap<String, ManagedRun>,
