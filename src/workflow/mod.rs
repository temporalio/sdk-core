--- conflicted
+++ resolved
@@ -65,11 +65,7 @@
 impl WorkflowManager {
     /// Create a new workflow manager given workflow history and execution info as would be found
     /// in [PollWorkflowTaskQueueResponse]
-    pub fn new(
-        history: HistoryUpdate,
-        workflow_execution: WorkflowExecution,
-        task_queue: String,
-    ) -> Self {
+    pub fn new(history: HistoryUpdate, workflow_execution: WorkflowExecution) -> Self {
         let (wfb, cmd_sink) = WorkflowBridge::new();
         let state_machines = WorkflowMachines::new(
             workflow_execution.workflow_id,
@@ -137,30 +133,6 @@
         }
     }
 
-<<<<<<< HEAD
-    pub fn get_task_queue(&self) -> String {
-        self.machines.task_queue.clone()
-    }
-
-    /// During testing it can be useful to run through all activations to simulate replay easily.
-    /// Returns the last produced activation with jobs in it, or an activation with no jobs if
-    /// the first call had no jobs.
-    ///
-    /// This is meant to be used with the TestWorkflowDriver which can automatically produce
-    /// commands.
-    #[cfg(test)]
-    pub async fn process_all_activations(&mut self) -> Result<WfActivation> {
-        let mut last_act = self.get_next_activation().await?;
-        let mut next_act = self.get_next_activation().await?;
-        while !next_act.jobs.is_empty() {
-            last_act = next_act;
-            next_act = self.get_next_activation().await?;
-        }
-        Ok(last_act)
-    }
-
-=======
->>>>>>> ad2e2b6d
     /// Feed the workflow machines new commands issued by the executing workflow code, and iterate
     /// the machines.
     pub async fn push_commands(&mut self, cmds: Vec<WFCommand>) -> Result<()> {
