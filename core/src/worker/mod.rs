--- conflicted
+++ resolved
@@ -438,10 +438,7 @@
         }
     }
 
-<<<<<<< HEAD
     #[instrument(level = "debug", skip(self), fields(run_id))]
-=======
->>>>>>> 9b7d84bc
     pub(crate) async fn next_workflow_activation(&self) -> Result<WorkflowActivation, PollWfError> {
         // The poll needs to be in a loop because we can't guarantee tail call optimization in Rust
         // (simply) and we really, really need that for long-poll retries.
