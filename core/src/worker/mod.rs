mod activities;
pub(crate) mod client;
mod workflow;

pub use temporal_sdk_core_api::worker::{WorkerConfig, WorkerConfigBuilder};

pub(crate) use activities::{
    ExecutingLAId, LocalActRequest, LocalActivityExecutionResult, LocalActivityResolution,
    NewLocalAct,
};
#[cfg(test)]
pub(crate) use workflow::ManagedWFFunc;
pub(crate) use workflow::{wft_poller::new_wft_poller, LEGACY_QUERY_ID};

use crate::{
    errors::CompleteWfError,
    pollers::{
        new_activity_task_buffer, new_workflow_task_buffer, BoxedActPoller, Poller,
        WorkflowTaskPoller,
    },
    protosext::ValidPollWFTQResponse,
    telemetry::metrics::{
        activity_poller, local_activity_worker_type, workflow_poller, workflow_sticky_poller,
        MetricsContext,
    },
    worker::{
        activities::{DispatchOrTimeoutLA, LACompleteAction, LocalActivityManager},
        client::WorkerClientBag,
        workflow::{LocalResolution, Workflows},
    },
    ActivityHeartbeat, CompleteActivityError, PollActivityError, PollWfError, WorkerTrait,
};
use activities::{LocalInFlightActInfo, WorkerActivityTasks};
use futures::Stream;
use std::{convert::TryInto, sync::Arc};
use temporal_sdk_core_protos::{
    coresdk::{
        activity_result::activity_execution_result,
        activity_task::ActivityTask,
        workflow_activation::{remove_from_cache::EvictionReason, WorkflowActivation},
        workflow_completion::WorkflowActivationCompletion,
        ActivityTaskCompletion,
    },
    temporal::api::{
<<<<<<< HEAD
        command::v1::{command::Attributes, Command},
        enums::v1::{TaskQueueKind, WorkflowTaskFailedCause},
        failure::v1::Failure,
=======
        enums::v1::TaskQueueKind,
>>>>>>> a72ebed1
        taskqueue::v1::{StickyExecutionAttributes, TaskQueue},
        workflowservice::v1::PollActivityTaskQueueResponse,
    },
    TaskToken,
};
use tokio_util::sync::CancellationToken;

#[cfg(test)]
use crate::worker::client::WorkerClient;
use crate::worker::workflow::WorkflowBasics;

/// A worker polls on a certain task queue
pub struct Worker {
    config: WorkerConfig,
    wf_client: Arc<WorkerClientBag>,

    /// Manages all workflows and WFT processing
    workflows: Workflows,
    /// Manages activity tasks for this worker/task queue
    at_task_mgr: Option<WorkerActivityTasks>,
    /// Manages local activities
    local_act_mgr: Arc<LocalActivityManager>,
    /// Has shutdown been called?
    shutdown_token: CancellationToken,
    /// Will be called at the end of each activation completion
    #[allow(clippy::type_complexity)] // Sorry clippy, there's no simple way to re-use here.
    post_activate_hook: Option<Box<dyn Fn(&Self, &str, usize) + Send + Sync>>,
}

#[async_trait::async_trait]
impl WorkerTrait for Worker {
    async fn poll_workflow_activation(&self) -> Result<WorkflowActivation, PollWfError> {
        self.next_workflow_activation().await
    }

    #[instrument(level = "debug", skip(self))]
    async fn poll_activity_task(&self) -> Result<ActivityTask, PollActivityError> {
        loop {
            match self.activity_poll().await.transpose() {
                Some(r) => break r,
                None => {
                    tokio::task::yield_now().await;
                    continue;
                }
            }
        }
    }

    async fn complete_workflow_activation(
        &self,
        completion: WorkflowActivationCompletion,
    ) -> Result<(), CompleteWfError> {
        self.complete_workflow_activation(completion).await
    }

    #[instrument(level = "debug", skip(self, completion), fields(completion=%&completion))]
    async fn complete_activity_task(
        &self,
        completion: ActivityTaskCompletion,
    ) -> Result<(), CompleteActivityError> {
        let task_token = TaskToken(completion.task_token);
        let status = if let Some(s) = completion.result.and_then(|r| r.status) {
            s
        } else {
            return Err(CompleteActivityError::MalformedActivityCompletion {
                reason: "Activity completion had empty result/status field".to_owned(),
                completion: None,
            });
        };

        self.complete_activity(task_token, status).await
    }

    fn record_activity_heartbeat(&self, details: ActivityHeartbeat) {
        self.record_heartbeat(details);
    }

    fn request_workflow_eviction(&self, run_id: &str) {
        self.request_wf_eviction(
            run_id,
            "Eviction explicitly requested by lang",
            EvictionReason::LangRequested,
        );
    }

    fn get_config(&self) -> &WorkerConfig {
        &self.config
    }

    /// Begins the shutdown process, tells pollers they should stop. Is idempotent.
    fn initiate_shutdown(&self) {
        self.shutdown_token.cancel();
        // First, we want to stop polling of both activity and workflow tasks
        if let Some(atm) = self.at_task_mgr.as_ref() {
            atm.notify_shutdown();
        }
        info!("Initiated shutdown");
    }

    async fn shutdown(&self) {
        self.shutdown().await
    }

    async fn finalize_shutdown(self) {
        self.shutdown().await;
        self.finalize_shutdown().await
    }
}

impl Worker {
    pub(crate) fn new(
        config: WorkerConfig,
        sticky_queue_name: Option<String>,
        client: Arc<WorkerClientBag>,
        metrics: MetricsContext,
    ) -> Self {
        info!(task_queue = %config.task_queue, "Initializing worker");
        metrics.worker_registered();

        let shutdown_token = CancellationToken::new();
        let max_nonsticky_polls = if sticky_queue_name.is_some() {
            config.max_nonsticky_polls()
        } else {
            config.max_concurrent_wft_polls
        };
        let max_sticky_polls = config.max_sticky_polls();
        let wft_metrics = metrics.with_new_attrs([workflow_poller()]);
        let mut wf_task_poll_buffer = new_workflow_task_buffer(
            client.clone(),
            config.task_queue.clone(),
            false,
            max_nonsticky_polls,
            max_nonsticky_polls * 2,
            shutdown_token.child_token(),
        );
        wf_task_poll_buffer.set_num_pollers_handler(move |np| wft_metrics.record_num_pollers(np));
        let sticky_queue_poller = sticky_queue_name.as_ref().map(|sqn| {
            let sticky_metrics = metrics.with_new_attrs([workflow_sticky_poller()]);
            let mut sp = new_workflow_task_buffer(
                client.clone(),
                sqn.clone(),
                true,
                max_sticky_polls,
                max_sticky_polls * 2,
                shutdown_token.child_token(),
            );
            sp.set_num_pollers_handler(move |np| sticky_metrics.record_num_pollers(np));
            sp
        });
        let act_poll_buffer = if config.no_remote_activities {
            None
        } else {
            let mut ap = new_activity_task_buffer(
                client.clone(),
                config.task_queue.clone(),
                config.max_concurrent_at_polls,
                config.max_concurrent_at_polls * 2,
                config.max_task_queue_activities_per_second,
                shutdown_token.child_token(),
            );
            let act_metrics = metrics.with_new_attrs([activity_poller()]);
            ap.set_num_pollers_handler(move |np| act_metrics.record_num_pollers(np));
            Some(Box::from(ap)
                as Box<
                    dyn Poller<PollActivityTaskQueueResponse> + Send + Sync,
                >)
        };
        let wf_task_poll_buffer = Box::new(WorkflowTaskPoller::new(
            wf_task_poll_buffer,
            sticky_queue_poller,
        ));
        let wft_stream = new_wft_poller(wf_task_poll_buffer, metrics.clone());
        Self::new_with_pollers(
            config,
            sticky_queue_name,
            client,
            wft_stream,
            act_poll_buffer,
            metrics,
            shutdown_token,
        )
    }

    #[cfg(test)]
    pub(crate) fn new_test(config: WorkerConfig, client: impl WorkerClient + 'static) -> Self {
        Self::new(config, None, Arc::new(client.into()), Default::default())
    }

    pub(crate) fn new_with_pollers(
        config: WorkerConfig,
        sticky_queue_name: Option<String>,
        client: Arc<WorkerClientBag>,
        wft_stream: impl Stream<Item = ValidPollWFTQResponse> + Send + 'static,
        act_poller: Option<BoxedActPoller>,
        metrics: MetricsContext,
        shutdown_token: CancellationToken,
    ) -> Self {
        let local_act_mgr = Arc::new(LocalActivityManager::new(
            config.max_outstanding_local_activities,
            config.namespace.clone(),
            metrics.with_new_attrs([local_activity_worker_type()]),
        ));
        let lam_clone = local_act_mgr.clone();
        let local_act_req_sink = move |requests| lam_clone.enqueue(requests);
        Self {
            wf_client: client.clone(),
            workflows: Workflows::new(
                WorkflowBasics {
                    max_cached_workflows: config.max_cached_workflows,
                    max_outstanding_wfts: config.max_outstanding_workflow_tasks,
                    shutdown_token: shutdown_token.child_token(),
                    metrics: metrics.clone(),
                },
                sticky_queue_name.map(|sq| StickyExecutionAttributes {
                    worker_task_queue: Some(TaskQueue {
                        name: sq,
                        kind: TaskQueueKind::Sticky as i32,
                    }),
                    schedule_to_start_timeout: Some(
                        config.sticky_queue_schedule_to_start_timeout.into(),
                    ),
                }),
                client.clone(),
                wft_stream,
                local_act_req_sink,
            ),
            at_task_mgr: act_poller.map(|ap| {
                WorkerActivityTasks::new(
                    config.max_outstanding_activities,
                    ap,
                    client.clone(),
                    metrics,
                    config.max_heartbeat_throttle_interval,
                    config.default_heartbeat_throttle_interval,
                )
            }),
            local_act_mgr,
            config,
            shutdown_token,
            post_activate_hook: None,
        }
    }

    /// Will shutdown the worker. Does not resolve until all outstanding workflow tasks have been
    /// completed
    async fn shutdown(&self) {
        self.initiate_shutdown();
        // Next we need to wait for all local activities to finish so no more workflow task
        // heartbeats will be generated
        self.local_act_mgr.shutdown_and_wait_all_finished().await;
        // Wait for workflows to finish
        self.workflows
            .shutdown()
            .await
            .expect("Workflow processing terminates cleanly");
        // Wait for activities to finish
        if let Some(acts) = self.at_task_mgr.as_ref() {
            acts.wait_all_finished().await;
        }
    }

    /// Finish shutting down by consuming the background pollers and freeing all resources
    async fn finalize_shutdown(self) {
        if let Some(b) = self.at_task_mgr {
            b.shutdown().await;
        }
    }

    /// Returns number of currently cached workflows
    pub async fn cached_workflows(&self) -> usize {
        self.workflows
            .get_state_info()
            .await
            .map(|r| r.cached_workflows)
            .unwrap_or_default()
    }

    /// Returns number of currently outstanding workflow tasks
    #[cfg(test)]
<<<<<<< HEAD
    pub(crate) fn available_wft_permits(&self) -> usize {
        self.workflows_semaphore.available_permits()
=======
    pub(crate) async fn outstanding_workflow_tasks(&self) -> usize {
        self.workflows
            .get_state_info()
            .await
            .map(|r| r.outstanding_wft)
            .unwrap_or_default()
    }

    #[cfg(test)]
    pub(crate) async fn available_wft_permits(&self) -> usize {
        self.workflows
            .get_state_info()
            .await
            .expect("You can only check for available permits before shutdown")
            .available_wft_permits
>>>>>>> a72ebed1
    }

    /// Get new activity tasks (may be local or nonlocal). Local activities are returned first
    /// before polling the server if there are any.
    ///
    /// Returns `Ok(None)` in the event of a poll timeout or if the polling loop should otherwise
    /// be restarted
    async fn activity_poll(&self) -> Result<Option<ActivityTask>, PollActivityError> {
        let act_mgr_poll = async {
            if let Some(ref act_mgr) = self.at_task_mgr {
                act_mgr.poll().await
            } else {
                info!("Activity polling is disabled for this worker");
                self.shutdown_token.cancelled().await;
                Err(PollActivityError::ShutDown)
            }
        };

        tokio::select! {
            biased;

            r = self.local_act_mgr.next_pending() => {
                match r {
                    Some(DispatchOrTimeoutLA::Dispatch(r)) => Ok(Some(r)),
                    Some(DispatchOrTimeoutLA::Timeout { run_id, resolution, task }) => {
                        self.notify_local_result(
                            &run_id, LocalResolution::LocalActivity(resolution));
                        Ok(task)
                    },
                    None => {
                        if self.shutdown_token.is_cancelled() {
                            return Err(PollActivityError::ShutDown);
                        }
                        Ok(None)
                    }
                }
            },
            r = act_mgr_poll => r,
        }
    }

    /// Attempt to record an activity heartbeat
    pub(crate) fn record_heartbeat(&self, details: ActivityHeartbeat) {
        if let Some(at_mgr) = self.at_task_mgr.as_ref() {
            let tt = details.task_token.clone();
            if let Err(e) = at_mgr.record_heartbeat(details) {
                warn!(task_token = ?tt, details = ?e, "Activity heartbeat failed.");
            }
        }
    }

    pub(crate) async fn complete_activity(
        &self,
        task_token: TaskToken,
        status: activity_execution_result::Status,
    ) -> Result<(), CompleteActivityError> {
        if task_token.is_local_activity_task() {
            let as_la_res: LocalActivityExecutionResult = status.try_into()?;
            match self.local_act_mgr.complete(&task_token, &as_la_res) {
                LACompleteAction::Report(info) => self.complete_local_act(as_la_res, info, None),
                LACompleteAction::LangDoesTimerBackoff(backoff, info) => {
                    // This la needs to write a failure marker, and then we will tell lang how
                    // long of a timer to schedule to back off for. We do this because there are
                    // no other situations where core generates "internal" commands so it is much
                    // simpler for lang to reply with the timer / next LA command than to do it
                    // internally. Plus, this backoff hack we'd like to eliminate eventually.
                    self.complete_local_act(as_la_res, info, Some(backoff))
                }
                LACompleteAction::WillBeRetried => {
                    // Nothing to do here
                }
                LACompleteAction::Untracked => {
                    warn!("Tried to complete untracked local activity {}", task_token);
                }
            }
            return Ok(());
        }

        if let Some(atm) = &self.at_task_mgr {
            atm.complete(task_token, status, &**self.wf_client).await
        } else {
            error!(
                "Tried to complete activity {} on a worker that does not have an activity manager",
                task_token
            );
            Ok(())
        }
    }

    #[instrument(level = "debug", skip(self), fields(run_id))]
    pub(crate) async fn next_workflow_activation(&self) -> Result<WorkflowActivation, PollWfError> {
        self.workflows.next_workflow_activation().await
    }

    #[instrument(level = "debug", skip(self, completion),
      fields(completion=%&completion, run_id=%completion.run_id))]
    pub(crate) async fn complete_workflow_activation(
        &self,
        completion: WorkflowActivationCompletion,
    ) -> Result<(), CompleteWfError> {
        let run_id = completion.run_id.clone();
        let most_recent_event = self.workflows.activation_completed(completion).await?;
        if let Some(h) = &self.post_activate_hook {
            h(self, &run_id, most_recent_event);
        }
        Ok(())
    }

    /// Request a workflow eviction
    pub(crate) fn request_wf_eviction(
        &self,
        run_id: &str,
        message: impl Into<String>,
        reason: EvictionReason,
    ) {
        self.workflows.request_eviction(run_id, message, reason);
    }

    /// Sets a function to be called at the end of each activation completion
    pub(crate) fn set_post_activate_hook(
        &mut self,
        callback: impl Fn(&Self, &str, usize) + Send + Sync + 'static,
    ) {
        self.post_activate_hook = Some(Box::new(callback))
    }

    /// Used for replay workers - causes the worker to shutdown when the given run reaches the
    /// given event number
    pub(crate) fn set_shutdown_on_run_reaches_event(&mut self, run_id: String, last_event: i64) {
        self.set_post_activate_hook(move |worker, activated_run_id, last_processed_event| {
            if activated_run_id == run_id && last_processed_event >= last_event as usize {
                worker.initiate_shutdown();
            }
        });
    }

<<<<<<< HEAD
    /// Resolves with WFT poll response or `PollWfError::ShutDown` if WFTs have been drained
    async fn workflow_poll_or_wfts_drained(
        &self,
    ) -> Result<Option<ValidPollWFTQResponse>, PollWfError> {
        loop {
            tokio::select! {
                biased;

                r = self.workflow_poll().map_err(Into::into) => {
                    if matches!(r, Err(PollWfError::ShutDown)) {
                        // Don't actually return shutdown until workflow tasks are drained.
                        // Outstanding tasks being completed will generate new pending activations
                        // which will cause us to abort this function.
                        self.all_wfts_drained().await;
                    }
                    return r
                },
                _ = self.shutdown_token.cancelled() => {},
            }
        }
    }

    /// Wait until not at the outstanding workflow task limit, and then poll this worker's task
    /// queue for new workflow tasks.
    ///
    /// Returns `Ok(None)` in the event of a poll timeout, or if there was some gRPC error that
    /// callers can't do anything about.
    async fn workflow_poll(&self) -> Result<Option<ValidPollWFTQResponse>, PollWfError> {
        // We can't say we're shut down if there are outstanding LAs, as they could end up WFT
        // heartbeating which is a "new" workflow task that we need to accept and process as long as
        // the LA is outstanding. Similarly, if we already have such tasks (from a WFT completion),
        // then we must fetch them from the source before we can say workflow polling is shutdown.
        if self.shutdown_token.is_cancelled()
            && !self.wf_task_source.has_tasks_from_complete()
            && self.local_act_mgr.num_outstanding() == 0
        {
            return Err(PollWfError::ShutDown);
        }

        let sem = self
            .workflows_semaphore
            .acquire()
            .await
            .expect("outstanding workflow tasks semaphore not dropped");

        let res = self
            .wf_task_source
            .next_wft()
            .await
            .ok_or(PollWfError::ShutDown)??;

        if res == PollWorkflowTaskQueueResponse::default() {
            // We get the default proto in the event that the long poll times out.
            debug!("Poll wft timeout");
            self.metrics.wf_tq_poll_empty();
            return Ok(None);
        }

        if let Some(dur) = res.sched_to_start() {
            self.metrics.wf_task_sched_to_start_latency(dur);
        }

        let work: ValidPollWFTQResponse = res.try_into().map_err(|resp| {
            PollWfError::TonicError(tonic::Status::new(
                Code::DataLoss,
                format!(
                    "Server returned a poll WFT response we couldn't interpret: {:?}",
                    resp
                ),
            ))
        })?;

        // Only permanently take a permit in the event the poll finished completely
        sem.forget();
        Ok(Some(work))
    }

    /// Apply validated poll responses from the server. Returns an activation if one should be
    /// issued to lang, or returns `None` in which case the polling loop should be restarted
    /// (ex: Got a new workflow task for a run but lang is already handling an activation for that
    /// same run)
    async fn apply_server_work(
        &self,
        work: ValidPollWFTQResponse,
    ) -> Result<Option<WorkflowActivation>, PollWfError> {
        let we = work.workflow_execution.clone();
        let res = self
            .wft_manager
            .apply_new_poll_resp(work, self.wf_client.clone())
            .await;
        Ok(match res {
            NewWfTaskOutcome::IssueActivation(a) => {
                debug!(activation=%a, "Sending activation to lang");
                Some(a)
            }
            NewWfTaskOutcome::TaskBuffered => {
                // If the task was buffered, it's not actually outstanding, so we can
                // immediately return a permit.
                self.return_workflow_task_permit();
                None
            }
            NewWfTaskOutcome::Autocomplete | NewWfTaskOutcome::LocalActsOutstanding => {
                debug!(workflow_execution=?we,
                       "No new work for lang to perform after polling server");
                self.complete_workflow_activation(WorkflowActivationCompletion {
                    run_id: we.run_id,
                    status: Some(workflow_completion::Success::from_variants(vec![]).into()),
                })
                .await?;
                None
            }
            NewWfTaskOutcome::Evict(e) => {
                warn!(error=?e, run_id=%we.run_id, "Error while applying poll response to workflow");
                let did_issue_eviction = self.request_wf_eviction(
                    &we.run_id,
                    format!("Error while applying poll response to workflow: {:?}", e),
                    e.evict_reason(),
                );
                // If we didn't actually need to issue an eviction, then return the WFT permit.
                // EX: The workflow we tried to evict wasn't in the cache.
                if !did_issue_eviction {
                    self.return_workflow_task_permit();
                }
                None
            }
        })
    }

    /// Handle a successful workflow activation
    ///
    /// Returns true if we actually reported WFT completion to server (success or failure)
    async fn wf_activation_success(
        &self,
        run_id: &str,
        success: workflow_completion::Success,
    ) -> Result<WFTReportOutcome, CompleteWfError> {
        // Convert to wf commands
        let cmds = success
            .commands
            .into_iter()
            .map(|c| c.try_into())
            .collect::<Result<Vec<_>, EmptyWorkflowCommandErr>>()
            .map_err(|_| CompleteWfError::MalformedWorkflowCompletion {
                reason:
                    "At least one workflow command in the completion contained an empty variant"
                        .to_owned(),
                completion: None,
            })?;

        match self
            .wft_manager
            .successful_activation(run_id, cmds, |acts| self.local_act_mgr.enqueue(acts))
            .await
        {
            Ok(Some(ServerCommandsWithWorkflowInfo {
                task_token,
                action:
                    ActivationAction::WftComplete {
                        mut commands,
                        query_responses,
                        force_new_wft,
                    },
            })) => {
                let reserved_act_slots =
                    self.reserve_activity_slots_for_outgoing_commands(commands.as_mut_slice());

                debug!("Sending commands to server: {}", commands.display());
                if !query_responses.is_empty() {
                    debug!(
                        "Sending query responses to server: {}",
                        query_responses.display()
                    );
                }
                let mut completion = WorkflowTaskCompletion {
                    task_token,
                    commands,
                    query_responses,
                    sticky_attributes: None,
                    return_new_workflow_task: force_new_wft,
                    force_create_new_workflow_task: force_new_wft,
                };
                let sticky_attrs = self.get_sticky_attrs();
                // Do not return new WFT if we would not cache, because returned new WFTs are always
                // partial.
                if sticky_attrs.is_none() {
                    completion.return_new_workflow_task = false;
                }
                completion.sticky_attributes = sticky_attrs;

                self.handle_wft_reporting_errs(run_id, || async {
                    let wft_report_resp = self
                        .wf_client
                        .complete_workflow_task(completion)
                        .instrument(span!(tracing::Level::DEBUG, "Complete WFT call"))
                        .await?;
                    if let Some(wft) = wft_report_resp.workflow_task {
                        self.wf_task_source.add_wft_from_completion(wft);
                    }
                    let eager_acts = wft_report_resp.activity_tasks;
                    if let Some(atm) = self.at_task_mgr.as_ref() {
                        let excess_reserved = reserved_act_slots.saturating_sub(eager_acts.len());
                        if excess_reserved > 0 {
                            // Free up slots we won't use since server didn't give us tasks
                            debug!(
                                "Server returned {excess_reserved} fewer activities for \
                                 eager execution than we requested"
                            );
                            atm.free_slots(excess_reserved);
                        } else if eager_acts.len() > reserved_act_slots {
                            // If we somehow got more activities from server than we asked for,
                            // server did something wrong.
                            error!(
                                "Server sent more activities for eager execution than we \
                                 requested! We will attempt to run them, and will temporarily \
                                 exceed the max activity slots. Please report this, as it is a \
                                 server bug."
                            )
                        }
                        atm.add_non_poll_tasks(eager_acts);
                    } else if !eager_acts.is_empty() {
                        panic!(
                            "Requested eager activity execution but this worker has no
                            activity task manager! This is an internal bug, Core should not have
                            asked for tasks."
                        )
                    }
                    Ok(())
                })
                .await?;
                Ok(WFTReportOutcome {
                    reported_to_server: true,
                    failed: false,
                })
            }
            Ok(Some(ServerCommandsWithWorkflowInfo {
                task_token,
                action: ActivationAction::RespondLegacyQuery { result },
                ..
            })) => {
                self.wf_client
                    .respond_legacy_query(task_token, result)
                    .await?;
                Ok(WFTReportOutcome {
                    reported_to_server: true,
                    failed: false,
                })
            }
            Ok(None) => Ok(WFTReportOutcome {
                reported_to_server: false,
                failed: false,
            }),
            Err(update_err) => {
                // Automatically fail the workflow task in the event we couldn't update machines
                let fail_cause = if matches!(&update_err.source, WFMachinesError::Nondeterminism(_))
                {
                    WorkflowTaskFailedCause::NonDeterministicError
                } else {
                    WorkflowTaskFailedCause::Unspecified
                };
                let wft_fail_str = format!("{:?}", update_err);
                self.wf_activation_failed(
                    run_id,
                    fail_cause,
                    update_err.evict_reason(),
                    Failure::application_failure(wft_fail_str.clone(), false).into(),
                )
                .await
            }
        }
    }

    /// Handle a failed workflow completion
    ///
    /// Returns true if we actually reported WFT completion to server
    async fn wf_activation_failed(
        &self,
        run_id: &str,
        cause: WorkflowTaskFailedCause,
        reason: EvictionReason,
        failure: workflow_completion::Failure,
    ) -> Result<WFTReportOutcome, CompleteWfError> {
        Ok(
            match self.wft_manager.failed_activation(
                run_id,
                reason,
                format!("Workflow activation completion failed: {:?}", failure),
            ) {
                FailedActivationOutcome::Report(tt) => {
                    warn!(run_id, failure=?failure, "Failing workflow activation");
                    self.handle_wft_reporting_errs(run_id, || async {
                        self.wf_client
                            .fail_workflow_task(tt, cause, failure.failure.map(Into::into))
                            .await
                    })
                    .await?;
                    WFTReportOutcome {
                        reported_to_server: true,
                        failed: true,
                    }
                }
                FailedActivationOutcome::ReportLegacyQueryFailure(task_token) => {
                    warn!(run_id, failure=?failure, "Failing legacy query request");
                    self.wf_client
                        .respond_legacy_query(task_token, legacy_query_failure(failure))
                        .await?;
                    WFTReportOutcome {
                        reported_to_server: true,
                        failed: true,
                    }
                }
                FailedActivationOutcome::NoReport => WFTReportOutcome {
                    reported_to_server: false,
                    failed: true,
                },
            },
        )
    }

    /// Handle server errors from either completing or failing a workflow task. Returns any errors
    /// that can't be automatically handled.
    async fn handle_wft_reporting_errs<T, Fut>(
        &self,
        run_id: &str,
        completer: impl FnOnce() -> Fut,
    ) -> Result<(), CompleteWfError>
    where
        Fut: Future<Output = Result<T, tonic::Status>>,
    {
        let mut should_evict = None;
        let res = match completer().await {
            Err(err) => {
                match err.code() {
                    // Silence unhandled command errors since the lang SDK cannot do anything about
                    // them besides poll again, which it will do anyway.
                    tonic::Code::InvalidArgument if err.message() == "UnhandledCommand" => {
                        debug!(error = %err, run_id, "Unhandled command response when completing");
                        should_evict = Some(EvictionReason::UnhandledCommand);
                        Ok(())
                    }
                    tonic::Code::NotFound => {
                        warn!(error = %err, run_id, "Task not found when completing");
                        should_evict = Some(EvictionReason::TaskNotFound);
                        Ok(())
                    }
                    _ => Err(err),
                }
            }
            _ => Ok(()),
        };
        if let Some(reason) = should_evict {
            self.request_wf_eviction(run_id, "Error reporting WFT to server", reason);
        }
        res.map_err(Into::into)
    }

    async fn complete_local_act(
=======
    fn complete_local_act(
>>>>>>> a72ebed1
        &self,
        la_res: LocalActivityExecutionResult,
        info: LocalInFlightActInfo,
        backoff: Option<prost_types::Duration>,
    ) {
        self.notify_local_result(
            &info.la_info.workflow_exec_info.run_id,
            LocalResolution::LocalActivity(LocalActivityResolution {
                seq: info.la_info.schedule_cmd.seq,
                result: la_res,
                runtime: info.dispatch_time.elapsed(),
                attempt: info.attempt,
                backoff,
                original_schedule_time: Some(info.la_info.schedule_time),
            }),
        )
    }

    fn notify_local_result(&self, run_id: &str, res: LocalResolution) {
        self.workflows.notify_of_local_result(run_id, res);
    }
<<<<<<< HEAD

    /// Return the sticky execution attributes that should be used to complete workflow tasks
    /// for this worker (if any).
    fn get_sticky_attrs(&self) -> Option<StickyExecutionAttributes> {
        self.sticky_name
            .as_ref()
            .map(|sq| StickyExecutionAttributes {
                worker_task_queue: Some(TaskQueue {
                    name: sq.clone(),
                    kind: TaskQueueKind::Sticky as i32,
                }),
                schedule_to_start_timeout: Some(
                    self.config.sticky_queue_schedule_to_start_timeout.into(),
                ),
            })
    }

    /// Resolves when there are no more outstanding WFTs
    async fn all_wfts_drained(&self) {
        while self.outstanding_workflow_tasks() != 0 {
            self.wfts_drained_notify.notified().await;
        }
    }

    /// Attempt to reserve activity slots for activities we could eagerly execute on
    /// this worker.
    ///
    /// Returns the number of activity slots that were reserved
    fn reserve_activity_slots_for_outgoing_commands(&self, commands: &mut [Command]) -> usize {
        let mut reserved = 0;
        for cmd in commands {
            if let Some(Attributes::ScheduleActivityTaskCommandAttributes(attrs)) =
                cmd.attributes.as_mut()
            {
                if let Some(at_mgr) = self.at_task_mgr.as_ref() {
                    // If request_eager_execution was already false, that means lang explicitly
                    // told us it didn't want to eagerly execute for some reason. So, we only
                    // ever turn *off* eager execution if a slot is not available.
                    if attrs.request_eager_execution {
                        if at_mgr.reserve_slot() {
                            reserved += 1;
                        } else {
                            attrs.request_eager_execution = false;
                        }
                    }
                }
            }
        }
        reserved
    }
}

struct WFTReportOutcome {
    reported_to_server: bool,
    failed: bool,
=======
>>>>>>> a72ebed1
}

#[cfg(test)]
mod tests {
    use super::*;
    use crate::{test_help::test_worker_cfg, worker::client::mocks::mock_workflow_client};
    use temporal_sdk_core_protos::temporal::api::workflowservice::v1::PollActivityTaskQueueResponse;

    #[tokio::test]
    async fn activity_timeouts_dont_eat_permits() {
        let mut mock_client = mock_workflow_client();
        mock_client
            .expect_poll_activity_task()
            .returning(|_, _| Ok(PollActivityTaskQueueResponse::default()));

        let cfg = test_worker_cfg()
            .max_outstanding_activities(5_usize)
            .build()
            .unwrap();
        let worker = Worker::new_test(cfg, mock_client);
        assert_eq!(worker.activity_poll().await.unwrap(), None);
        assert_eq!(worker.at_task_mgr.unwrap().remaining_activity_capacity(), 5);
    }

    #[tokio::test]
<<<<<<< HEAD
    async fn workflow_timeouts_dont_eat_permits() {
        let mut mock_client = mock_workflow_client();
        mock_client
            .expect_poll_workflow_task()
            .returning(|_, _| Ok(PollWorkflowTaskQueueResponse::default()));

        let cfg = test_worker_cfg()
            .max_outstanding_workflow_tasks(5_usize)
            .build()
            .unwrap();
        let worker = Worker::new_test(cfg, mock_client);
        assert_eq!(worker.workflow_poll().await.unwrap(), None);
        assert_eq!(worker.workflows_semaphore.available_permits(), 5);
    }

    #[tokio::test]
=======
>>>>>>> a72ebed1
    async fn activity_errs_dont_eat_permits() {
        let mut mock_client = mock_workflow_client();
        mock_client
            .expect_poll_activity_task()
            .returning(|_, _| Err(tonic::Status::internal("ahhh")));

        let cfg = test_worker_cfg()
            .max_outstanding_activities(5_usize)
            .build()
            .unwrap();
        let worker = Worker::new_test(cfg, mock_client);
        assert!(worker.activity_poll().await.is_err());
        assert_eq!(worker.at_task_mgr.unwrap().remaining_activity_capacity(), 5);
    }

<<<<<<< HEAD
    #[tokio::test]
    async fn workflow_errs_dont_eat_permits() {
        let mut mock_client = mock_workflow_client();
        mock_client
            .expect_poll_workflow_task()
            .returning(|_, _| Err(tonic::Status::internal("ahhh")));

        let cfg = test_worker_cfg()
            .max_outstanding_workflow_tasks(5_usize)
            .build()
            .unwrap();
        let worker = Worker::new_test(cfg, mock_client);
        assert!(worker.workflow_poll().await.is_err());
        assert_eq!(worker.workflows_semaphore.available_permits(), 5);
    }

=======
>>>>>>> a72ebed1
    #[test]
    fn max_polls_calculated_properly() {
        let mut wcb = WorkerConfigBuilder::default();
        let cfg = wcb
            .namespace("default")
            .task_queue("whatever")
            .max_concurrent_wft_polls(5_usize)
            .build()
            .unwrap();
        assert_eq!(cfg.max_nonsticky_polls(), 1);
        assert_eq!(cfg.max_sticky_polls(), 4);
    }

    #[test]
    fn max_polls_zero_is_err() {
        assert!(test_worker_cfg()
            .max_concurrent_wft_polls(0_usize)
            .build()
            .is_err());
    }
}<|MERGE_RESOLUTION|>--- conflicted
+++ resolved
@@ -42,13 +42,8 @@
         ActivityTaskCompletion,
     },
     temporal::api::{
-<<<<<<< HEAD
         command::v1::{command::Attributes, Command},
-        enums::v1::{TaskQueueKind, WorkflowTaskFailedCause},
-        failure::v1::Failure,
-=======
         enums::v1::TaskQueueKind,
->>>>>>> a72ebed1
         taskqueue::v1::{StickyExecutionAttributes, TaskQueue},
         workflowservice::v1::PollActivityTaskQueueResponse,
     },
@@ -328,10 +323,6 @@
 
     /// Returns number of currently outstanding workflow tasks
     #[cfg(test)]
-<<<<<<< HEAD
-    pub(crate) fn available_wft_permits(&self) -> usize {
-        self.workflows_semaphore.available_permits()
-=======
     pub(crate) async fn outstanding_workflow_tasks(&self) -> usize {
         self.workflows
             .get_state_info()
@@ -347,7 +338,6 @@
             .await
             .expect("You can only check for available permits before shutdown")
             .available_wft_permits
->>>>>>> a72ebed1
     }
 
     /// Get new activity tasks (may be local or nonlocal). Local activities are returned first
@@ -484,366 +474,7 @@
         });
     }
 
-<<<<<<< HEAD
-    /// Resolves with WFT poll response or `PollWfError::ShutDown` if WFTs have been drained
-    async fn workflow_poll_or_wfts_drained(
-        &self,
-    ) -> Result<Option<ValidPollWFTQResponse>, PollWfError> {
-        loop {
-            tokio::select! {
-                biased;
-
-                r = self.workflow_poll().map_err(Into::into) => {
-                    if matches!(r, Err(PollWfError::ShutDown)) {
-                        // Don't actually return shutdown until workflow tasks are drained.
-                        // Outstanding tasks being completed will generate new pending activations
-                        // which will cause us to abort this function.
-                        self.all_wfts_drained().await;
-                    }
-                    return r
-                },
-                _ = self.shutdown_token.cancelled() => {},
-            }
-        }
-    }
-
-    /// Wait until not at the outstanding workflow task limit, and then poll this worker's task
-    /// queue for new workflow tasks.
-    ///
-    /// Returns `Ok(None)` in the event of a poll timeout, or if there was some gRPC error that
-    /// callers can't do anything about.
-    async fn workflow_poll(&self) -> Result<Option<ValidPollWFTQResponse>, PollWfError> {
-        // We can't say we're shut down if there are outstanding LAs, as they could end up WFT
-        // heartbeating which is a "new" workflow task that we need to accept and process as long as
-        // the LA is outstanding. Similarly, if we already have such tasks (from a WFT completion),
-        // then we must fetch them from the source before we can say workflow polling is shutdown.
-        if self.shutdown_token.is_cancelled()
-            && !self.wf_task_source.has_tasks_from_complete()
-            && self.local_act_mgr.num_outstanding() == 0
-        {
-            return Err(PollWfError::ShutDown);
-        }
-
-        let sem = self
-            .workflows_semaphore
-            .acquire()
-            .await
-            .expect("outstanding workflow tasks semaphore not dropped");
-
-        let res = self
-            .wf_task_source
-            .next_wft()
-            .await
-            .ok_or(PollWfError::ShutDown)??;
-
-        if res == PollWorkflowTaskQueueResponse::default() {
-            // We get the default proto in the event that the long poll times out.
-            debug!("Poll wft timeout");
-            self.metrics.wf_tq_poll_empty();
-            return Ok(None);
-        }
-
-        if let Some(dur) = res.sched_to_start() {
-            self.metrics.wf_task_sched_to_start_latency(dur);
-        }
-
-        let work: ValidPollWFTQResponse = res.try_into().map_err(|resp| {
-            PollWfError::TonicError(tonic::Status::new(
-                Code::DataLoss,
-                format!(
-                    "Server returned a poll WFT response we couldn't interpret: {:?}",
-                    resp
-                ),
-            ))
-        })?;
-
-        // Only permanently take a permit in the event the poll finished completely
-        sem.forget();
-        Ok(Some(work))
-    }
-
-    /// Apply validated poll responses from the server. Returns an activation if one should be
-    /// issued to lang, or returns `None` in which case the polling loop should be restarted
-    /// (ex: Got a new workflow task for a run but lang is already handling an activation for that
-    /// same run)
-    async fn apply_server_work(
-        &self,
-        work: ValidPollWFTQResponse,
-    ) -> Result<Option<WorkflowActivation>, PollWfError> {
-        let we = work.workflow_execution.clone();
-        let res = self
-            .wft_manager
-            .apply_new_poll_resp(work, self.wf_client.clone())
-            .await;
-        Ok(match res {
-            NewWfTaskOutcome::IssueActivation(a) => {
-                debug!(activation=%a, "Sending activation to lang");
-                Some(a)
-            }
-            NewWfTaskOutcome::TaskBuffered => {
-                // If the task was buffered, it's not actually outstanding, so we can
-                // immediately return a permit.
-                self.return_workflow_task_permit();
-                None
-            }
-            NewWfTaskOutcome::Autocomplete | NewWfTaskOutcome::LocalActsOutstanding => {
-                debug!(workflow_execution=?we,
-                       "No new work for lang to perform after polling server");
-                self.complete_workflow_activation(WorkflowActivationCompletion {
-                    run_id: we.run_id,
-                    status: Some(workflow_completion::Success::from_variants(vec![]).into()),
-                })
-                .await?;
-                None
-            }
-            NewWfTaskOutcome::Evict(e) => {
-                warn!(error=?e, run_id=%we.run_id, "Error while applying poll response to workflow");
-                let did_issue_eviction = self.request_wf_eviction(
-                    &we.run_id,
-                    format!("Error while applying poll response to workflow: {:?}", e),
-                    e.evict_reason(),
-                );
-                // If we didn't actually need to issue an eviction, then return the WFT permit.
-                // EX: The workflow we tried to evict wasn't in the cache.
-                if !did_issue_eviction {
-                    self.return_workflow_task_permit();
-                }
-                None
-            }
-        })
-    }
-
-    /// Handle a successful workflow activation
-    ///
-    /// Returns true if we actually reported WFT completion to server (success or failure)
-    async fn wf_activation_success(
-        &self,
-        run_id: &str,
-        success: workflow_completion::Success,
-    ) -> Result<WFTReportOutcome, CompleteWfError> {
-        // Convert to wf commands
-        let cmds = success
-            .commands
-            .into_iter()
-            .map(|c| c.try_into())
-            .collect::<Result<Vec<_>, EmptyWorkflowCommandErr>>()
-            .map_err(|_| CompleteWfError::MalformedWorkflowCompletion {
-                reason:
-                    "At least one workflow command in the completion contained an empty variant"
-                        .to_owned(),
-                completion: None,
-            })?;
-
-        match self
-            .wft_manager
-            .successful_activation(run_id, cmds, |acts| self.local_act_mgr.enqueue(acts))
-            .await
-        {
-            Ok(Some(ServerCommandsWithWorkflowInfo {
-                task_token,
-                action:
-                    ActivationAction::WftComplete {
-                        mut commands,
-                        query_responses,
-                        force_new_wft,
-                    },
-            })) => {
-                let reserved_act_slots =
-                    self.reserve_activity_slots_for_outgoing_commands(commands.as_mut_slice());
-
-                debug!("Sending commands to server: {}", commands.display());
-                if !query_responses.is_empty() {
-                    debug!(
-                        "Sending query responses to server: {}",
-                        query_responses.display()
-                    );
-                }
-                let mut completion = WorkflowTaskCompletion {
-                    task_token,
-                    commands,
-                    query_responses,
-                    sticky_attributes: None,
-                    return_new_workflow_task: force_new_wft,
-                    force_create_new_workflow_task: force_new_wft,
-                };
-                let sticky_attrs = self.get_sticky_attrs();
-                // Do not return new WFT if we would not cache, because returned new WFTs are always
-                // partial.
-                if sticky_attrs.is_none() {
-                    completion.return_new_workflow_task = false;
-                }
-                completion.sticky_attributes = sticky_attrs;
-
-                self.handle_wft_reporting_errs(run_id, || async {
-                    let wft_report_resp = self
-                        .wf_client
-                        .complete_workflow_task(completion)
-                        .instrument(span!(tracing::Level::DEBUG, "Complete WFT call"))
-                        .await?;
-                    if let Some(wft) = wft_report_resp.workflow_task {
-                        self.wf_task_source.add_wft_from_completion(wft);
-                    }
-                    let eager_acts = wft_report_resp.activity_tasks;
-                    if let Some(atm) = self.at_task_mgr.as_ref() {
-                        let excess_reserved = reserved_act_slots.saturating_sub(eager_acts.len());
-                        if excess_reserved > 0 {
-                            // Free up slots we won't use since server didn't give us tasks
-                            debug!(
-                                "Server returned {excess_reserved} fewer activities for \
-                                 eager execution than we requested"
-                            );
-                            atm.free_slots(excess_reserved);
-                        } else if eager_acts.len() > reserved_act_slots {
-                            // If we somehow got more activities from server than we asked for,
-                            // server did something wrong.
-                            error!(
-                                "Server sent more activities for eager execution than we \
-                                 requested! We will attempt to run them, and will temporarily \
-                                 exceed the max activity slots. Please report this, as it is a \
-                                 server bug."
-                            )
-                        }
-                        atm.add_non_poll_tasks(eager_acts);
-                    } else if !eager_acts.is_empty() {
-                        panic!(
-                            "Requested eager activity execution but this worker has no
-                            activity task manager! This is an internal bug, Core should not have
-                            asked for tasks."
-                        )
-                    }
-                    Ok(())
-                })
-                .await?;
-                Ok(WFTReportOutcome {
-                    reported_to_server: true,
-                    failed: false,
-                })
-            }
-            Ok(Some(ServerCommandsWithWorkflowInfo {
-                task_token,
-                action: ActivationAction::RespondLegacyQuery { result },
-                ..
-            })) => {
-                self.wf_client
-                    .respond_legacy_query(task_token, result)
-                    .await?;
-                Ok(WFTReportOutcome {
-                    reported_to_server: true,
-                    failed: false,
-                })
-            }
-            Ok(None) => Ok(WFTReportOutcome {
-                reported_to_server: false,
-                failed: false,
-            }),
-            Err(update_err) => {
-                // Automatically fail the workflow task in the event we couldn't update machines
-                let fail_cause = if matches!(&update_err.source, WFMachinesError::Nondeterminism(_))
-                {
-                    WorkflowTaskFailedCause::NonDeterministicError
-                } else {
-                    WorkflowTaskFailedCause::Unspecified
-                };
-                let wft_fail_str = format!("{:?}", update_err);
-                self.wf_activation_failed(
-                    run_id,
-                    fail_cause,
-                    update_err.evict_reason(),
-                    Failure::application_failure(wft_fail_str.clone(), false).into(),
-                )
-                .await
-            }
-        }
-    }
-
-    /// Handle a failed workflow completion
-    ///
-    /// Returns true if we actually reported WFT completion to server
-    async fn wf_activation_failed(
-        &self,
-        run_id: &str,
-        cause: WorkflowTaskFailedCause,
-        reason: EvictionReason,
-        failure: workflow_completion::Failure,
-    ) -> Result<WFTReportOutcome, CompleteWfError> {
-        Ok(
-            match self.wft_manager.failed_activation(
-                run_id,
-                reason,
-                format!("Workflow activation completion failed: {:?}", failure),
-            ) {
-                FailedActivationOutcome::Report(tt) => {
-                    warn!(run_id, failure=?failure, "Failing workflow activation");
-                    self.handle_wft_reporting_errs(run_id, || async {
-                        self.wf_client
-                            .fail_workflow_task(tt, cause, failure.failure.map(Into::into))
-                            .await
-                    })
-                    .await?;
-                    WFTReportOutcome {
-                        reported_to_server: true,
-                        failed: true,
-                    }
-                }
-                FailedActivationOutcome::ReportLegacyQueryFailure(task_token) => {
-                    warn!(run_id, failure=?failure, "Failing legacy query request");
-                    self.wf_client
-                        .respond_legacy_query(task_token, legacy_query_failure(failure))
-                        .await?;
-                    WFTReportOutcome {
-                        reported_to_server: true,
-                        failed: true,
-                    }
-                }
-                FailedActivationOutcome::NoReport => WFTReportOutcome {
-                    reported_to_server: false,
-                    failed: true,
-                },
-            },
-        )
-    }
-
-    /// Handle server errors from either completing or failing a workflow task. Returns any errors
-    /// that can't be automatically handled.
-    async fn handle_wft_reporting_errs<T, Fut>(
-        &self,
-        run_id: &str,
-        completer: impl FnOnce() -> Fut,
-    ) -> Result<(), CompleteWfError>
-    where
-        Fut: Future<Output = Result<T, tonic::Status>>,
-    {
-        let mut should_evict = None;
-        let res = match completer().await {
-            Err(err) => {
-                match err.code() {
-                    // Silence unhandled command errors since the lang SDK cannot do anything about
-                    // them besides poll again, which it will do anyway.
-                    tonic::Code::InvalidArgument if err.message() == "UnhandledCommand" => {
-                        debug!(error = %err, run_id, "Unhandled command response when completing");
-                        should_evict = Some(EvictionReason::UnhandledCommand);
-                        Ok(())
-                    }
-                    tonic::Code::NotFound => {
-                        warn!(error = %err, run_id, "Task not found when completing");
-                        should_evict = Some(EvictionReason::TaskNotFound);
-                        Ok(())
-                    }
-                    _ => Err(err),
-                }
-            }
-            _ => Ok(()),
-        };
-        if let Some(reason) = should_evict {
-            self.request_wf_eviction(run_id, "Error reporting WFT to server", reason);
-        }
-        res.map_err(Into::into)
-    }
-
-    async fn complete_local_act(
-=======
     fn complete_local_act(
->>>>>>> a72ebed1
         &self,
         la_res: LocalActivityExecutionResult,
         info: LocalInFlightActInfo,
@@ -864,30 +495,6 @@
 
     fn notify_local_result(&self, run_id: &str, res: LocalResolution) {
         self.workflows.notify_of_local_result(run_id, res);
-    }
-<<<<<<< HEAD
-
-    /// Return the sticky execution attributes that should be used to complete workflow tasks
-    /// for this worker (if any).
-    fn get_sticky_attrs(&self) -> Option<StickyExecutionAttributes> {
-        self.sticky_name
-            .as_ref()
-            .map(|sq| StickyExecutionAttributes {
-                worker_task_queue: Some(TaskQueue {
-                    name: sq.clone(),
-                    kind: TaskQueueKind::Sticky as i32,
-                }),
-                schedule_to_start_timeout: Some(
-                    self.config.sticky_queue_schedule_to_start_timeout.into(),
-                ),
-            })
-    }
-
-    /// Resolves when there are no more outstanding WFTs
-    async fn all_wfts_drained(&self) {
-        while self.outstanding_workflow_tasks() != 0 {
-            self.wfts_drained_notify.notified().await;
-        }
     }
 
     /// Attempt to reserve activity slots for activities we could eagerly execute on
@@ -918,13 +525,6 @@
     }
 }
 
-struct WFTReportOutcome {
-    reported_to_server: bool,
-    failed: bool,
-=======
->>>>>>> a72ebed1
-}
-
 #[cfg(test)]
 mod tests {
     use super::*;
@@ -948,25 +548,6 @@
     }
 
     #[tokio::test]
-<<<<<<< HEAD
-    async fn workflow_timeouts_dont_eat_permits() {
-        let mut mock_client = mock_workflow_client();
-        mock_client
-            .expect_poll_workflow_task()
-            .returning(|_, _| Ok(PollWorkflowTaskQueueResponse::default()));
-
-        let cfg = test_worker_cfg()
-            .max_outstanding_workflow_tasks(5_usize)
-            .build()
-            .unwrap();
-        let worker = Worker::new_test(cfg, mock_client);
-        assert_eq!(worker.workflow_poll().await.unwrap(), None);
-        assert_eq!(worker.workflows_semaphore.available_permits(), 5);
-    }
-
-    #[tokio::test]
-=======
->>>>>>> a72ebed1
     async fn activity_errs_dont_eat_permits() {
         let mut mock_client = mock_workflow_client();
         mock_client
@@ -982,25 +563,6 @@
         assert_eq!(worker.at_task_mgr.unwrap().remaining_activity_capacity(), 5);
     }
 
-<<<<<<< HEAD
-    #[tokio::test]
-    async fn workflow_errs_dont_eat_permits() {
-        let mut mock_client = mock_workflow_client();
-        mock_client
-            .expect_poll_workflow_task()
-            .returning(|_, _| Err(tonic::Status::internal("ahhh")));
-
-        let cfg = test_worker_cfg()
-            .max_outstanding_workflow_tasks(5_usize)
-            .build()
-            .unwrap();
-        let worker = Worker::new_test(cfg, mock_client);
-        assert!(worker.workflow_poll().await.is_err());
-        assert_eq!(worker.workflows_semaphore.available_permits(), 5);
-    }
-
-=======
->>>>>>> a72ebed1
     #[test]
     fn max_polls_calculated_properly() {
         let mut wcb = WorkerConfigBuilder::default();
