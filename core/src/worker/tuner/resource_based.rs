use crossbeam_utils::atomic::AtomicCell;
use parking_lot::Mutex;
use std::sync::mpsc;
use std::{
    fs,
    marker::PhantomData,
    path::PathBuf,
    sync::{
        Arc, OnceLock,
        atomic::{AtomicU64, AtomicUsize, Ordering},
    },
    thread,
    time::{Duration, Instant},
};
use temporal_sdk_core_api::{
    telemetry::metrics::{CoreMeter, GaugeF64, MetricAttributes, TemporalMeter},
    worker::{
        ActivitySlotKind, LocalActivitySlotKind, NexusSlotKind, SlotInfo, SlotInfoTrait, SlotKind,
        SlotKindType, SlotMarkUsedContext, SlotReleaseContext, SlotReservationContext,
        SlotSupplier, SlotSupplierPermit, WorkerTuner, WorkflowSlotKind,
    },
};
use tokio::{sync::watch, task::JoinHandle};

/// Implements [WorkerTuner] and attempts to maintain certain levels of resource usage when
/// under load.
///
/// It does so by using two PID controllers, one for memory and one for CPU, which are fed the
/// current usage levels of their respective resource as measurements. The user specifies a target
/// threshold for each, and slots are handed out if the output of both PID controllers is above some
/// defined threshold. See [ResourceBasedSlotsOptions] for the default PID controller settings.
pub struct ResourceBasedTuner<MI> {
    slots: Arc<ResourceController<MI>>,
    wf_opts: Option<ResourceSlotOptions>,
    act_opts: Option<ResourceSlotOptions>,
    la_opts: Option<ResourceSlotOptions>,
    nexus_opts: Option<ResourceSlotOptions>,

    sys_info: Arc<MI>,
}

impl ResourceBasedTuner<RealSysInfo> {
    /// Create an instance attempting to target the provided memory and cpu thresholds as values
    /// between 0 and 1.
    pub fn new(target_mem_usage: f64, target_cpu_usage: f64) -> Self {
        let opts = ResourceBasedSlotsOptionsBuilder::default()
            .target_mem_usage(target_mem_usage)
            .target_cpu_usage(target_cpu_usage)
            .build()
            .expect("default resource based slot options can't fail to build");
        let controller = ResourceController::new_with_sysinfo(opts, Arc::new(RealSysInfo::new()));
        Self::new_from_controller(controller)
    }

    /// Create an instance using the fully configurable set of PID controller options
    pub fn new_from_options(options: ResourceBasedSlotsOptions) -> Self {
        let controller =
            ResourceController::new_with_sysinfo(options, Arc::new(RealSysInfo::new()));
        Self::new_from_controller(controller)
    }
}

impl<MI> ResourceBasedTuner<MI> {
    fn new_from_controller(controller: ResourceController<MI>) -> Self {
        let sys_info = controller.sys_info_supplier.clone();
        Self {
            slots: Arc::new(controller),
            wf_opts: None,
            act_opts: None,
            la_opts: None,
            nexus_opts: None,
            sys_info,
        }
    }

    /// Set workflow slot options
    pub fn with_workflow_slots_options(&mut self, opts: ResourceSlotOptions) -> &mut Self {
        self.wf_opts = Some(opts);
        self
    }

    /// Set activity slot options
    pub fn with_activity_slots_options(&mut self, opts: ResourceSlotOptions) -> &mut Self {
        self.act_opts = Some(opts);
        self
    }

    /// Set local activity slot options
    pub fn with_local_activity_slots_options(&mut self, opts: ResourceSlotOptions) -> &mut Self {
        self.la_opts = Some(opts);
        self
    }

    /// Set nexus slot options
    pub fn with_nexus_slots_options(&mut self, opts: ResourceSlotOptions) -> &mut Self {
        self.nexus_opts = Some(opts);
        self
    }

    /// Get sys info
    pub fn sys_info(&self) -> Arc<MI> {
        self.sys_info.clone()
    }
}

const DEFAULT_WF_SLOT_OPTS: ResourceSlotOptions = ResourceSlotOptions {
    min_slots: 2,
    max_slots: 10_000,
    ramp_throttle: Duration::from_millis(0),
};
const DEFAULT_ACT_SLOT_OPTS: ResourceSlotOptions = ResourceSlotOptions {
    min_slots: 1,
    max_slots: 10_000,
    ramp_throttle: Duration::from_millis(50),
};
const DEFAULT_NEXUS_SLOT_OPTS: ResourceSlotOptions = ResourceSlotOptions {
    min_slots: 1,
    max_slots: 10_000,
    // No ramp is chosen under the assumption that nexus tasks are unlikely to use many resources
    // and would prefer lowest latency over protection against oversubscription.
    ramp_throttle: Duration::from_millis(0),
};

/// Options for a specific slot type
#[derive(Debug, Clone, Copy, derive_more::Constructor)]
pub struct ResourceSlotOptions {
    /// Amount of slots of this type that will be issued regardless of any other checks
    min_slots: usize,
    /// Maximum amount of slots of this type permitted
    max_slots: usize,
    /// Minimum time we will wait (after passing the minimum slots number) between handing out new
    /// slots
    ramp_throttle: Duration,
}

struct ResourceController<MI> {
    options: ResourceBasedSlotsOptions,
    sys_info_supplier: Arc<MI>,
    metrics: OnceLock<JoinHandle<()>>,
    pids: Mutex<PidControllers>,
    last_metric_vals: Arc<AtomicCell<LastMetricVals>>,
}
/// Implements [SlotSupplier] and attempts to maintain certain levels of resource usage when under
/// load.
///
/// It does so by using two PID controllers, one for memory and one for CPU, which are fed the
/// current usage levels of their respective resource as measurements. The user specifies a target
/// threshold for each, and slots are handed out if the output of both PID controllers is above some
/// defined threshold. See [ResourceBasedSlotsOptions] for the default PID controller settings.
pub(crate) struct ResourceBasedSlotsForType<MI, SK> {
    inner: Arc<ResourceController<MI>>,

    opts: ResourceSlotOptions,

    last_slot_issued_tx: watch::Sender<Instant>,
    last_slot_issued_rx: watch::Receiver<Instant>,

    // Only used for workflow slots - count of issued non-sticky slots
    issued_nonsticky: AtomicUsize,
    // Only used for workflow slots - count of issued sticky slots
    issued_sticky: AtomicUsize,

    _slot_kind: PhantomData<SK>,
}
/// Allows for the full customization of the PID options for a resource based tuner
#[derive(Clone, Debug, derive_builder::Builder)]
#[non_exhaustive]
pub struct ResourceBasedSlotsOptions {
    /// A value in the range [0.0, 1.0] representing the target memory usage.
    pub target_mem_usage: f64,
    /// A value in the range [0.0, 1.0] representing the target CPU usage.
    pub target_cpu_usage: f64,

    /// See [pid::Pid::p]
    #[builder(default = "5.0")]
    pub mem_p_gain: f64,
    /// See [pid::Pid::i]
    #[builder(default = "0.0")]
    pub mem_i_gain: f64,
    /// See [pid::Pid::d]
    #[builder(default = "1.0")]
    pub mem_d_gain: f64,
    /// If the mem PID controller outputs a value higher than this, we say the mem half of things
    /// will allow a slot
    #[builder(default = "0.25")]
    pub mem_output_threshold: f64,
    /// See [pid::Pid::d]
    #[builder(default = "5.0")]
    pub cpu_p_gain: f64,
    /// See [pid::Pid::i]
    #[builder(default = "0.0")]
    pub cpu_i_gain: f64,
    /// See [pid::Pid::d]
    #[builder(default = "1.0")]
    pub cpu_d_gain: f64,
    /// If the CPU PID controller outputs a value higher than this, we say the CPU half of things
    /// will allow a slot
    #[builder(default = "0.05")]
    pub cpu_output_threshold: f64,
}
struct PidControllers {
    mem: pid::Pid<f64>,
    cpu: pid::Pid<f64>,
}
struct MetricInstruments {
    attribs: MetricAttributes,
    mem_usage: GaugeF64,
    cpu_usage: GaugeF64,
    mem_pid_output: GaugeF64,
    cpu_pid_output: GaugeF64,
}
#[derive(Clone, Copy, Default)]
struct LastMetricVals {
    mem_output: f64,
    cpu_output: f64,
    mem_used_percent: f64,
    cpu_used_percent: f64,
}

impl PidControllers {
    fn new(options: &ResourceBasedSlotsOptions) -> Self {
        let mut mem = pid::Pid::new(options.target_mem_usage, 100.0);
        mem.p(options.mem_p_gain, 100)
            .i(options.mem_i_gain, 100)
            .d(options.mem_d_gain, 100);
        let mut cpu = pid::Pid::new(options.target_cpu_usage, 100.0);
        cpu.p(options.cpu_p_gain, 100)
            .i(options.cpu_i_gain, 100)
            .d(options.cpu_d_gain, 100);
        Self { mem, cpu }
    }
}

impl MetricInstruments {
    fn new(meter: TemporalMeter) -> Self {
        let mem_usage = meter.inner.gauge_f64("resource_slots_mem_usage".into());
        let cpu_usage = meter.inner.gauge_f64("resource_slots_cpu_usage".into());
        let mem_pid_output = meter
            .inner
            .gauge_f64("resource_slots_mem_pid_output".into());
        let cpu_pid_output = meter
            .inner
            .gauge_f64("resource_slots_cpu_pid_output".into());
        let attribs = meter.inner.new_attributes(meter.default_attribs);
        Self {
            attribs,
            mem_usage,
            cpu_usage,
            mem_pid_output,
            cpu_pid_output,
        }
    }
}

/// Implementors provide information about system resource usage
pub trait SystemResourceInfo {
    /// Return total available system memory in bytes
    fn total_mem(&self) -> u64;
    /// Return memory used by the system in bytes
    fn used_mem(&self) -> u64;
    /// Return system used CPU as a float in the range [0.0, 1.0] where 1.0 is defined as all
    /// cores pegged
    fn used_cpu_percent(&self) -> f64;
    /// Return system used memory as a float in the range [0.0, 1.0]
    fn used_mem_percent(&self) -> f64 {
        self.used_mem() as f64 / self.total_mem() as f64
    }
}

#[async_trait::async_trait]
impl<MI, SK> SlotSupplier for ResourceBasedSlotsForType<MI, SK>
where
    MI: SystemResourceInfo + Send + Sync + 'static,
    SK: SlotKind + Send + Sync,
{
    type SlotKind = SK;

    async fn reserve_slot(&self, ctx: &dyn SlotReservationContext) -> SlotSupplierPermit {
        if let Some(m) = ctx.get_metrics_meter() {
            self.inner.attach_metrics(m);
        }
        loop {
            if let Some(value) = self.issue_if_below_minimums(ctx) {
                return value;
            }
            let must_wait_for = self
                .opts
                .ramp_throttle
                .saturating_sub(self.time_since_last_issued());
            if must_wait_for > Duration::from_millis(0) {
                tokio::time::sleep(must_wait_for).await;
            }
            if let Some(p) = self.try_reserve_slot(ctx) {
                return p;
            } else {
                tokio::time::sleep(Duration::from_millis(10)).await;
            }
        }
    }

    fn try_reserve_slot(&self, ctx: &dyn SlotReservationContext) -> Option<SlotSupplierPermit> {
        if let Some(m) = ctx.get_metrics_meter() {
            self.inner.attach_metrics(m);
        }
        if let v @ Some(_) = self.issue_if_below_minimums(ctx) {
            return v;
        }
        if self.time_since_last_issued() > self.opts.ramp_throttle
            && ctx.num_issued_slots() < self.opts.max_slots
            && self.inner.pid_decision()
            && self.inner.can_reserve()
        {
            Some(self.issue_slot(ctx))
        } else {
            None
        }
    }

    fn mark_slot_used(&self, _ctx: &dyn SlotMarkUsedContext<SlotKind = Self::SlotKind>) {}

    fn release_slot(&self, ctx: &dyn SlotReleaseContext<SlotKind = Self::SlotKind>) {
        // Really could use specialization here
        if let Some(SlotInfo::Workflow(info)) = ctx.info().map(|i| i.downcast()) {
            if info.is_sticky {
                self.issued_sticky.fetch_sub(1, Ordering::Relaxed);
            } else {
                self.issued_nonsticky.fetch_sub(1, Ordering::Relaxed);
            }
        }
    }

    fn slot_supplier_kind(&self) -> String {
        "ResourceBased".to_string()
    }
}

impl<MI, SK> ResourceBasedSlotsForType<MI, SK>
where
    MI: SystemResourceInfo + Send + Sync,
    SK: SlotKind + Send + Sync,
{
    fn new(inner: Arc<ResourceController<MI>>, opts: ResourceSlotOptions) -> Self {
        let (tx, rx) = watch::channel(Instant::now());
        Self {
            opts,
            last_slot_issued_tx: tx,
            last_slot_issued_rx: rx,
            inner,
            issued_nonsticky: Default::default(),
            issued_sticky: Default::default(),
            _slot_kind: PhantomData,
        }
    }

    // Always be willing to hand out at least 1 slot for sticky and 1 for non-sticky to
    // avoid getting stuck.
    fn issue_if_below_minimums(
        &self,
        ctx: &dyn SlotReservationContext,
    ) -> Option<SlotSupplierPermit> {
        if ctx.num_issued_slots() < self.opts.min_slots {
            return Some(self.issue_slot(ctx));
        }
        if SK::kind() == SlotKindType::Workflow
            && (ctx.is_sticky() && self.issued_sticky.load(Ordering::Relaxed) == 0
                || !ctx.is_sticky() && self.issued_nonsticky.load(Ordering::Relaxed) == 0)
        {
            return Some(self.issue_slot(ctx));
        }

        None
    }

    fn issue_slot(&self, ctx: &dyn SlotReservationContext) -> SlotSupplierPermit {
        // Always be willing to hand out at least 1 slot for sticky and 1 for non-sticky to avoid
        // getting stuck.
        if SK::kind() == SlotKindType::Workflow {
            if ctx.is_sticky() {
                self.issued_sticky.fetch_add(1, Ordering::Relaxed);
            } else {
                self.issued_nonsticky.fetch_add(1, Ordering::Relaxed);
            }
        }
        let _ = self.last_slot_issued_tx.send(Instant::now());
        SlotSupplierPermit::default()
    }

    fn time_since_last_issued(&self) -> Duration {
        Instant::now()
            .checked_duration_since(*self.last_slot_issued_rx.borrow())
            .unwrap_or_default()
    }
}

impl<MI: SystemResourceInfo + Sync + Send + 'static> WorkerTuner for ResourceBasedTuner<MI> {
    fn workflow_task_slot_supplier(
        &self,
    ) -> Arc<dyn SlotSupplier<SlotKind = WorkflowSlotKind> + Send + Sync> {
        let o = self.wf_opts.unwrap_or(DEFAULT_WF_SLOT_OPTS);
        self.slots.as_kind(o)
    }

    fn activity_task_slot_supplier(
        &self,
    ) -> Arc<dyn SlotSupplier<SlotKind = ActivitySlotKind> + Send + Sync> {
        let o = self.act_opts.unwrap_or(DEFAULT_ACT_SLOT_OPTS);
        self.slots.as_kind(o)
    }

    fn local_activity_slot_supplier(
        &self,
    ) -> Arc<dyn SlotSupplier<SlotKind = LocalActivitySlotKind> + Send + Sync> {
        let o = self.la_opts.unwrap_or(DEFAULT_ACT_SLOT_OPTS);
        self.slots.as_kind(o)
    }

    fn nexus_task_slot_supplier(
        &self,
    ) -> Arc<dyn SlotSupplier<SlotKind = NexusSlotKind> + Send + Sync> {
        let o = self.nexus_opts.unwrap_or(DEFAULT_NEXUS_SLOT_OPTS);
        self.slots.as_kind(o)
    }
}

impl<MI: SystemResourceInfo + Sync + Send> ResourceController<MI> {
    /// Create a [ResourceBasedSlotsForType] for this instance which is willing to hand out
    /// `minimum` slots with no checks at all and `max` slots ever. Otherwise the underlying
    /// mem/cpu targets will attempt to be matched while under load.
    ///
    /// `ramp_throttle` determines how long this will pause for between making determinations about
    /// whether it is OK to hand out new slot(s). This is important to set to nonzero in situations
    /// where activities might use a lot of resources, because otherwise the implementation may
    /// hand out many slots quickly before resource usage has a chance to be reflected, possibly
    /// resulting in OOM (for example).
    pub(crate) fn as_kind<SK: SlotKind + Send + Sync>(
        self: &Arc<Self>,
        opts: ResourceSlotOptions,
    ) -> Arc<ResourceBasedSlotsForType<MI, SK>> {
        Arc::new(ResourceBasedSlotsForType::new(self.clone(), opts))
    }

    fn new_with_sysinfo(options: ResourceBasedSlotsOptions, sys_info: Arc<MI>) -> Self {
        Self {
            pids: Mutex::new(PidControllers::new(&options)),
            options,
            metrics: OnceLock::new(),
            sys_info_supplier: sys_info,
            last_metric_vals: Arc::new(AtomicCell::new(Default::default())),
        }
    }

    fn can_reserve(&self) -> bool {
        self.sys_info_supplier.used_mem_percent() <= self.options.target_mem_usage
    }

    /// Returns true if the pid controllers think a new slot should be given out
    fn pid_decision(&self) -> bool {
        let mut pids = self.pids.lock();
        let mem_used_percent = self.sys_info_supplier.used_mem_percent();
        let cpu_used_percent = self.sys_info_supplier.used_cpu_percent();
        let mem_output = pids.mem.next_control_output(mem_used_percent).output;
        let cpu_output = pids.cpu.next_control_output(cpu_used_percent).output;
        self.last_metric_vals.store(LastMetricVals {
            mem_output,
            cpu_output,
            mem_used_percent,
            cpu_used_percent,
        });
        mem_output > self.options.mem_output_threshold
            && cpu_output > self.options.cpu_output_threshold
    }

    fn attach_metrics(&self, metrics: TemporalMeter) {
        // Launch a task to periodically emit metrics
        self.metrics.get_or_init(move || {
            let m = MetricInstruments::new(metrics);
            let last_vals = self.last_metric_vals.clone();
            tokio::task::spawn(async move {
                let mut interval = tokio::time::interval(Duration::from_secs(1));
                loop {
                    let lv = last_vals.load();
                    m.mem_pid_output.record(lv.mem_output, &m.attribs);
                    m.cpu_pid_output.record(lv.cpu_output, &m.attribs);
                    m.mem_usage.record(lv.mem_used_percent * 100., &m.attribs);
                    m.cpu_usage.record(lv.cpu_used_percent * 100., &m.attribs);
                    interval.tick().await;
                }
            })
        });
    }
}

/// Implements [SystemResourceInfo] using the [sysinfo] crate
#[derive(Debug)]
struct RealSysInfoInner {
    sys: Mutex<sysinfo::System>,
    total_mem: AtomicU64,
    cur_mem_usage: AtomicU64,
    cur_cpu_usage: AtomicU64,
<<<<<<< HEAD
    last_refresh: AtomicCell<Instant>,
    cgroup_cpu_info: CGroupCpuInfo<CgroupV2CpuFileSystem>,
}
impl RealSysInfo {
    fn new() -> Self {
        let mut sys = sysinfo::System::new();
        sys.refresh_memory();
        let total_mem = sys.total_memory();
        let s = Self {
            sys: Mutex::new(sys),
            last_refresh: AtomicCell::new(Instant::now()),
            cur_mem_usage: AtomicU64::new(0),
            cur_cpu_usage: AtomicU64::new(0),
            total_mem: AtomicU64::new(total_mem),
            cgroup_cpu_info: CGroupCpuInfo::new(CgroupV2CpuFileSystem),
        };
        s.refresh();
        s
    }

    fn refresh_if_needed(&self) {
        // This is all quite expensive and meaningfully slows everything down if it's allowed to
        // happen more often. A better approach than a lock would be needed to go faster.
        if (Instant::now() - self.last_refresh.load()) > Duration::from_millis(100) {
            self.refresh();
        }
    }
=======
}
>>>>>>> 9e9a4619

impl RealSysInfoInner {
    fn refresh(&self) {
        let mut lock = self.sys.lock();
        lock.refresh_memory();
        if let Some(cgroup_limits) = lock.cgroup_limits() {
            self.total_mem
                .store(cgroup_limits.total_memory, Ordering::Release);
            self.cur_mem_usage.store(
                cgroup_limits.total_memory - cgroup_limits.free_memory,
                Ordering::Release,
            );

            let cpu = self.cgroup_cpu_info.calc_cpu_percent().unwrap_or_else(|| {
                //there won't be a cgroup cpu usage if there is no limit applied to the cgroup
                //or if an error is encountered when reading cpu.stat or cpu.max
                //in these cases, fallback to global cpu usage
                lock.refresh_cpu_usage();
                lock.global_cpu_usage() as f64 / 100.
            });
            self.cur_cpu_usage.store(cpu.to_bits(), Ordering::Release);
        } else {
            //always update the total_mem b/c we could transiently fall to host if
            // lock.cgroup_limits() returns None
            self.total_mem.store(lock.total_memory(), Ordering::Release);
            self.cur_mem_usage
                .store(lock.used_memory(), Ordering::Release);

            lock.refresh_cpu_usage();
            let cpu = lock.global_cpu_usage() as f64 / 100.;
            self.cur_cpu_usage.store(cpu.to_bits(), Ordering::Release);
        }
<<<<<<< HEAD

        self.last_refresh.store(Instant::now());
=======
        self.cur_cpu_usage.store(cpu.to_bits(), Ordering::Release);
    }
}

/// Tracks host resource usage by refreshing metrics on a background thread.
pub struct RealSysInfo {
    inner: Arc<RealSysInfoInner>,
    shutdown_tx: mpsc::Sender<()>,
    shutdown_handle: Mutex<Option<thread::JoinHandle<()>>>,
}

impl RealSysInfo {
    pub(crate) fn new() -> Self {
        let mut sys = sysinfo::System::new();
        sys.refresh_memory();
        let total_mem = sys.total_memory();
        let inner = Arc::new(RealSysInfoInner {
            sys: Mutex::new(sys),
            cur_mem_usage: AtomicU64::new(0),
            cur_cpu_usage: AtomicU64::new(0),
            total_mem: AtomicU64::new(total_mem),
        });
        inner.refresh();

        let thread_clone = inner.clone();
        let (tx, rx) = mpsc::channel::<()>();
        let handle = thread::Builder::new()
            .name("temporal-real-sysinfo".to_string())
            .spawn(move || {
                const REFRESH_INTERVAL: Duration = Duration::from_millis(100);
                loop {
                    thread_clone.refresh();
                    let r = rx.recv_timeout(REFRESH_INTERVAL);
                    if matches!(r, Err(mpsc::RecvTimeoutError::Disconnected)) || r.is_ok() {
                        return;
                    }
                }
            })
            .expect("failed to spawn RealSysInfo refresh thread");

        Self {
            inner,
            shutdown_tx: tx,
            shutdown_handle: Mutex::new(Some(handle)),
        }
>>>>>>> 9e9a4619
    }
}

impl SystemResourceInfo for RealSysInfo {
    fn total_mem(&self) -> u64 {
        self.inner.total_mem.load(Ordering::Acquire)
    }

    fn used_mem(&self) -> u64 {
        self.inner.cur_mem_usage.load(Ordering::Acquire)
    }

    fn used_cpu_percent(&self) -> f64 {
        f64::from_bits(self.inner.cur_cpu_usage.load(Ordering::Acquire))
    }
}

impl Drop for RealSysInfo {
    fn drop(&mut self) {
        let _res = self.shutdown_tx.send(());
        if let Some(handle) = self.shutdown_handle.lock().take() {
            let _ = handle.join();
        }
    }
}

/// Parsed representation of the CPU quota and slice period exposed by the
/// cgroup `cpu.max` control file.
#[derive(Debug)]
struct CGroupCpuLimits {
    quota: CpuQuota,
    period: u64,
}

/// Enumerates whether a cgroup enforces a specific CPU quota or allows
/// unlimited usage.
#[derive(Debug)]
enum CpuQuota {
    Unlimited,
    Limited(u64),
}

trait CGroupCpuFileSystem {
    fn read_cpu_stat_file(&self) -> Option<String>;
    fn read_cpu_limit_file(&self) -> Option<String>;
}

/// Tracks recent cgroup CPU usage statistics while abstracting the backing
/// filesystem access for ease of testing.
#[derive(Debug)]
struct CGroupCpuInfo<T: CGroupCpuFileSystem> {
    prev_cpu_usage: AtomicU64,
    last_refresh: AtomicCell<Option<Instant>>,
    fs: T,
}

impl<T: CGroupCpuFileSystem> CGroupCpuInfo<T> {
    /// Creates a new tracker and immediately primes it by reading the current
    /// CPU usage so future percentage calculations have baseline data.
    fn new(fs: T) -> Self {
        let s = Self {
            last_refresh: AtomicCell::new(None),
            prev_cpu_usage: AtomicU64::new(0),
            fs,
        };
        s.calc_cpu_percent();
        s
    }

    /// Reads the current CPU usage and limits for the cgroup and calculates the usage percentage based on the
    /// limits and the elapsed time from the last calculation. Returns `None` until enough data has been collected
    /// to determine a delta or when quotas are unlimited.
    fn calc_cpu_percent(&self) -> Option<f64> {
        let usage = self.read_cpu_usage()?;
        let limits = self.read_cpus_limit()?;

        let previous_usage = self.prev_cpu_usage.swap(usage, Ordering::AcqRel);
        let now = Instant::now();
        let last_updated = self.last_refresh.swap(Some(now));

        if previous_usage > 0
            && let Some(last_updated) = last_updated
            && let CpuQuota::Limited(quota) = limits.quota
            && quota > 0
        {
            let elapsed_us = (now - last_updated).as_micros() as f64;
            let usage_delta = usage.saturating_sub(previous_usage) as f64;

            let cpu_percent = usage_delta * limits.period as f64 / (quota as f64 * elapsed_us);
            Some(cpu_percent)
        } else {
            None
        }
    }

    /// Reads the usage_usec value from the cpu.stat file as a u64.
    /// Returns None if the file cannot be read or if the value cannot be parsed into u64.
    ///
    /// The cpu.stat file is expected to be a multiline file where each line is `key value`
    fn read_cpu_usage(&self) -> Option<u64> {
        let stat = self.fs.read_cpu_stat_file()?;
        stat.lines().find_map(|line| {
            let mut parts = line.split_whitespace();
            match (parts.next(), parts.next()) {
                (Some("usage_usec"), Some(value)) => value.parse::<u64>().ok(),
                _ => None,
            }
        })
    }

    /// Reads the cpu quota and period from the cpu.max file.
    /// Returns None if the file cannot be read, or the quota/limit cannot be parsed
    ///
    /// The cpu.max file is expected to be in the format 'quota period'
    fn read_cpus_limit(&self) -> Option<CGroupCpuLimits> {
        let limit_text = self.fs.read_cpu_limit_file()?;
        let mut parts = limit_text.split_whitespace();
        let quota_str = parts.next()?;
        let period_str = parts.next()?;

        let quota = if quota_str == "max" {
            CpuQuota::Unlimited
        } else {
            CpuQuota::Limited(quota_str.parse().ok()?)
        };
        let period = period_str.parse().ok()?;

        Some(CGroupCpuLimits { quota, period })
    }
}

/// Implementation of the `CGroupCpuFileSystem` that reads directly
/// from the host cgroup v2 hierarchy.
#[derive(Debug)]
struct CgroupV2CpuFileSystem;

impl CgroupV2CpuFileSystem {
    const BASE_PATH: &'static str = "/sys/fs/cgroup";
}

impl CGroupCpuFileSystem for CgroupV2CpuFileSystem {
    fn read_cpu_stat_file(&self) -> Option<String> {
        let path = PathBuf::from(Self::BASE_PATH).join("cpu.stat");
        fs::read_to_string(path).ok()
    }

    fn read_cpu_limit_file(&self) -> Option<String> {
        let path = PathBuf::from(Self::BASE_PATH).join("cpu.max");
        fs::read_to_string(path).ok()
    }
}

#[cfg(test)]
mod tests {
    use super::*;
    use crate::{abstractions::MeteredPermitDealer, telemetry::metrics::MetricsContext};
    use std::cell::RefCell;
    use std::hint::black_box;
    use std::rc::Rc;
    use std::sync::{
        Arc,
        atomic::{AtomicU64, Ordering},
    };
    use std::thread::sleep;
    use temporal_sdk_core_api::worker::WorkflowSlotKind;

    struct FakeMIS {
        used: Arc<AtomicU64>,
    }
    impl FakeMIS {
        fn new() -> (Arc<Self>, Arc<AtomicU64>) {
            let used = Arc::new(AtomicU64::new(0));
            (Arc::new(Self { used: used.clone() }), used)
        }
    }
    impl SystemResourceInfo for FakeMIS {
        fn total_mem(&self) -> u64 {
            100_000
        }

        fn used_mem(&self) -> u64 {
            self.used.load(Ordering::Acquire)
        }

        fn used_cpu_percent(&self) -> f64 {
            0.0
        }
    }

    fn test_options() -> ResourceBasedSlotsOptions {
        ResourceBasedSlotsOptionsBuilder::default()
            .target_mem_usage(0.8)
            .target_cpu_usage(1.0)
            .build()
            .expect("default resource based slot options can't fail to build")
    }

    #[test]
    fn mem_workflow_sync() {
        let (fmis, used) = FakeMIS::new();
        let rbs = Arc::new(ResourceController::new_with_sysinfo(test_options(), fmis))
            .as_kind::<WorkflowSlotKind>(ResourceSlotOptions {
            min_slots: 0,
            max_slots: 100,
            ramp_throttle: Duration::from_millis(0),
        });
        let pd = MeteredPermitDealer::new(
            rbs.clone(),
            MetricsContext::no_op(),
            None,
            Arc::new(Default::default()),
            None,
        );
        let pd_s = pd.clone().into_sticky();
        // Start with too high usage
        used.store(90_000, Ordering::Release);
        // Show workflow will always allow 1 each of sticky/non-sticky
        assert!(rbs.try_reserve_slot(&pd).is_some());
        assert!(rbs.try_reserve_slot(&pd_s).is_some());
        assert!(rbs.try_reserve_slot(&pd).is_none());
        assert!(rbs.try_reserve_slot(&pd_s).is_none());
        used.store(0, Ordering::Release);
        // Now it's willing to hand out slots again when usage is zero
        assert!(rbs.try_reserve_slot(&pd).is_some());
        assert!(rbs.try_reserve_slot(&pd_s).is_some());
    }

    #[test]
    fn mem_activity_sync() {
        let (fmis, used) = FakeMIS::new();
        let rbs = Arc::new(ResourceController::new_with_sysinfo(test_options(), fmis))
            .as_kind::<ActivitySlotKind>(ResourceSlotOptions {
            min_slots: 0,
            max_slots: 100,
            ramp_throttle: Duration::from_millis(0),
        });
        let pd = MeteredPermitDealer::new(
            rbs.clone(),
            MetricsContext::no_op(),
            None,
            Arc::new(Default::default()),
            None,
        );
        // Start with too high usage
        used.store(90_000, Ordering::Release);
        assert!(rbs.try_reserve_slot(&pd).is_none());
        used.store(0, Ordering::Release);
        // Now it's willing to hand out slots again when usage is zero
        assert!(rbs.try_reserve_slot(&pd).is_some());
    }

    #[tokio::test]
    async fn mem_workflow_async() {
        let (fmis, used) = FakeMIS::new();
        used.store(90_000, Ordering::Release);
        let rbs = Arc::new(ResourceController::new_with_sysinfo(test_options(), fmis))
            .as_kind::<WorkflowSlotKind>(ResourceSlotOptions {
            min_slots: 0,
            max_slots: 100,
            ramp_throttle: Duration::from_millis(0),
        });
        let pd = MeteredPermitDealer::new(
            rbs.clone(),
            MetricsContext::no_op(),
            None,
            Arc::new(Default::default()),
            None,
        );
        let pd_s = pd.clone().into_sticky();
        let order = crossbeam_queue::ArrayQueue::new(2);
        // Show workflow will always allow 1 each of sticky/non-sticky
        let _p1 = rbs.reserve_slot(&pd).await;
        let _p2 = rbs.reserve_slot(&pd_s).await;
        // Now we need to have some memory get freed before the next call resolves
        let waits_free = async {
            rbs.reserve_slot(&pd).await;
            order.push(2).unwrap();
        };
        let frees = async {
            used.store(70_000, Ordering::Release);
            order.push(1).unwrap();
        };
        tokio::join!(waits_free, frees);
        assert_eq!(order.pop(), Some(1));
        assert_eq!(order.pop(), Some(2));
    }

    #[tokio::test]
    async fn mem_activity_async() {
        let (fmis, used) = FakeMIS::new();
        used.store(90_000, Ordering::Release);
        let rbs = Arc::new(ResourceController::new_with_sysinfo(test_options(), fmis))
            .as_kind::<ActivitySlotKind>(ResourceSlotOptions {
            min_slots: 0,
            max_slots: 100,
            ramp_throttle: Duration::from_millis(0),
        });
        let pd = MeteredPermitDealer::new(
            rbs.clone(),
            MetricsContext::no_op(),
            None,
            Arc::new(Default::default()),
            None,
        );
        let order = crossbeam_queue::ArrayQueue::new(2);
        let waits_free = async {
            rbs.reserve_slot(&pd).await;
            order.push(2).unwrap();
        };
        let frees = async {
            used.store(70_000, Ordering::Release);
            order.push(1).unwrap();
        };
        tokio::join!(waits_free, frees);
        assert_eq!(order.pop(), Some(1));
        assert_eq!(order.pop(), Some(2));
    }

    #[test]
    fn minimum_respected() {
        let (fmis, used) = FakeMIS::new();
        let rbs = Arc::new(ResourceController::new_with_sysinfo(test_options(), fmis))
            .as_kind::<WorkflowSlotKind>(ResourceSlotOptions {
            min_slots: 2,
            max_slots: 100,
            ramp_throttle: Duration::from_millis(0),
        });
        let pd = MeteredPermitDealer::new(
            rbs.clone(),
            MetricsContext::no_op(),
            None,
            Arc::new(Default::default()),
            None,
        );
        used.store(90_000, Ordering::Release);
        let _p1 = pd.try_acquire_owned().unwrap();
        let _p2 = pd.try_acquire_owned().unwrap();
        assert!(pd.try_acquire_owned().is_err());
    }

    #[derive(Clone)]
    struct FakeCGroupFS {
        stat: Rc<RefCell<Option<String>>>,
        limit: Rc<RefCell<Option<String>>>,
    }

    impl FakeCGroupFS {
        fn new(stat: Rc<RefCell<Option<String>>>, limit: Rc<RefCell<Option<String>>>) -> Self {
            Self { stat, limit }
        }
    }

    impl CGroupCpuFileSystem for FakeCGroupFS {
        fn read_cpu_stat_file(&self) -> Option<String> {
            self.stat.borrow().clone()
        }

        fn read_cpu_limit_file(&self) -> Option<String> {
            self.limit.borrow().clone()
        }
    }

    #[test]
    fn cgroup_quota_respected() {
        let stat = Rc::new(RefCell::new(Some("usage_usec 500".into())));
        let limit = Rc::new(RefCell::new(Some("1000 1000".into())));
        let fake_fs = FakeCGroupFS::new(stat.clone(), limit.clone());

        let cgroup_info = CGroupCpuInfo::new(fake_fs);

        std::thread::sleep(Duration::from_micros(1_000_u64));

        // No additional usage -> percentage should resolve to exactly zero.
        assert_eq!(Some(0.0), cgroup_info.calc_cpu_percent());

        // Add some usage such that it we should be above 0, but < 1
        stat.replace(Some("usage_usec 1000".into()));
        std::thread::sleep(Duration::from_micros(1_000_u64));

        let cpu_percent = cgroup_info
            .calc_cpu_percent()
            .expect("expected usage value");
        assert!(
            cpu_percent > 0. && cpu_percent < 1.0,
            "epected cpu usage between (0.0, 1.0)"
        );

        // Simulate a large usage increase that should saturate the quota.
        stat.replace(Some("usage_usec 1000000".into()));

        let cpu_percent = cgroup_info
            .calc_cpu_percent()
            .expect("expected usage value");
        assert!(
            cpu_percent > 1.0,
            "expected cpu usage greater than 1.0, got {cpu_percent}"
        );
    }

    #[test]
    fn cgroup_unlimited_quota_is_ignored() {
        let stat = Rc::new(RefCell::new(Some("usage_usec 1000".into())));
        let limit = Rc::new(RefCell::new(Some("max 1000".into())));

        let cgroup_info = CGroupCpuInfo::new(FakeCGroupFS::new(stat.clone(), limit.clone()));

        std::thread::sleep(Duration::from_micros(1_000_u64));

        // Unlimited quota is treated as disabled regardless of usage.
        assert!(cgroup_info.calc_cpu_percent().is_none());
        stat.replace(Some("usage_usec 2000".into()));

        std::thread::sleep(Duration::from_micros(1_000_u64));
        assert!(cgroup_info.calc_cpu_percent().is_none());
    }

    #[test]
    fn cgroup_stat_file_temporarily_unavailable() {
        let stat = Rc::new(RefCell::new(None));
        let limit = Rc::new(RefCell::new(Some("1000 1000".into())));

        let cgroup_info = CGroupCpuInfo::new(FakeCGroupFS::new(stat.clone(), limit.clone()));

        std::thread::sleep(Duration::from_micros(1_000_u64));

        assert!(cgroup_info.calc_cpu_percent().is_none());

        // When available, the next call finishes initialization
        stat.replace(Some("usage_usec 1000".into()));
        std::thread::sleep(Duration::from_micros(1_000_u64));
        assert!(cgroup_info.calc_cpu_percent().is_none());

        // A third call properly calculates percentage
        stat.replace(Some("usage_usec 1500".into()));
        std::thread::sleep(Duration::from_micros(1_000_u64));
        let cpu_percent = cgroup_info
            .calc_cpu_percent()
            .expect("expected usage value");
        assert!(cpu_percent > 0., "expected cpu percent > 0");
    }

    #[test]
    fn cgroup_realsysinfo_uses_cgroup_limits_cpu() {
        let sys_info = RealSysInfo::new();
        let cgroup_info = CGroupCpuInfo::new(CgroupV2CpuFileSystem);
        let Some(CGroupCpuLimits { quota, period }) = cgroup_info.read_cpus_limit() else {
            eprintln!("Skipping: unable to read cpu quota.");
            return;
        };
        let CpuQuota::Limited(limit) = quota else {
            eprintln!("Skipping: cpu quota reported unlimited");
            return;
        };

        // Prime the internal CPU tracker with some activity.
        let baseline_time = Instant::now();
        let prev_usage = cgroup_info
            .read_cpu_usage()
            .expect("unable to read cpu usage baseline");

        // Consume some CPU so that the next refresh observes a measurable delta.
        burn_cpu(Duration::from_millis(300));

        let cpu_usage = sys_info.used_cpu_percent();
        let measurement_end = Instant::now();
        let current_usage = cgroup_info
            .read_cpu_usage()
            .expect("unable to read cpu usage after refresh");

        let elapsed_us = measurement_end.duration_since(baseline_time).as_micros() as f64;
        let usage_delta = current_usage.saturating_sub(prev_usage) as f64;
        assert!(usage_delta > 0.0, "zero cpu usage delta observed");

        let expected_cpu = usage_delta * period as f64 / (limit as f64 * elapsed_us);
        let cpu_diff = (cpu_usage - expected_cpu).abs();
        const CPU_TOLERANCE: f64 = 0.3;
        assert!(
            cpu_diff <= CPU_TOLERANCE,
            "RealSysInfo CPU percent {cpu_usage:.3} diverged from cgroup calculation \
         {expected_cpu:.3} by {cpu_diff:.3}"
        );
    }

    #[test]
    fn cgroup_realsysinfo_uses_cgroup_limits_mem() {
        let mut sys = sysinfo::System::new();
        sys.refresh_memory();
        let Some(current_mem) = sys.cgroup_limits() else {
            eprintln!("Skipping: unable to read cgroup memory details");
            return;
        };

        if current_mem.total_memory == sys.total_memory() {
            eprintln!("Skipping: no memory limit detected. limit == total host memory");
            return;
        }

        let sys_info = RealSysInfo::new();

        assert_eq!(
            sys_info.total_mem(),
            current_mem.total_memory, //sysinfo::System does min(cgroup limit, host total) internally
            "RealSysInfo total_mem should equal min(cgroup limit, host total)"
        );

        //allocate to half of memory
        let cur_used = current_mem.total_memory - current_mem.free_memory;
        let to_allocate: usize = ((current_mem.total_memory / 2) - cur_used) as usize;
        let _buf = black_box(vec![1u8; to_allocate]);

        //make sure we sleep enough to let real_sys_info need a refresh
        sleep(Duration::from_millis(200));

        let percentage = sys_info.used_mem_percent();
        let diff = percentage - 0.5;

        assert!(
            diff < 0.2,
            "RealSysInfo used_mem_percentage should be ~= 50%"
        );
    }

    fn burn_cpu(duration: Duration) {
        let start = Instant::now();
        let mut value: u64 = 0;
        while start.elapsed() < duration {
            value = value.wrapping_add(1);
            black_box(value);
        }
    }
}<|MERGE_RESOLUTION|>--- conflicted
+++ resolved
@@ -497,37 +497,8 @@
     total_mem: AtomicU64,
     cur_mem_usage: AtomicU64,
     cur_cpu_usage: AtomicU64,
-<<<<<<< HEAD
-    last_refresh: AtomicCell<Instant>,
     cgroup_cpu_info: CGroupCpuInfo<CgroupV2CpuFileSystem>,
 }
-impl RealSysInfo {
-    fn new() -> Self {
-        let mut sys = sysinfo::System::new();
-        sys.refresh_memory();
-        let total_mem = sys.total_memory();
-        let s = Self {
-            sys: Mutex::new(sys),
-            last_refresh: AtomicCell::new(Instant::now()),
-            cur_mem_usage: AtomicU64::new(0),
-            cur_cpu_usage: AtomicU64::new(0),
-            total_mem: AtomicU64::new(total_mem),
-            cgroup_cpu_info: CGroupCpuInfo::new(CgroupV2CpuFileSystem),
-        };
-        s.refresh();
-        s
-    }
-
-    fn refresh_if_needed(&self) {
-        // This is all quite expensive and meaningfully slows everything down if it's allowed to
-        // happen more often. A better approach than a lock would be needed to go faster.
-        if (Instant::now() - self.last_refresh.load()) > Duration::from_millis(100) {
-            self.refresh();
-        }
-    }
-=======
-}
->>>>>>> 9e9a4619
 
 impl RealSysInfoInner {
     fn refresh(&self) {
@@ -560,11 +531,6 @@
             let cpu = lock.global_cpu_usage() as f64 / 100.;
             self.cur_cpu_usage.store(cpu.to_bits(), Ordering::Release);
         }
-<<<<<<< HEAD
-
-        self.last_refresh.store(Instant::now());
-=======
-        self.cur_cpu_usage.store(cpu.to_bits(), Ordering::Release);
     }
 }
 
@@ -585,6 +551,7 @@
             cur_mem_usage: AtomicU64::new(0),
             cur_cpu_usage: AtomicU64::new(0),
             total_mem: AtomicU64::new(total_mem),
+            cgroup_cpu_info: CGroupCpuInfo::new(CgroupV2CpuFileSystem),
         });
         inner.refresh();
 
@@ -609,7 +576,6 @@
             shutdown_tx: tx,
             shutdown_handle: Mutex::new(Some(handle)),
         }
->>>>>>> 9e9a4619
     }
 }
 
