//! Worker-specific client needs

pub(crate) mod mocks;
<<<<<<< HEAD
use crate::protosext::legacy_query_failure;
use parking_lot::Mutex;
use prost_types::Duration as PbDuration;
use std::collections::HashMap;
use std::time::SystemTime;
use std::{sync::Arc, time::Duration};
use temporal_client::{
    Client, ClientWorkerSet, IsWorkerTaskLongPoll, Namespace, NamespacedClient, NoRetryOnMatching,
    RetryClient, SharedReplaceableClient, WorkflowService,
=======
use crate::{
    abstractions::dbg_panic, protosext::legacy_query_failure, worker::heartbeat::HeartbeatFn,
};
use std::{
    sync::{Arc, OnceLock},
    time::Duration,
};
use temporal_client::{
    Client, IsWorkerTaskLongPoll, Namespace, NamespacedClient, NoRetryOnMatching, RetryClient,
    SharedReplaceableClient, SlotManager, WorkflowService,
>>>>>>> 68129ac1
};
use temporal_sdk_core_api::worker::WorkerVersioningStrategy;
use temporal_sdk_core_protos::temporal::api::enums::v1::WorkerStatus;
use temporal_sdk_core_protos::temporal::api::worker::v1::WorkerSlotsInfo;
use temporal_sdk_core_protos::{
    TaskToken,
    coresdk::{workflow_commands::QueryResult, workflow_completion},
    temporal::api::{
        command::v1::Command,
        common::v1::{
            MeteringMetadata, Payloads, WorkerVersionCapabilities, WorkerVersionStamp,
            WorkflowExecution,
        },
        deployment,
        enums::v1::{
            TaskQueueKind, VersioningBehavior, WorkerVersioningMode, WorkflowTaskFailedCause,
        },
        failure::v1::Failure,
        nexus,
        protocol::v1::Message as ProtocolMessage,
        query::v1::WorkflowQueryResult,
        sdk::v1::WorkflowTaskCompletedMetadata,
        taskqueue::v1::{StickyExecutionAttributes, TaskQueue, TaskQueueMetadata},
        worker::v1::WorkerHeartbeat,
        workflowservice::v1::{get_system_info_response::Capabilities, *},
    },
};
use tonic::IntoRequest;
use uuid::Uuid;

type Result<T, E = tonic::Status> = std::result::Result<T, E>;

pub enum LegacyQueryResult {
    Succeeded(QueryResult),
    Failed(workflow_completion::Failure),
}

/// Contains everything a worker needs to interact with the server
pub(crate) struct WorkerClientBag {
    client: RetryClient<SharedReplaceableClient<Client>>,
    namespace: String,
    identity: String,
    worker_versioning_strategy: WorkerVersioningStrategy,
    worker_heartbeat_map: Arc<Mutex<HashMap<String, ClientHeartbeatData>>>,
}

impl WorkerClientBag {
    pub(crate) fn new(
        client: RetryClient<SharedReplaceableClient<Client>>,
        namespace: String,
        identity: String,
        worker_versioning_strategy: WorkerVersioningStrategy,
    ) -> Self {
        Self {
            client,
            namespace,
            identity,
            worker_versioning_strategy,
            worker_heartbeat_map: Arc::new(Mutex::new(HashMap::new())),
        }
    }

    fn default_capabilities(&self) -> Capabilities {
        self.capabilities().unwrap_or_default()
    }

    fn binary_checksum(&self) -> String {
        if self.default_capabilities().build_id_based_versioning {
            "".to_string()
        } else {
            self.worker_versioning_strategy.build_id().to_owned()
        }
    }

    fn deployment_options(&self) -> Option<deployment::v1::WorkerDeploymentOptions> {
        match &self.worker_versioning_strategy {
            WorkerVersioningStrategy::WorkerDeploymentBased(dopts) => {
                Some(deployment::v1::WorkerDeploymentOptions {
                    deployment_name: dopts.version.deployment_name.clone(),
                    build_id: dopts.version.build_id.clone(),
                    worker_versioning_mode: if dopts.use_worker_versioning {
                        WorkerVersioningMode::Versioned.into()
                    } else {
                        WorkerVersioningMode::Unversioned.into()
                    },
                })
            }
            _ => None,
        }
    }

    fn worker_version_capabilities(&self) -> Option<WorkerVersionCapabilities> {
        if self.default_capabilities().build_id_based_versioning {
            Some(WorkerVersionCapabilities {
                build_id: self.worker_versioning_strategy.build_id().to_owned(),
                use_versioning: self.worker_versioning_strategy.uses_build_id_based(),
                // This will never be used, as it is the v3 version that we never supported in
                // Core SDKs.
                deployment_series_name: "".to_string(),
            })
        } else {
            None
        }
    }

    fn worker_version_stamp(&self) -> Option<WorkerVersionStamp> {
        if self.default_capabilities().build_id_based_versioning {
            Some(WorkerVersionStamp {
                build_id: self.worker_versioning_strategy.build_id().to_owned(),
                use_versioning: self.worker_versioning_strategy.uses_build_id_based(),
            })
        } else {
            None
        }
    }
}

/// This trait contains everything workers need to interact with Temporal, and hence provides a
/// minimal mocking surface. Delegates to [WorkflowClientTrait] so see that for details.
#[cfg_attr(any(feature = "test-utilities", test), mockall::automock)]
#[async_trait::async_trait]
pub trait WorkerClient: Sync + Send {
    /// Poll workflow tasks
    async fn poll_workflow_task(
        &self,
        poll_options: PollOptions,
        wf_options: PollWorkflowOptions,
    ) -> Result<PollWorkflowTaskQueueResponse>;
    /// Poll activity tasks
    async fn poll_activity_task(
        &self,
        poll_options: PollOptions,
        act_options: PollActivityOptions,
    ) -> Result<PollActivityTaskQueueResponse>;
    /// Poll Nexus tasks
    async fn poll_nexus_task(
        &self,
        poll_options: PollOptions,
        send_heartbeat: bool,
    ) -> Result<PollNexusTaskQueueResponse>;
    /// Complete a workflow task
    async fn complete_workflow_task(
        &self,
        request: WorkflowTaskCompletion,
    ) -> Result<RespondWorkflowTaskCompletedResponse>;
    /// Complete an activity task
    async fn complete_activity_task(
        &self,
        task_token: TaskToken,
        result: Option<Payloads>,
    ) -> Result<RespondActivityTaskCompletedResponse>;
    /// Complete a Nexus task
    async fn complete_nexus_task(
        &self,
        task_token: TaskToken,
        response: nexus::v1::Response,
    ) -> Result<RespondNexusTaskCompletedResponse>;
    /// Record an activity heartbeat
    async fn record_activity_heartbeat(
        &self,
        task_token: TaskToken,
        details: Option<Payloads>,
    ) -> Result<RecordActivityTaskHeartbeatResponse>;
    /// Cancel an activity task
    async fn cancel_activity_task(
        &self,
        task_token: TaskToken,
        details: Option<Payloads>,
    ) -> Result<RespondActivityTaskCanceledResponse>;
    /// Fail an activity task
    async fn fail_activity_task(
        &self,
        task_token: TaskToken,
        failure: Option<Failure>,
    ) -> Result<RespondActivityTaskFailedResponse>;
    /// Fail a workflow task
    async fn fail_workflow_task(
        &self,
        task_token: TaskToken,
        cause: WorkflowTaskFailedCause,
        failure: Option<Failure>,
    ) -> Result<RespondWorkflowTaskFailedResponse>;
    /// Fail a Nexus task
    async fn fail_nexus_task(
        &self,
        task_token: TaskToken,
        error: nexus::v1::HandlerError,
    ) -> Result<RespondNexusTaskFailedResponse>;
    /// Get the workflow execution history
    async fn get_workflow_execution_history(
        &self,
        workflow_id: String,
        run_id: Option<String>,
        page_token: Vec<u8>,
    ) -> Result<GetWorkflowExecutionHistoryResponse>;
    /// Respond to a legacy query
    async fn respond_legacy_query(
        &self,
        task_token: TaskToken,
        query_result: LegacyQueryResult,
    ) -> Result<RespondQueryTaskCompletedResponse>;
    /// Describe the namespace
    async fn describe_namespace(&self) -> Result<DescribeNamespaceResponse>;
    /// Shutdown the worker
    async fn shutdown_worker(
        &self,
        sticky_task_queue: String,
        final_heartbeat: Option<WorkerHeartbeat>,
    ) -> Result<ShutdownWorkerResponse>;
    /// Record a worker heartbeat
    async fn record_worker_heartbeat(
        &self,
        namespace: String,
        worker_heartbeat: Vec<WorkerHeartbeat>,
    ) -> Result<RecordWorkerHeartbeatResponse>;

    /// Replace the underlying client
    fn replace_client(&self, new_client: Client);
    /// Return server capabilities
    fn capabilities(&self) -> Option<Capabilities>;
    /// Return workers using this client
    fn workers(&self) -> Arc<ClientWorkerSet>;
    /// Indicates if this is a mock client
    fn is_mock(&self) -> bool;
    /// Return name and version of the SDK
    fn sdk_name_and_version(&self) -> (String, String);
    /// Get worker identity
    fn identity(&self) -> String;
    /// Get worker grouping key
    fn worker_grouping_key(&self) -> Uuid;
    /// Sets the client-reliant fields for WorkerHeartbeat. This also updates client-level tracking
    /// of heartbeat fields, like last heartbeat timestamp.
    fn set_heartbeat_client_fields(&self, heartbeat: &mut WorkerHeartbeat);
}

/// Configuration options shared by workflow, activity, and Nexus polling calls
#[derive(Debug, Clone)]
pub struct PollOptions {
    /// The name of the task queue to poll
    pub task_queue: String,
    /// Prevents retrying on specific gRPC statuses
    pub no_retry: Option<NoRetryOnMatching>,
    /// Overrides the default RPC timeout for the poll request
    pub timeout_override: Option<Duration>,
}
/// Additional options specific to workflow task polling
#[derive(Debug, Clone)]
pub struct PollWorkflowOptions {
    /// Optional sticky queue name for session‐based workflow polling
    pub sticky_queue_name: Option<String>,
}
/// Additional options specific to activity task polling
#[derive(Debug, Clone)]
pub struct PollActivityOptions {
    /// Optional rate limit (tasks per second) for activity polling
    pub max_tasks_per_sec: Option<f64>,
}

#[async_trait::async_trait]
impl WorkerClient for WorkerClientBag {
    async fn poll_workflow_task(
        &self,
        poll_options: PollOptions,
        wf_options: PollWorkflowOptions,
    ) -> Result<PollWorkflowTaskQueueResponse> {
        let task_queue = if let Some(sticky) = wf_options.sticky_queue_name {
            TaskQueue {
                name: sticky,
                kind: TaskQueueKind::Sticky.into(),
                normal_name: poll_options.task_queue,
            }
        } else {
            TaskQueue {
                name: poll_options.task_queue,
                kind: TaskQueueKind::Normal.into(),
                normal_name: "".to_string(),
            }
        };
        #[allow(deprecated)] // want to list all fields explicitly
        let mut request = PollWorkflowTaskQueueRequest {
            namespace: self.namespace.clone(),
            task_queue: Some(task_queue),
            identity: self.identity.clone(),
            binary_checksum: self.binary_checksum(),
            worker_version_capabilities: self.worker_version_capabilities(),
            deployment_options: self.deployment_options(),
            worker_heartbeat: None,
        }
        .into_request();
        request.extensions_mut().insert(IsWorkerTaskLongPoll);
        if let Some(nr) = poll_options.no_retry {
            request.extensions_mut().insert(nr);
        }
        if let Some(to) = poll_options.timeout_override {
            request.set_timeout(to);
        }

        Ok(self
            .client
            .clone()
            .poll_workflow_task_queue(request)
            .await?
            .into_inner())
    }

    async fn poll_activity_task(
        &self,
        poll_options: PollOptions,
        act_options: PollActivityOptions,
    ) -> Result<PollActivityTaskQueueResponse> {
        #[allow(deprecated)] // want to list all fields explicitly
        let mut request = PollActivityTaskQueueRequest {
            namespace: self.namespace.clone(),
            task_queue: Some(TaskQueue {
                name: poll_options.task_queue,
                kind: TaskQueueKind::Normal as i32,
                normal_name: "".to_string(),
            }),
            identity: self.identity.clone(),
            task_queue_metadata: act_options.max_tasks_per_sec.map(|tps| TaskQueueMetadata {
                max_tasks_per_second: Some(tps),
            }),
            worker_version_capabilities: self.worker_version_capabilities(),
            deployment_options: self.deployment_options(),
            worker_heartbeat: None,
        }
        .into_request();
        request.extensions_mut().insert(IsWorkerTaskLongPoll);
        if let Some(nr) = poll_options.no_retry {
            request.extensions_mut().insert(nr);
        }
        if let Some(to) = poll_options.timeout_override {
            request.set_timeout(to);
        }

        Ok(self
            .client
            .clone()
            .poll_activity_task_queue(request)
            .await?
            .into_inner())
    }

    async fn poll_nexus_task(
        &self,
        poll_options: PollOptions,
        _send_heartbeat: bool,
    ) -> Result<PollNexusTaskQueueResponse> {
        #[allow(deprecated)] // want to list all fields explicitly
        let mut request = PollNexusTaskQueueRequest {
            namespace: self.namespace.clone(),
            task_queue: Some(TaskQueue {
                name: poll_options.task_queue,
                kind: TaskQueueKind::Normal as i32,
                normal_name: "".to_string(),
            }),
            identity: self.identity.clone(),
            worker_version_capabilities: self.worker_version_capabilities(),
            deployment_options: self.deployment_options(),
            worker_heartbeat: Vec::new(),
        }
        .into_request();
        request.extensions_mut().insert(IsWorkerTaskLongPoll);
        if let Some(nr) = poll_options.no_retry {
            request.extensions_mut().insert(nr);
        }
        if let Some(to) = poll_options.timeout_override {
            request.set_timeout(to);
        }

        Ok(self
            .client
            .clone()
            .poll_nexus_task_queue(request)
            .await?
            .into_inner())
    }

    async fn complete_workflow_task(
        &self,
        request: WorkflowTaskCompletion,
    ) -> Result<RespondWorkflowTaskCompletedResponse> {
        #[allow(deprecated)] // want to list all fields explicitly
        let request = RespondWorkflowTaskCompletedRequest {
            task_token: request.task_token.into(),
            commands: request.commands,
            messages: request.messages,
            identity: self.identity.clone(),
            sticky_attributes: request.sticky_attributes,
            return_new_workflow_task: request.return_new_workflow_task,
            force_create_new_workflow_task: request.force_create_new_workflow_task,
            worker_version_stamp: self.worker_version_stamp(),
            binary_checksum: self.binary_checksum(),
            query_results: request
                .query_responses
                .into_iter()
                .map(|qr| {
                    let (id, completed_type, query_result, error_message) = qr.into_components();
                    (
                        id,
                        WorkflowQueryResult {
                            result_type: completed_type as i32,
                            answer: query_result,
                            error_message,
                            // TODO: https://github.com/temporalio/sdk-core/issues/867
                            failure: None,
                        },
                    )
                })
                .collect(),
            namespace: self.namespace.clone(),
            sdk_metadata: Some(request.sdk_metadata),
            metering_metadata: Some(request.metering_metadata),
            capabilities: Some(respond_workflow_task_completed_request::Capabilities {
                discard_speculative_workflow_task_with_events: true,
            }),
            // Will never be set, deprecated.
            deployment: None,
            versioning_behavior: request.versioning_behavior.into(),
            deployment_options: self.deployment_options(),
        };
        Ok(self
            .client
            .clone()
            .respond_workflow_task_completed(request.into_request())
            .await?
            .into_inner())
    }

    async fn complete_activity_task(
        &self,
        task_token: TaskToken,
        result: Option<Payloads>,
    ) -> Result<RespondActivityTaskCompletedResponse> {
        Ok(self
            .client
            .clone()
            .respond_activity_task_completed(
                #[allow(deprecated)] // want to list all fields explicitly
                RespondActivityTaskCompletedRequest {
                    task_token: task_token.0,
                    result,
                    identity: self.identity.clone(),
                    namespace: self.namespace.clone(),
                    worker_version: self.worker_version_stamp(),
                    // Will never be set, deprecated.
                    deployment: None,
                    deployment_options: self.deployment_options(),
                }
                .into_request(),
            )
            .await?
            .into_inner())
    }

    async fn complete_nexus_task(
        &self,
        task_token: TaskToken,
        response: nexus::v1::Response,
    ) -> Result<RespondNexusTaskCompletedResponse> {
        Ok(self
            .client
            .clone()
            .respond_nexus_task_completed(
                RespondNexusTaskCompletedRequest {
                    namespace: self.namespace.clone(),
                    identity: self.identity.clone(),
                    task_token: task_token.0,
                    response: Some(response),
                }
                .into_request(),
            )
            .await?
            .into_inner())
    }

    async fn record_activity_heartbeat(
        &self,
        task_token: TaskToken,
        details: Option<Payloads>,
    ) -> Result<RecordActivityTaskHeartbeatResponse> {
        Ok(self
            .client
            .clone()
            .record_activity_task_heartbeat(
                RecordActivityTaskHeartbeatRequest {
                    task_token: task_token.0,
                    details,
                    identity: self.identity.clone(),
                    namespace: self.namespace.clone(),
                }
                .into_request(),
            )
            .await?
            .into_inner())
    }

    async fn cancel_activity_task(
        &self,
        task_token: TaskToken,
        details: Option<Payloads>,
    ) -> Result<RespondActivityTaskCanceledResponse> {
        Ok(self
            .client
            .clone()
            .respond_activity_task_canceled(
                #[allow(deprecated)] // want to list all fields explicitly
                RespondActivityTaskCanceledRequest {
                    task_token: task_token.0,
                    details,
                    identity: self.identity.clone(),
                    namespace: self.namespace.clone(),
                    worker_version: self.worker_version_stamp(),
                    // Will never be set, deprecated.
                    deployment: None,
                    deployment_options: self.deployment_options(),
                }
                .into_request(),
            )
            .await?
            .into_inner())
    }

    async fn fail_activity_task(
        &self,
        task_token: TaskToken,
        failure: Option<Failure>,
    ) -> Result<RespondActivityTaskFailedResponse> {
        Ok(self
            .client
            .clone()
            .respond_activity_task_failed(
                #[allow(deprecated)] // want to list all fields explicitly
                RespondActivityTaskFailedRequest {
                    task_token: task_token.0,
                    failure,
                    identity: self.identity.clone(),
                    namespace: self.namespace.clone(),
                    // TODO: Implement - https://github.com/temporalio/sdk-core/issues/293
                    last_heartbeat_details: None,
                    worker_version: self.worker_version_stamp(),
                    // Will never be set, deprecated.
                    deployment: None,
                    deployment_options: self.deployment_options(),
                }
                .into_request(),
            )
            .await?
            .into_inner())
    }

    async fn fail_workflow_task(
        &self,
        task_token: TaskToken,
        cause: WorkflowTaskFailedCause,
        failure: Option<Failure>,
    ) -> Result<RespondWorkflowTaskFailedResponse> {
        #[allow(deprecated)] // want to list all fields explicitly
        let request = RespondWorkflowTaskFailedRequest {
            task_token: task_token.0,
            cause: cause as i32,
            failure,
            identity: self.identity.clone(),
            binary_checksum: self.binary_checksum(),
            namespace: self.namespace.clone(),
            messages: vec![],
            worker_version: self.worker_version_stamp(),
            // Will never be set, deprecated.
            deployment: None,
            deployment_options: self.deployment_options(),
        };
        Ok(self
            .client
            .clone()
            .respond_workflow_task_failed(request.into_request())
            .await?
            .into_inner())
    }

    async fn fail_nexus_task(
        &self,
        task_token: TaskToken,
        error: nexus::v1::HandlerError,
    ) -> Result<RespondNexusTaskFailedResponse> {
        Ok(self
            .client
            .clone()
            .respond_nexus_task_failed(
                RespondNexusTaskFailedRequest {
                    namespace: self.namespace.clone(),
                    identity: self.identity.clone(),
                    task_token: task_token.0,
                    error: Some(error),
                }
                .into_request(),
            )
            .await?
            .into_inner())
    }

    async fn get_workflow_execution_history(
        &self,
        workflow_id: String,
        run_id: Option<String>,
        page_token: Vec<u8>,
    ) -> Result<GetWorkflowExecutionHistoryResponse> {
        Ok(self
            .client
            .clone()
            .get_workflow_execution_history(
                GetWorkflowExecutionHistoryRequest {
                    namespace: self.namespace.clone(),
                    execution: Some(WorkflowExecution {
                        workflow_id,
                        run_id: run_id.unwrap_or_default(),
                    }),
                    next_page_token: page_token,
                    ..Default::default()
                }
                .into_request(),
            )
            .await?
            .into_inner())
    }

    async fn respond_legacy_query(
        &self,
        task_token: TaskToken,
        query_result: LegacyQueryResult,
    ) -> Result<RespondQueryTaskCompletedResponse> {
        let mut failure = None;
        let (query_result, cause) = match query_result {
            LegacyQueryResult::Succeeded(s) => (s, WorkflowTaskFailedCause::Unspecified),
            #[allow(deprecated)]
            LegacyQueryResult::Failed(f) => {
                let cause = f.force_cause();
                failure = f.failure.clone();
                (legacy_query_failure(f), cause)
            }
        };
        let (_, completed_type, query_result, error_message) = query_result.into_components();

        Ok(self
            .client
            .clone()
            .respond_query_task_completed(
                RespondQueryTaskCompletedRequest {
                    task_token: task_token.into(),
                    completed_type: completed_type as i32,
                    query_result,
                    error_message,
                    namespace: self.namespace.clone(),
                    failure,
                    cause: cause.into(),
                }
                .into_request(),
            )
            .await?
            .into_inner())
    }

    async fn describe_namespace(&self) -> Result<DescribeNamespaceResponse> {
        Ok(self
            .client
            .clone()
            .describe_namespace(
                Namespace::Name(self.namespace.clone())
                    .into_describe_namespace_request()
                    .into_request(),
            )
            .await?
            .into_inner())
    }

    async fn shutdown_worker(
        &self,
        sticky_task_queue: String,
        final_heartbeat: Option<WorkerHeartbeat>,
    ) -> Result<ShutdownWorkerResponse> {
        let mut final_heartbeat = final_heartbeat;
        if let Some(w) = final_heartbeat.as_mut() {
            w.status = WorkerStatus::Shutdown.into();
            self.set_heartbeat_client_fields(w);
        }
        let request = ShutdownWorkerRequest {
            namespace: self.namespace.clone(),
            identity: self.identity.clone(),
            sticky_task_queue,
            reason: "graceful shutdown".to_string(),
            worker_heartbeat: final_heartbeat,
        };

        Ok(
            WorkflowService::shutdown_worker(&mut self.client.clone(), request.into_request())
                .await?
                .into_inner(),
        )
    }

<<<<<<< HEAD
=======
    fn replace_client(&self, new_client: Client) {
        self.client.get_client().replace_client(new_client);
    }

>>>>>>> 68129ac1
    async fn record_worker_heartbeat(
        &self,
        namespace: String,
        worker_heartbeat: Vec<WorkerHeartbeat>,
    ) -> Result<RecordWorkerHeartbeatResponse> {
        let request = RecordWorkerHeartbeatRequest {
            namespace,
            identity: self.identity.clone(),
            worker_heartbeat,
        };
        Ok(self
            .client
            .clone()
<<<<<<< HEAD
            .record_worker_heartbeat(request.into_request())
=======
            .record_worker_heartbeat(
                RecordWorkerHeartbeatRequest {
                    namespace: self.namespace.clone(),
                    identity: self.identity.clone(),
                    worker_heartbeat: vec![heartbeat],
                }
                .into_request(),
            )
>>>>>>> 68129ac1
            .await?
            .into_inner())
    }

    fn replace_client(&self, new_client: Client) {
        self.client.get_client().replace_client(new_client);
    }

    fn capabilities(&self) -> Option<Capabilities> {
        self.client
            .get_client()
            .inner_cow()
            .inner()
            .capabilities()
            .cloned()
    }

<<<<<<< HEAD
    fn workers(&self) -> Arc<ClientWorkerSet> {
=======
    fn workers(&self) -> Arc<SlotManager> {
>>>>>>> 68129ac1
        self.client.get_client().inner_cow().inner().workers()
    }

    fn is_mock(&self) -> bool {
        false
    }

    fn sdk_name_and_version(&self) -> (String, String) {
        let inner = self.client.get_client().inner_cow();
        let opts = inner.options();
        (opts.client_name.clone(), opts.client_version.clone())
    }

    fn identity(&self) -> String {
        self.identity.clone()
    }

    fn worker_grouping_key(&self) -> Uuid {
        self.client.get_client().inner_cow().worker_grouping_key()
    }

    fn set_heartbeat_client_fields(&self, heartbeat: &mut WorkerHeartbeat) {
        if let Some(host_info) = heartbeat.host_info.as_mut() {
            host_info.process_key = self.worker_grouping_key().to_string();
        }
        heartbeat.worker_identity = WorkerClient::identity(self);
        let sdk_name_and_ver = self.sdk_name_and_version();
        heartbeat.sdk_name = sdk_name_and_ver.0;
        heartbeat.sdk_version = sdk_name_and_ver.1;

        let now = SystemTime::now();
        heartbeat.heartbeat_time = Some(now.into());
        let mut heartbeat_map = self.worker_heartbeat_map.lock();
        let client_heartbeat_data = heartbeat_map
            .entry(heartbeat.worker_instance_key.clone())
            .or_default();
        let elapsed_since_last_heartbeat =
            client_heartbeat_data.last_heartbeat_time.map(|hb_time| {
                let dur = now.duration_since(hb_time).unwrap_or(Duration::ZERO);
                PbDuration {
                    seconds: dur.as_secs() as i64,
                    nanos: dur.subsec_nanos() as i32,
                }
            });
        heartbeat.elapsed_since_last_heartbeat = elapsed_since_last_heartbeat;
        client_heartbeat_data.last_heartbeat_time = Some(now);

        update_slots(
            &mut heartbeat.workflow_task_slots_info,
            &mut client_heartbeat_data.workflow_task_slots_info,
        );
        update_slots(
            &mut heartbeat.activity_task_slots_info,
            &mut client_heartbeat_data.activity_task_slots_info,
        );
        update_slots(
            &mut heartbeat.nexus_task_slots_info,
            &mut client_heartbeat_data.nexus_task_slots_info,
        );
        update_slots(
            &mut heartbeat.local_activity_slots_info,
            &mut client_heartbeat_data.local_activity_slots_info,
        );
    }
}

impl NamespacedClient for WorkerClientBag {
    fn namespace(&self) -> String {
        self.namespace.clone()
    }

    fn identity(&self) -> String {
        self.identity.clone()
    }
}

/// A version of [RespondWorkflowTaskCompletedRequest] that will finish being filled out by the
/// server client
#[derive(Debug, Clone, PartialEq)]
pub struct WorkflowTaskCompletion {
    /// The task token that would've been received from polling for a workflow activation
    pub task_token: TaskToken,
    /// A list of new commands to send to the server, such as starting a timer.
    pub commands: Vec<Command>,
    /// A list of protocol messages to send to the server.
    pub messages: Vec<ProtocolMessage>,
    /// If set, indicate that next task should be queued on sticky queue with given attributes.
    pub sticky_attributes: Option<StickyExecutionAttributes>,
    /// Responses to queries in the `queries` field of the workflow task.
    pub query_responses: Vec<QueryResult>,
    /// Indicate that the task completion should return a new WFT if one is available
    pub return_new_workflow_task: bool,
    /// Force a new WFT to be created after this completion
    pub force_create_new_workflow_task: bool,
    /// SDK-specific metadata to send
    pub sdk_metadata: WorkflowTaskCompletedMetadata,
    /// Metering info
    pub metering_metadata: MeteringMetadata,
    /// Versioning behavior of the workflow, if any.
    pub versioning_behavior: VersioningBehavior,
}

#[derive(Clone, Default)]
struct SlotsInfo {
    total_processed_tasks: i32,
    total_failed_tasks: i32,
}

#[derive(Clone, Default)]
struct ClientHeartbeatData {
    last_heartbeat_time: Option<SystemTime>,

    workflow_task_slots_info: SlotsInfo,
    activity_task_slots_info: SlotsInfo,
    nexus_task_slots_info: SlotsInfo,
    local_activity_slots_info: SlotsInfo,
}

fn update_slots(slots_info: &mut Option<WorkerSlotsInfo>, client_heartbeat_data: &mut SlotsInfo) {
    if let Some(wft_slot_info) = slots_info.as_mut() {
        wft_slot_info.last_interval_processed_tasks =
            wft_slot_info.total_processed_tasks - client_heartbeat_data.total_processed_tasks;
        wft_slot_info.last_interval_failure_tasks =
            wft_slot_info.total_failed_tasks - client_heartbeat_data.total_failed_tasks;

        client_heartbeat_data.total_processed_tasks = wft_slot_info.total_processed_tasks;
        client_heartbeat_data.total_failed_tasks = wft_slot_info.total_failed_tasks;
    }
}<|MERGE_RESOLUTION|>--- conflicted
+++ resolved
@@ -1,7 +1,6 @@
 //! Worker-specific client needs
 
 pub(crate) mod mocks;
-<<<<<<< HEAD
 use crate::protosext::legacy_query_failure;
 use parking_lot::Mutex;
 use prost_types::Duration as PbDuration;
@@ -11,18 +10,6 @@
 use temporal_client::{
     Client, ClientWorkerSet, IsWorkerTaskLongPoll, Namespace, NamespacedClient, NoRetryOnMatching,
     RetryClient, SharedReplaceableClient, WorkflowService,
-=======
-use crate::{
-    abstractions::dbg_panic, protosext::legacy_query_failure, worker::heartbeat::HeartbeatFn,
-};
-use std::{
-    sync::{Arc, OnceLock},
-    time::Duration,
-};
-use temporal_client::{
-    Client, IsWorkerTaskLongPoll, Namespace, NamespacedClient, NoRetryOnMatching, RetryClient,
-    SharedReplaceableClient, SlotManager, WorkflowService,
->>>>>>> 68129ac1
 };
 use temporal_sdk_core_api::worker::WorkerVersioningStrategy;
 use temporal_sdk_core_protos::temporal::api::enums::v1::WorkerStatus;
@@ -722,13 +709,10 @@
         )
     }
 
-<<<<<<< HEAD
-=======
     fn replace_client(&self, new_client: Client) {
         self.client.get_client().replace_client(new_client);
     }
 
->>>>>>> 68129ac1
     async fn record_worker_heartbeat(
         &self,
         namespace: String,
@@ -742,18 +726,7 @@
         Ok(self
             .client
             .clone()
-<<<<<<< HEAD
             .record_worker_heartbeat(request.into_request())
-=======
-            .record_worker_heartbeat(
-                RecordWorkerHeartbeatRequest {
-                    namespace: self.namespace.clone(),
-                    identity: self.identity.clone(),
-                    worker_heartbeat: vec![heartbeat],
-                }
-                .into_request(),
-            )
->>>>>>> 68129ac1
             .await?
             .into_inner())
     }
@@ -771,11 +744,7 @@
             .cloned()
     }
 
-<<<<<<< HEAD
     fn workers(&self) -> Arc<ClientWorkerSet> {
-=======
-    fn workers(&self) -> Arc<SlotManager> {
->>>>>>> 68129ac1
         self.client.get_client().inner_cow().inner().workers()
     }
 
