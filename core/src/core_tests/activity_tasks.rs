--- conflicted
+++ resolved
@@ -11,15 +11,8 @@
 use std::{
     cell::RefCell,
     collections::{hash_map::Entry, HashMap, VecDeque},
-<<<<<<< HEAD
+    rc::Rc,
     sync::atomic::{AtomicUsize, Ordering},
-=======
-    rc::Rc,
-    sync::{
-        atomic::{AtomicUsize, Ordering},
-        Arc,
-    },
->>>>>>> 98ad3054
     time::Duration,
 };
 use temporal_client::mocks::{mock_gateway, mock_manual_gateway};
@@ -561,7 +554,7 @@
         .times(1)
         .returning(|_, _| Ok(RespondActivityTaskFailedResponse::default()));
 
-    let core = mock_core(MocksHolder::from_gateway_with_responses(
+    let core = mock_worker(MocksHolder::from_gateway_with_responses(
         mock_gateway,
         [],
         [PollActivityTaskQueueResponse {
@@ -572,18 +565,16 @@
         }],
     ));
 
-    let act = core.poll_activity_task(TEST_Q).await.unwrap();
+    let act = core.poll_activity_task().await.unwrap();
     // Record a bunch of heartbeats
     for i in 1..=last_hb {
         core.record_activity_heartbeat(ActivityHeartbeat {
             task_token: act.task_token.clone(),
-            task_queue: TEST_Q.to_string(),
             details: vec![vec![i].into()],
         });
     }
     core.complete_activity_task(ActivityTaskCompletion {
         task_token: act.task_token.clone(),
-        task_queue: TEST_Q.to_string(),
         result: Some(ActivityExecutionResult::fail("Ahh".into())),
     })
     .await
