//! Management of workflow tasks

mod cache_manager;
mod concurrency_manager;

use crate::{
    pending_activations::PendingActivations,
    protosext::{ValidPollWFTQResponse, WorkflowActivationExt},
    telemetry::metrics::MetricsContext,
    worker::{client::WorkerClientBag, LocalActRequest, LocalActivityResolution},
    workflow::{
        history_update::NextPageToken,
        machines::WFMachinesError,
        workflow_tasks::{
            cache_manager::WorkflowCacheManager, concurrency_manager::WorkflowConcurrencyManager,
        },
        HistoryPaginator, HistoryUpdate, LocalResolution, WFCommand, WorkflowCachingPolicy,
        WorkflowManager, LEGACY_QUERY_ID,
    },
};
use crossbeam::queue::SegQueue;
use futures::FutureExt;
use parking_lot::Mutex;
use std::{
    fmt::Debug,
    ops::Add,
    sync::Arc,
    time::{Duration, Instant},
};
use temporal_sdk_core_protos::{
    coresdk::{
        workflow_activation::{
            create_query_activation, query_to_job, remove_from_cache::EvictionReason,
            workflow_activation_job, QueryWorkflow, WorkflowActivation,
        },
        workflow_commands::QueryResult,
    },
    temporal::api::command::v1::Command as ProtoCommand,
    TaskToken,
};
use tokio::{sync::Notify, time::timeout_at};

/// What percentage of a WFT timeout we are willing to wait before sending a WFT heartbeat when
/// necessary.
const WFT_HEARTBEAT_TIMEOUT_FRACTION: f32 = 0.8;

/// Centralizes concerns related to applying new workflow tasks and reporting the activations they
/// produce.
///
/// It is intentionally free of any interactions with the server client to promote testability
pub struct WorkflowTaskManager {
    /// Manages threadsafe access to workflow machine instances
    workflow_machines: WorkflowConcurrencyManager,
    /// Workflows may generate new activations immediately upon completion (ex: while replaying, or
    /// when cancelling an activity in try-cancel/abandon mode), or for other reasons such as a
    /// requested eviction. They queue here.
    pending_activations: PendingActivations,
    /// Holds activations which are purely query activations needed to respond to legacy queries.
    /// Activations may only be added here for runs which do not have other pending activations.
    pending_queries: SegQueue<WorkflowActivation>,
    /// Holds poll wft responses from the server that need to be applied
    ready_buffered_wft: SegQueue<ValidPollWFTQResponse>,
    /// Used to wake blocked workflow task polling
    pending_activations_notifier: Arc<Notify>,
    /// Lock guarded cache manager, which is the authority for limit-based workflow machine eviction
    /// from the cache.
    // TODO: Also should be moved inside concurrency manager, but there is some complexity around
    //   how inserts to it happen that requires a little thought (or a custom LRU impl)
    cache_manager: Mutex<WorkflowCacheManager>,

    metrics: MetricsContext,
}

#[derive(Clone, Debug)]
pub(crate) struct OutstandingTask {
    pub info: WorkflowTaskInfo,
    /// Set if the outstanding task has quer(ies) which must be fulfilled upon finishing replay
    pub pending_queries: Vec<QueryWorkflow>,
    start_time: Instant,
}

#[derive(Copy, Clone, Debug)]
pub(crate) enum OutstandingActivation {
    /// A normal activation with a joblist
    Normal {
        /// True if there is an eviction in the joblist
        contains_eviction: bool,
        /// Number of jobs in the activation
        num_jobs: usize,
    },
    /// An activation for a legacy query
    LegacyQuery,
}

impl OutstandingActivation {
    const fn has_only_eviction(self) -> bool {
        matches!(
            self,
            OutstandingActivation::Normal {
                contains_eviction: true,
                num_jobs: nj
            }
        if nj == 1)
    }
    const fn has_eviction(self) -> bool {
        matches!(
            self,
            OutstandingActivation::Normal {
                contains_eviction: true,
                ..
            }
        )
    }
}

/// Contains important information about a given workflow task that we need to memorize while
/// lang handles it.
#[derive(Clone, Debug)]
pub struct WorkflowTaskInfo {
    pub task_token: TaskToken,
    pub attempt: u32,
}

#[derive(Debug, derive_more::From)]
pub(crate) enum NewWfTaskOutcome {
    /// A new activation for the workflow should be issued to lang
    IssueActivation(WorkflowActivation),
    /// The poll loop should be restarted, there is nothing to do
    TaskBuffered,
    /// The workflow task should be auto-completed with an empty command list, as it must be replied
    /// to but there is no meaningful work for lang to do.
    Autocomplete,
    /// The workflow task ran into problems while being applied and we must now evict the workflow
    Evict(WorkflowUpdateError),
    /// No action should be taken. Possibly we are waiting for local activities to complete
    LocalActsOutstanding,
}

#[derive(Debug)]
pub enum FailedActivationOutcome {
    NoReport,
    Report(TaskToken),
    ReportLegacyQueryFailure(TaskToken),
}

#[derive(Debug)]
pub(crate) struct ServerCommandsWithWorkflowInfo {
    pub task_token: TaskToken,
    pub action: ActivationAction,
}

#[derive(Debug)]
pub(crate) enum ActivationAction {
    /// We should respond that the workflow task is complete
    WftComplete {
        commands: Vec<ProtoCommand>,
        query_responses: Vec<QueryResult>,
        force_new_wft: bool,
    },
    /// We should respond to a legacy query request
    RespondLegacyQuery { result: QueryResult },
}

#[derive(Debug, Eq, PartialEq, Hash)]
pub(crate) enum EvictionRequestResult {
    EvictionIssued(Option<u32>),
    NotFound,
    EvictionAlreadyOutstanding(Option<u32>),
}

macro_rules! machine_mut {
    ($myself:ident, $run_id:ident, $clos:expr) => {{
        $myself
            .workflow_machines
            .access($run_id, $clos)
            .await
            .map_err(|source| WorkflowUpdateError {
                source,
                run_id: $run_id.to_owned(),
            })
    }};
}

impl WorkflowTaskManager {
    pub(crate) fn new(
        pending_activations_notifier: Arc<Notify>,
        eviction_policy: WorkflowCachingPolicy,
        metrics: MetricsContext,
    ) -> Self {
        Self {
            workflow_machines: WorkflowConcurrencyManager::new(),
            pending_activations: Default::default(),
            pending_queries: Default::default(),
            ready_buffered_wft: Default::default(),
            pending_activations_notifier,
            cache_manager: Mutex::new(WorkflowCacheManager::new(eviction_policy, metrics.clone())),
            metrics,
        }
    }

    /// Returns number of currently cached workflows
    pub fn cached_workflows(&self) -> usize {
        self.workflow_machines.cached_workflows()
    }

    pub async fn wait_for_cache_capacity(&self) {
        if self.pending_activations.is_some_eviction() {
            warn!("Waiting cache");
            let wait_fut = {
                let r = self.cache_manager.lock().wait_for_capacity();
                r
            };
            wait_fut.await;
            warn!("Done");
        }
    }

    /// Add a new run (as just received from polling) to the cache. If doing so would overflow the
    /// cache, an eviction is queued to make room and the passed-in task is buffered and `None` is
    /// returned.
    ///
    /// If the task is for a run already in the cache, the poll response is returned right away
    /// and should be issued.
    pub async fn add_new_run_to_cache(
        &self,
        poll_resp: ValidPollWFTQResponse,
    ) -> Option<ValidPollWFTQResponse> {
        let run_id = &poll_resp.workflow_execution.run_id;
        let maybe_evicted = self.cache_manager.lock().insert(run_id);

        if let Some(evicted_run_id) = maybe_evicted {
            self.request_eviction(
                &evicted_run_id,
                "Workflow cache full",
                EvictionReason::CacheFull,
            );
            debug!(run_id=%poll_resp.workflow_execution.run_id,
                   "Received a WFT for a new run while at the cache limit. Buffering the task.");
            // Buffer the task
            if let Some(not_buffered) = self
                .workflow_machines
                .buffer_resp_if_outstanding_work(poll_resp)
            {
                warn!("task immediately ready");
                self.make_buffered_poll_ready(not_buffered);
            }

            return None;
        }

        Some(poll_resp)
    }

    pub(crate) fn next_pending_activation(&self) -> Option<WorkflowActivation> {
        // Dispatch pending queries first
        if let leg_q @ Some(_) = self.pending_queries.pop() {
            return leg_q;
        }
        // It is important that we do not issue pending activations for any workflows which already
        // have an outstanding activation. If we did, it can result in races where an in-progress
        // completion may appear to be the last in a task (no more pending activations) because
        // concurrently a poll happened to dequeue the pending activation at the right time.
        // NOTE: This all goes away with the handles-per-workflow poll approach.
        let maybe_act = self
            .pending_activations
            .pop_first_matching(|rid| self.workflow_machines.get_activation(rid).is_none());
        if let Some(pending_info) = maybe_act {
            if let Ok(act) = self
                .workflow_machines
                .access_sync(&pending_info.run_id, |wfm| wfm.machines.get_wf_activation())
                .and_then(|mut act| {
                    if let Some(reason) = pending_info.needs_eviction {
                        act.append_evict_job(reason);
                    }
                    self.insert_outstanding_activation(&act)?;
                    Ok(act)
                })
            {
                self.cache_manager.lock().touch(&act.run_id);
                Some(act)
            } else {
                self.request_eviction(
                    &pending_info.run_id,
                    "Tried to apply pending activation for missing run",
                    EvictionReason::Fatal,
                );
                // Continue trying to return a valid pending activation
                self.next_pending_activation()
            }
        } else {
            None
        }
    }

    pub(crate) fn next_buffered_poll(&self) -> Option<ValidPollWFTQResponse> {
        self.ready_buffered_wft.pop()
    }

    pub(crate) fn outstanding_wft(&self) -> usize {
        self.workflow_machines.outstanding_wft()
    }

    /// Returns the event id of the most recently processed event for the provided run id.
    pub(crate) fn most_recently_processed_event(
        &self,
        run_id: &str,
    ) -> Result<i64, WorkflowMissingError> {
        self.workflow_machines
            .access_sync(run_id, |wfm| wfm.machines.last_processed_event)
    }

    /// Request a workflow eviction. This will queue up an activation to evict the workflow from
    /// the lang side. Workflow will not *actually* be evicted until lang replies to that activation
    ///
    /// Returns, if found, the number of attempts on the current workflow task
    pub(crate) fn request_eviction(
        &self,
        run_id: &str,
        message: impl Into<String>,
        reason: EvictionReason,
    ) -> EvictionRequestResult {
        if self.workflow_machines.exists(run_id) {
            let attempts = self
                .workflow_machines
                .get_task(run_id)
                .map(|wt| wt.info.attempt);
            if !self.activation_has_eviction(run_id) {
                let message = message.into();
                debug!(%run_id, %message, "Eviction requested");
                // Queue up an eviction activation
                self.pending_activations
                    .notify_needs_eviction(run_id, message, reason);
                self.pending_activations_notifier.notify_waiters();
                EvictionRequestResult::EvictionIssued(attempts)
            } else {
                EvictionRequestResult::EvictionAlreadyOutstanding(attempts)
            }
        } else {
            warn!(%run_id, "Eviction requested for unknown run");
            EvictionRequestResult::NotFound
        }
    }

    /// Evict a workflow from the cache by its run id. Any existing pending activations will be
    /// destroyed, and any outstanding activations invalidated.
    fn evict_run(&self, run_id: &str) {
        debug!(run_id=%run_id, "Evicting run");

        self.cache_manager.lock().remove(run_id);
        let maybe_buffered = self.workflow_machines.evict(run_id);
        self.pending_activations.remove_all_with_run_id(run_id);

        if let Some(buffered) = maybe_buffered {
            // If we just evicted something and there was a buffered poll response for the workflow,
            // it is now ready to be produced by the next poll. (Not immediate next, since, ignoring
            // other workflows, the next poll will be the eviction we just produced. Buffered polls
            // always are popped after pending activations)
            self.make_buffered_poll_ready(buffered);
        }
    }

    /// Given a validated poll response from the server, prepare an activation (if there is one) to
    /// be sent to lang.
    ///
    /// The new activation is immediately considered to be an outstanding workflow task - so it is
    /// expected that new activations will be dispatched to lang right away.
    pub(crate) async fn apply_new_poll_resp(
        &self,
        work: ValidPollWFTQResponse,
        client: Arc<WorkerClientBag>,
    ) -> NewWfTaskOutcome {
        let mut work = if let Some(w) = self.workflow_machines.buffer_resp_if_outstanding_work(work)
        {
            w
        } else {
            return NewWfTaskOutcome::TaskBuffered;
        };

        let start_event_id = work.history.events.first().map(|e| e.event_id);
        debug!(
            task_token = %&work.task_token,
            history_length = %work.history.events.len(),
            start_event_id = ?start_event_id,
            attempt = %work.attempt,
            run_id = %work.workflow_execution.run_id,
            "Applying new workflow task from server"
        );
        let task_start_time = Instant::now();

        // Check if there is a legacy query we either need to immediately issue an activation for
        // (if there is no more replay work to do) or we need to store for later answering.
        let legacy_query = work
            .legacy_query
            .take()
            .map(|q| query_to_job(LEGACY_QUERY_ID.to_string(), q));

        let (info, mut next_activation, mut pending_queries) =
            match self.instantiate_or_update_workflow(work, client).await {
                Ok(res) => res,
                Err(e) => {
                    return NewWfTaskOutcome::Evict(e);
                }
            };

        if !pending_queries.is_empty() && legacy_query.is_some() {
            error!(
                "Server issued both normal and legacy queries. This should not happen. Please \
                 file a bug report."
            );
            return NewWfTaskOutcome::Evict(WorkflowUpdateError {
                source: WFMachinesError::Fatal(
                    "Server issued both normal and legacy query".to_string(),
                ),
                run_id: next_activation.run_id,
            });
        }

        // Immediately dispatch query activation if no other jobs
        if let Some(lq) = legacy_query {
            if next_activation.jobs.is_empty() {
                debug!("Dispatching legacy query {}", &lq);
                next_activation
                    .jobs
                    .push(workflow_activation_job::Variant::QueryWorkflow(lq).into());
            } else {
                pending_queries.push(lq);
            }
        }

        self.workflow_machines
            .insert_wft(
                &next_activation.run_id,
                OutstandingTask {
                    info,
                    pending_queries,
                    start_time: task_start_time,
                },
            )
            .expect("Workflow machines must exist, we just created/updated them");

        if next_activation.jobs.is_empty() {
            let outstanding_las = self
                .workflow_machines
                .access_sync(&next_activation.run_id, |wfm| {
                    wfm.machines.outstanding_local_activity_count()
                })
                .expect("Workflow machines must exist, we just created/updated them");
            if outstanding_las > 0 {
                // If there are outstanding local activities, we don't want to autocomplete the
                // workflow task. We want to give them a chance to complete. If they take longer
                // than the WFT timeout, we will force a new WFT just before the timeout.
                NewWfTaskOutcome::LocalActsOutstanding
            } else {
                NewWfTaskOutcome::Autocomplete
            }
        } else {
            if let Err(wme) = self.insert_outstanding_activation(&next_activation) {
                return NewWfTaskOutcome::Evict(wme.into());
            }
            NewWfTaskOutcome::IssueActivation(next_activation)
        }
    }

    /// Record a successful activation. Returns (if any) commands that should be reported to the
    /// server as part of wft completion
    pub(crate) async fn successful_activation(
        &self,
        run_id: &str,
        mut commands: Vec<WFCommand>,
        local_activity_request_sink: impl FnOnce(Vec<LocalActRequest>) -> Vec<LocalActivityResolution>,
    ) -> Result<Option<ServerCommandsWithWorkflowInfo>, WorkflowUpdateError> {
<<<<<<< HEAD
        // There used to be code here that would return right away if the run reply had no commands
        // and the activation that was just completed only had an eviction in it. That was bad
        // because we wouldn't have yet sent any previously buffered commands since there was a
        // pending activation (the eviction) and then we would *skip* doing anything with them here,
        // because there were no new commands. In general it seems best to avoid short-circuiting
        // here.

        let activation_was_only_eviction = self.activation_has_only_eviction(run_id);
        let (task_token, is_leg_query_task, start_time) =
=======
        // No-command replies to evictions can simply skip everything
        if commands.is_empty() && self.activation_has_eviction(run_id) {
            return Ok(None);
        }

        let (task_token, has_pending_query, start_time) =
>>>>>>> 3044cd54
            if let Some(entry) = self.workflow_machines.get_task(run_id) {
                (
                    entry.info.task_token.clone(),
                    !entry.pending_queries.is_empty(),
                    entry.start_time,
                )
            } else {
                if !activation_was_only_eviction {
                    // Don't bother warning if this was an eviction, since it's normal to issue
                    // eviction activations without an associated workflow task in that case.
                    warn!(
                        run_id,
                        "Attempted to complete activation for run without associated workflow task"
                    );
                }
                return Ok(None);
            };

        // If the only command from the activation is a legacy query response, that means we need
        // to respond differently than a typical activation.
        let ret = if matches!(&commands.as_slice(),
                    &[WFCommand::QueryResponse(qr)] if qr.query_id == LEGACY_QUERY_ID)
        {
            let qr = match commands.remove(0) {
                WFCommand::QueryResponse(qr) => qr,
                _ => unreachable!("We just verified this is the only command"),
            };
            Some(ServerCommandsWithWorkflowInfo {
                task_token,
                action: ActivationAction::RespondLegacyQuery { result: qr },
            })
        } else {
            // First strip out query responses from other commands that actually affect machines
            // Would be prettier with `drain_filter`
            let mut i = 0;
            let mut query_responses = vec![];
            while i < commands.len() {
                if matches!(commands[i], WFCommand::QueryResponse(_)) {
                    if let WFCommand::QueryResponse(qr) = commands.remove(i) {
                        if qr.query_id == LEGACY_QUERY_ID {
                            return Err(WorkflowUpdateError {
                                source: WFMachinesError::Fatal(
                                    "Legacy query activation response included other commands, \
                                    this is not allowed and constitutes an error in the lang SDK"
                                        .to_string(),
                                ),
                                run_id: run_id.to_string(),
                            });
                        }
                        query_responses.push(qr);
                    }
                } else {
                    i += 1;
                }
            }

            let activation_was_eviction = self.activation_has_eviction(run_id);
            let (are_pending, server_cmds, local_activities, wft_timeout) = machine_mut!(
                self,
                run_id,
                |wfm: &mut WorkflowManager| {
                    async move {
                        // Send commands from lang into the machines then check if the workflow run
                        // needs another activation and mark it if so
                        wfm.push_commands(commands).await?;
                        // Don't bother applying the next task if we're evicting at the end of
                        // this activation
                        let are_pending = if !activation_was_eviction {
                            wfm.apply_next_task_if_ready().await?
                        } else {
                            false
                        };
                        // We want to fetch the outgoing commands only after a next WFT may have
                        // been applied, as outgoing server commands may be affected.
                        let outgoing_cmds = wfm.get_server_commands();
                        let new_local_acts = wfm.drain_queued_local_activities();

                        let wft_timeout: Duration = wfm
                            .machines
                            .get_started_info()
                            .and_then(|attrs| attrs.workflow_task_timeout)
                            .ok_or_else(|| {
                                WFMachinesError::Fatal(
                                    "Workflow's start attribs were missing a well formed task timeout"
                                        .to_string(),
                                )
                            })?;

                        Ok((are_pending, outgoing_cmds, new_local_acts, wft_timeout))
                    }
                    .boxed()
                }
            )?;

            if are_pending {
                self.needs_activation(run_id);
            }
            let immediate_resolutions = local_activity_request_sink(local_activities);
            for resolution in immediate_resolutions {
                self.notify_of_local_result(run_id, LocalResolution::LocalActivity(resolution))
                    .await?;
            }

            // The heartbeat deadline is 80% of the WFT timeout
            let wft_heartbeat_deadline =
                start_time.add(wft_timeout.mul_f32(WFT_HEARTBEAT_TIMEOUT_FRACTION));
            // Wait on local activities to resolve if there are any, or for the WFT timeout to
            // be about to expire, in which case we will need to send a WFT heartbeat.
            let must_heartbeat = self
                .wait_for_local_acts_or_heartbeat(run_id, wft_heartbeat_deadline)
                .await;
            let is_query_playback = has_pending_query && query_responses.is_empty();

            let no_commands_and_evicting =
                server_cmds.commands.is_empty() && activation_was_only_eviction;
            // We only actually want to send commands back to the server if there are no more
            // pending activations and we are caught up on replay. We don't want to complete a wft
            // if we already saw the final event in the workflow, or if we are playing back for the
            // express purpose of fulfilling a query
            if !self.pending_activations.has_pending(run_id)
                && !server_cmds.replaying
                && !is_query_playback
                && !no_commands_and_evicting
            {
                Some(ServerCommandsWithWorkflowInfo {
                    task_token,
                    action: ActivationAction::WftComplete {
                        // TODO: Don't force if also sending complete execution cmd
                        force_new_wft: must_heartbeat,
                        commands: server_cmds.commands,
                        query_responses,
                    },
                })
            } else if query_responses.is_empty() {
                None
            } else {
                Some(ServerCommandsWithWorkflowInfo {
                    task_token,
                    action: ActivationAction::WftComplete {
                        commands: vec![],
                        query_responses,
                        force_new_wft: false,
                    },
                })
            }
        };
        Ok(ret)
    }

    /// Record that an activation failed, returns enum that indicates if failure should be reported
    /// to the server
    pub(crate) fn failed_activation(
        &self,
        run_id: &str,
        reason: EvictionReason,
        failstr: String,
    ) -> FailedActivationOutcome {
        let tt = if let Some(tt) = self
            .workflow_machines
            .get_task(run_id)
            .map(|t| t.info.task_token.clone())
        {
            tt
        } else {
            warn!(
                "No info for workflow with run id {} found when trying to fail activation",
                run_id
            );
            return FailedActivationOutcome::NoReport;
        };
        if let Some(m) = self.workflow_machines.run_metrics(run_id) {
            m.wf_task_failed();
        }
        // If the outstanding activation is a legacy query task, report that we need to fail it
        if let Some(OutstandingActivation::LegacyQuery) =
            self.workflow_machines.get_activation(run_id)
        {
            FailedActivationOutcome::ReportLegacyQueryFailure(tt)
        } else {
            // Blow up any cached data associated with the workflow
            let should_report = match self.request_eviction(run_id, failstr, reason) {
                EvictionRequestResult::EvictionIssued(Some(attempt))
                | EvictionRequestResult::EvictionAlreadyOutstanding(Some(attempt)) => attempt <= 1,
                _ => false,
            };
            if should_report {
                FailedActivationOutcome::Report(tt)
            } else {
                FailedActivationOutcome::NoReport
            }
        }
    }

    /// Will create a new workflow manager if needed for the workflow activation, if not, it will
    /// feed the existing manager the updated history we received from the server.
    ///
    /// Returns the next workflow activation and some info about it, if an activation is needed.
    async fn instantiate_or_update_workflow(
        &self,
        poll_wf_resp: ValidPollWFTQResponse,
        client: Arc<WorkerClientBag>,
    ) -> Result<(WorkflowTaskInfo, WorkflowActivation, Vec<QueryWorkflow>), WorkflowUpdateError>
    {
        let run_id = poll_wf_resp.workflow_execution.run_id.clone();

        let wft_info = WorkflowTaskInfo {
            attempt: poll_wf_resp.attempt,
            task_token: poll_wf_resp.task_token,
        };

        let poll_resp_is_incremental = poll_wf_resp
            .history
            .events
            .get(0)
            .map(|ev| ev.event_id > 1)
            .unwrap_or_default();

        let mut did_miss_cache = false;
        let page_token = if !self.workflow_machines.exists(&run_id) && poll_resp_is_incremental {
            debug!(run_id=?run_id, "Workflow task has partial history, but workflow is not in \
                   cache. Will fetch history");
            self.metrics.sticky_cache_miss();
            did_miss_cache = true;
            NextPageToken::FetchFromStart
        } else {
            poll_wf_resp.next_page_token.into()
        };
        let history_update = HistoryUpdate::new(
            HistoryPaginator::new(
                poll_wf_resp.history,
                poll_wf_resp.workflow_execution.workflow_id.clone(),
                poll_wf_resp.workflow_execution.run_id,
                page_token,
                client.clone(),
            ),
            poll_wf_resp.previous_started_event_id,
        );

        match self
            .workflow_machines
            .create_or_update(
                &run_id,
                history_update,
                &poll_wf_resp.workflow_execution.workflow_id,
                client.namespace(),
                &poll_wf_resp.workflow_type,
                &self.metrics,
            )
            .await
        {
            Ok(mut activation) => {
                // If there are in-poll queries, insert jobs for those queries into the activation,
                // but only if we hit the cache. If we didn't, those queries will need to be dealt
                // with once replay is over
                let mut pending_queries = vec![];
                if !poll_wf_resp.query_requests.is_empty() {
                    if !did_miss_cache {
                        let query_jobs = poll_wf_resp
                            .query_requests
                            .into_iter()
                            .map(|q| workflow_activation_job::Variant::QueryWorkflow(q).into());
                        activation.jobs.extend(query_jobs);
                    } else {
                        poll_wf_resp
                            .query_requests
                            .into_iter()
                            .for_each(|q| pending_queries.push(q));
                    }
                }

                Ok((wft_info, activation, pending_queries))
            }
            Err(source) => Err(WorkflowUpdateError { source, run_id }),
        }
    }

    /// Called after every workflow activation completion or failure, updates outstanding task
    /// status & issues evictions if required. It is important this is called *after* potentially
    /// reporting a successful WFT to server, as some replies (task not found) may require an
    /// eviction, which could be avoided if this is called too early.
    ///
    /// Returns true if WFT was marked completed internally
    pub(crate) fn after_wft_report(&self, run_id: &str, did_complete_wft: bool) -> bool {
        let mut just_evicted = false;

        if self
            .workflow_machines
            .get_activation(run_id)
            .map(|a| a.has_eviction())
            .unwrap_or_default()
        {
            self.evict_run(run_id);
            just_evicted = true;
        };

        // Workflows with no more pending activations (IE: They have completed a WFT) must be
        // removed from the outstanding tasks map
        let retme = if !self.pending_activations.has_pending(run_id) {
            if !just_evicted {
                // Check if there was a pending query which must be fulfilled, and if there is
                // create a new pending activation for it.
                if let Some(ref mut ot) = &mut *self
                    .workflow_machines
                    .get_task_mut(run_id)
                    .expect("Machine must exist")
                {
                    if !ot.pending_queries.is_empty() {
                        for query in ot.pending_queries.drain(..) {
                            let na = create_query_activation(run_id.to_string(), [query]);
                            self.pending_queries.push(na);
                        }
                        self.pending_activations_notifier.notify_waiters();
                        return false;
                    }
                }

                // Evict run id if cache is full. Non-sticky will always evict.
                let maybe_evicted = self.cache_manager.lock().insert(run_id);
                if let Some(evicted_run_id) = maybe_evicted {
                    self.request_eviction(
                        &evicted_run_id,
                        "Workflow cache full",
                        EvictionReason::CacheFull,
                    );
                }

                // If there was a buffered poll response from the server, it is now ready to
                // be handled.
                if let Some(buffd) = self.workflow_machines.take_buffered_poll(run_id) {
                    self.make_buffered_poll_ready(buffd);
                }
            }

            // The evict may or may not have already done this, but even when we aren't evicting
            // we want to clear the outstanding workflow task since it's now complete.
            self.workflow_machines
                .complete_wft(run_id, did_complete_wft)
                .is_some()
        } else {
            false
        };
        self.on_activation_done(run_id);
        retme
    }

    /// Must be called after *every* activation is replied to, regardless of whether or not we
    /// had some issue reporting it to server or anything else. This upholds the invariant that
    /// every activation we issue to lang has exactly one reply.
    ///
    /// Any subsequent action that needs to be taken will be created as a new activation
    fn on_activation_done(&self, run_id: &str) {
        if self.workflow_machines.delete_activation(run_id).is_some() {
            self.pending_activations_notifier.notify_waiters();
        }
        // It's possible the activation is already removed due to completing an eviction
    }

    /// Let a workflow know that something we've been waiting locally on has resolved, like a local
    /// activity or side effect
    #[instrument(level = "debug", skip(self, resolved))]
    pub(crate) async fn notify_of_local_result(
        &self,
        run_id: &str,
        resolved: LocalResolution,
    ) -> Result<(), WorkflowUpdateError> {
        self.workflow_machines
            .access_sync(run_id, |wfm: &mut WorkflowManager| {
                wfm.notify_of_local_result(resolved)
            })?
            .map_err(|wfme| WorkflowUpdateError {
                source: wfme,
                run_id: run_id.to_string(),
            })?;

        self.needs_activation(run_id);
        Ok(())
    }

    fn make_buffered_poll_ready(&self, buffd: ValidPollWFTQResponse) {
        self.ready_buffered_wft.push(buffd);
    }

    fn insert_outstanding_activation(
        &self,
        act: &WorkflowActivation,
    ) -> Result<(), WorkflowMissingError> {
        let act_type = if act.is_legacy_query() {
            OutstandingActivation::LegacyQuery
        } else {
            OutstandingActivation::Normal {
                contains_eviction: act.eviction_index().is_some(),
                num_jobs: act.jobs.len(),
            }
        };
        match self
            .workflow_machines
            .insert_activation(&act.run_id, act_type)
        {
            Ok(None) => Ok(()),
            Ok(Some(previous)) => {
                // This is a panic because we have screwed up core logic if this is violated. It
                // must be upheld.
                panic!(
                    "Attempted to insert a new outstanding activation {}, but there already was \
                     one outstanding: {:?}",
                    act, previous
                );
            }
            Err(e) => Err(e),
        }
    }

    fn activation_has_only_eviction(&self, run_id: &str) -> bool {
        self.workflow_machines
            .get_activation(run_id)
            .map(OutstandingActivation::has_only_eviction)
            .unwrap_or_default()
    }

    fn activation_has_eviction(&self, run_id: &str) -> bool {
        self.workflow_machines
            .get_activation(run_id)
            .map(OutstandingActivation::has_eviction)
            .unwrap_or_default()
    }

    fn needs_activation(&self, run_id: &str) {
        self.pending_activations.notify_needs_activation(run_id);
        self.pending_activations_notifier.notify_waiters();
    }

    /// Wait for either all local activities to resolve, or for 80% of the WFT timeout, in which
    /// case we will "heartbeat" by completing the WFT, even if there are no commands to send.
    ///
    /// Returns true if we must heartbeat
    async fn wait_for_local_acts_or_heartbeat(
        &self,
        run_id: &str,
        wft_heartbeat_deadline: Instant,
    ) -> bool {
        loop {
            let la_count = self
                .workflow_machines
                .access_sync(run_id, |wfm| {
                    wfm.machines.outstanding_local_activity_count()
                })
                .expect("Workflow cannot go missing while we are waiting on LAs");
            if la_count == 0 {
                return false;
            } else if Instant::now() >= wft_heartbeat_deadline {
                // We must heartbeat b/c there are still pending local activities
                return true;
            }
            // Since an LA resolution always results in a new pending activation, we can wait on
            // notifications of that to re-check if they're all resolved.
            let _ = timeout_at(
                wft_heartbeat_deadline.into(),
                self.pending_activations_notifier.notified(),
            )
            .await;
        }
    }
}

#[derive(Debug)]
pub(crate) struct WorkflowUpdateError {
    /// Underlying workflow error
    pub source: WFMachinesError,
    /// The run id of the erring workflow
    #[allow(dead_code)] // Useful in debug output
    pub run_id: String,
}

impl WorkflowUpdateError {
    pub fn evict_reason(&self) -> EvictionReason {
        self.source.evict_reason()
    }
}

impl From<WorkflowMissingError> for WorkflowUpdateError {
    fn from(wme: WorkflowMissingError) -> Self {
        Self {
            source: WFMachinesError::Fatal("Workflow machines missing".to_string()),
            run_id: wme.run_id,
        }
    }
}

/// The workflow machines were expected to be in the cache but were not
#[derive(Debug)]
pub(crate) struct WorkflowMissingError {
    /// The run id of the erring workflow
    pub run_id: String,
}<|MERGE_RESOLUTION|>--- conflicted
+++ resolved
@@ -469,7 +469,6 @@
         mut commands: Vec<WFCommand>,
         local_activity_request_sink: impl FnOnce(Vec<LocalActRequest>) -> Vec<LocalActivityResolution>,
     ) -> Result<Option<ServerCommandsWithWorkflowInfo>, WorkflowUpdateError> {
-<<<<<<< HEAD
         // There used to be code here that would return right away if the run reply had no commands
         // and the activation that was just completed only had an eviction in it. That was bad
         // because we wouldn't have yet sent any previously buffered commands since there was a
@@ -478,15 +477,7 @@
         // here.
 
         let activation_was_only_eviction = self.activation_has_only_eviction(run_id);
-        let (task_token, is_leg_query_task, start_time) =
-=======
-        // No-command replies to evictions can simply skip everything
-        if commands.is_empty() && self.activation_has_eviction(run_id) {
-            return Ok(None);
-        }
-
         let (task_token, has_pending_query, start_time) =
->>>>>>> 3044cd54
             if let Some(entry) = self.workflow_machines.get_task(run_id) {
                 (
                     entry.info.task_token.clone(),
