--- conflicted
+++ resolved
@@ -9,12 +9,8 @@
     worker::{
         TaskPollers,
         client::{
-<<<<<<< HEAD
-            MockWorkerClient, WorkerClient, WorkflowTaskCompletion, mocks::mock_worker_client,
-=======
             LegacyQueryResult, MockWorkerClient, WorkerClient, WorkflowTaskCompletion,
-            mocks::mock_workflow_client,
->>>>>>> 99b25ed8
+            mocks::mock_worker_client,
         },
     },
 };
@@ -184,7 +180,7 @@
                 .unwrap_or_else(|| mock_poller_from_resps([])),
         },
         None,
-        None, // TODO: set this up properly
+        None,
     )
 }
 
