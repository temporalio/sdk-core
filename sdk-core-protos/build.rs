use std::{env, path::PathBuf};

static ALWAYS_SERDE: &str = "#[cfg_attr(not(feature = \"serde_serialize\"), \
                               derive(::serde::Serialize, ::serde::Deserialize))]";

fn main() -> Result<(), Box<dyn std::error::Error>> {
    println!("cargo:rerun-if-changed=./protos");
    let out = PathBuf::from(env::var("OUT_DIR").unwrap());
    let descriptor_file = out.join("descriptors.bin");

    let mut config = prost_build::Config::default();
    config.skip_debug(["temporal.api.common.v1.Payload"]);

    tonic_build::configure()
        // We don't actually want to build the grpc definitions - we don't need them (for now).
        // Just build the message structs.
        .build_server(false)
        .build_client(true)
        // Make conversions easier for some types
        .type_attribute(
            "temporal.api.history.v1.HistoryEvent.attributes",
            "#[derive(::derive_more::From)]",
        )
        .type_attribute(
            "temporal.api.history.v1.History",
            "#[derive(::derive_more::From)]",
        )
        .type_attribute(
            "temporal.api.command.v1.Command.attributes",
            "#[derive(::derive_more::From)]",
        )
        .type_attribute(
            "temporal.api.common.v1.WorkflowType",
            "#[derive(::derive_more::From)]",
        )
        .type_attribute(
            "temporal.api.common.v1.Header",
            "#[derive(::derive_more::From)]",
        )
        .type_attribute(
            "temporal.api.common.v1.Memo",
            "#[derive(::derive_more::From)]",
        )
        .type_attribute(
            "temporal.api.enums.v1.SignalExternalWorkflowExecutionFailedCause",
            "#[derive(::derive_more::Display)]",
        )
        .type_attribute(
            "temporal.api.enums.v1.CancelExternalWorkflowExecutionFailedCause",
            "#[derive(::derive_more::Display)]",
        )
        .type_attribute(
            "coresdk.workflow_commands.WorkflowCommand.variant",
            "#[derive(::derive_more::From, ::derive_more::Display)]",
        )
        .type_attribute(
            "coresdk.workflow_commands.QueryResult.variant",
            "#[derive(::derive_more::From)]",
        )
        .type_attribute(
            "coresdk.workflow_activation.workflow_activation_job",
            "#[derive(::derive_more::From)]",
        )
        .type_attribute(
            "coresdk.workflow_activation.WorkflowActivationJob.variant",
            "#[derive(::derive_more::From)]",
        )
        .type_attribute(
            "coresdk.workflow_completion.WorkflowActivationCompletion.status",
            "#[derive(::derive_more::From)]",
        )
        .type_attribute(
            "coresdk.activity_result.ActivityExecutionResult.status",
            "#[derive(::derive_more::From)]",
        )
        .type_attribute(
            "coresdk.activity_result.ActivityResolution.status",
            "#[derive(::derive_more::From)]",
        )
        .type_attribute(
            "coresdk.activity_task.ActivityCancelReason",
            "#[derive(::derive_more::Display)]",
        )
        .type_attribute("coresdk.Task.variant", "#[derive(::derive_more::From)]")
        // All external data is useful to be able to JSON serialize, so it can render in web UI
        .type_attribute(".coresdk.external_data", ALWAYS_SERDE)
        .type_attribute(
            ".",
            "#[cfg_attr(feature = \"serde_serialize\", derive(::serde::Serialize, ::serde::Deserialize))]",
        )
        .field_attribute(
            "coresdk.external_data.LocalActivityMarkerData.complete_time",
            "#[serde(with = \"opt_timestamp\")]",
        )
        .field_attribute(
            "coresdk.external_data.LocalActivityMarkerData.original_schedule_time",
            "#[serde(with = \"opt_timestamp\")]",
        )
        .field_attribute(
            "coresdk.external_data.LocalActivityMarkerData.backoff",
            "#[serde(with = \"opt_duration\")]",
        )
        .extern_path(
            ".google.protobuf.Any",
            "::prost_wkt_types::Any"
        )
        .extern_path(
            ".google.protobuf.Timestamp",
            "::prost_wkt_types::Timestamp"
        )
        .extern_path(
            ".google.protobuf.Duration",
            "::prost_wkt_types::Duration"
        )
        .extern_path(
            ".google.protobuf.Value",
            "::prost_wkt_types::Value"
        )
        .file_descriptor_set_path(descriptor_file)
<<<<<<< HEAD
        .compile_with_config(
            config,
=======
        .compile_protos(
>>>>>>> 8691fed9
            &[
                "./protos/local/temporal/sdk/core/core_interface.proto",
                "./protos/api_upstream/temporal/api/workflowservice/v1/service.proto",
                "./protos/api_upstream/temporal/api/operatorservice/v1/service.proto",
                "./protos/api_cloud_upstream/temporal/api/cloud/cloudservice/v1/service.proto",
                "./protos/testsrv_upstream/temporal/api/testservice/v1/service.proto",
                "./protos/grpc/health/v1/health.proto",
            ],
            &[
                "./protos/api_upstream",
                "./protos/api_cloud_upstream",
                "./protos/local",
                "./protos/testsrv_upstream",
                "./protos/grpc",
            ],
        )?;

    Ok(())
}<|MERGE_RESOLUTION|>--- conflicted
+++ resolved
@@ -117,12 +117,7 @@
             "::prost_wkt_types::Value"
         )
         .file_descriptor_set_path(descriptor_file)
-<<<<<<< HEAD
-        .compile_with_config(
-            config,
-=======
         .compile_protos(
->>>>>>> 8691fed9
             &[
                 "./protos/local/temporal/sdk/core/core_interface.proto",
                 "./protos/api_upstream/temporal/api/workflowservice/v1/service.proto",
