use crate::{
    ByteArray, ByteArrayRef, CancellationToken, MetadataRef, UserDataHandle, runtime::Runtime,
};

use futures_util::FutureExt;
use prost::bytes::Bytes;
use std::{
    cell::OnceCell,
    str::FromStr,
    sync::{
        Arc,
        atomic::{AtomicBool, Ordering},
    },
    time::Duration,
};
use temporal_client::{
    ClientKeepAliveConfig, ClientOptions as CoreClientOptions, ClientOptionsBuilder,
    ClientTlsConfig, CloudService, ConfiguredClient, HealthService, HttpConnectProxyOptions,
    OperatorService, RetryClient, RetryConfig, TemporalServiceClient, TestService, TlsConfig,
    WorkflowService, callback_based,
};
use tokio::sync::oneshot;
use tonic::metadata::MetadataKey;
use url::Url;

#[repr(C)]
pub struct ClientOptions {
    pub target_url: ByteArrayRef,
    pub client_name: ByteArrayRef,
    pub client_version: ByteArrayRef,
    pub metadata: MetadataRef,
    pub api_key: ByteArrayRef,
    pub identity: ByteArrayRef,
    pub tls_options: *const ClientTlsOptions,
    pub retry_options: *const ClientRetryOptions,
    pub keep_alive_options: *const ClientKeepAliveOptions,
    pub http_connect_proxy_options: *const ClientHttpConnectProxyOptions,
    /// If this is set, all gRPC calls go through it and no connection is made to server. The client
    /// connection call usually calls this for "GetSystemInfo" before the connect is complete. See
    /// the callback documentation for more important information about usage and data lifetimes.
    ///
    /// When a callback is set, target_url is not used to connect, but it must be set to a valid URL
    /// anyways in case it is used for logging or other reasons. Similarly, other connect-specific
    /// fields like tls_options, keep_alive_options, and http_connect_proxy_options will be
    /// completely ignored if a callback is set.
    pub grpc_override_callback: ClientGrpcOverrideCallback,
    /// Optional user data passed to each callback call.
    pub grpc_override_callback_user_data: *mut libc::c_void,
}

#[repr(C)]
pub struct ClientTlsOptions {
    pub server_root_ca_cert: ByteArrayRef,
    pub domain: ByteArrayRef,
    pub client_cert: ByteArrayRef,
    pub client_private_key: ByteArrayRef,
}

#[repr(C)]
pub struct ClientRetryOptions {
    pub initial_interval_millis: u64,
    pub randomization_factor: f64,
    pub multiplier: f64,
    pub max_interval_millis: u64,
    pub max_elapsed_time_millis: u64,
    pub max_retries: usize,
}

#[repr(C)]
pub struct ClientKeepAliveOptions {
    pub interval_millis: u64,
    pub timeout_millis: u64,
}

#[repr(C)]
pub struct ClientHttpConnectProxyOptions {
    pub target_host: ByteArrayRef,
    pub username: ByteArrayRef,
    pub password: ByteArrayRef,
}

type CoreClient = RetryClient<ConfiguredClient<TemporalServiceClient>>;

pub struct Client {
    pub(crate) runtime: Runtime,
    pub(crate) core: CoreClient,
}

// Expected to outlive all async calls that use it
unsafe impl Send for Client {}
unsafe impl Sync for Client {}

/// If success or fail are not null, they must be manually freed when done.
pub type ClientConnectCallback = unsafe extern "C" fn(
    user_data: *mut libc::c_void,
    success: *mut Client,
    fail: *const ByteArray,
);

/// Runtime must live as long as client. Options and user data must live through
/// callback.
#[unsafe(no_mangle)]
pub extern "C" fn temporal_core_client_connect(
    runtime: *mut Runtime,
    options: *const ClientOptions,
    user_data: *mut libc::c_void,
    callback: ClientConnectCallback,
) {
    let runtime = unsafe { &mut *runtime };
    // Convert opts
    let options = unsafe { &*options };
    let core_options: CoreClientOptions = match options.try_into() {
        Ok(v) => v,
        Err(err) => {
            unsafe {
                callback(
                    user_data,
                    std::ptr::null_mut(),
                    runtime
                        .alloc_utf8(&format!("Invalid options: {err}"))
                        .into_raw(),
                );
            }
            return;
        }
    };
    // Create override if present
    let service_override = options.grpc_override_callback.map(|cb| {
        create_callback_based_grpc_service(runtime, cb, options.grpc_override_callback_user_data)
    });
    // Spawn async call
    let user_data = UserDataHandle(user_data);
    let core = runtime.core.clone();
    runtime.core.tokio_handle().spawn(async move {
        match core_options
            .connect_no_namespace_with_service_override(
                core.telemetry().get_temporal_metric_meter(),
                service_override,
            )
            .await
        {
            Ok(core) => {
                let owned_client = Box::into_raw(Box::new(Client {
                    runtime: runtime.clone(),
                    core,
                }));
                unsafe {
                    callback(user_data.into(), owned_client, std::ptr::null());
                }
            }
            Err(err) => unsafe {
                callback(
                    user_data.into(),
                    std::ptr::null_mut(),
                    runtime
                        .alloc_utf8(&format!("Connection failed: {err}"))
                        .into_raw(),
                );
            },
        }
    });
}

fn create_callback_based_grpc_service(
    runtime: &Runtime,
    cb: unsafe extern "C" fn(request: *mut ClientGrpcOverrideRequest, user_data: *mut libc::c_void),
    user_data: *mut libc::c_void,
) -> callback_based::CallbackBasedGrpcService {
    let runtime = runtime.clone();
    let user_data = Arc::new(UserDataHandle(user_data));
    callback_based::CallbackBasedGrpcService {
        callback: Arc::new(move |req| {
            let runtime = runtime.clone();
            let user_data = user_data.clone();
            async move {
                // Create a oneshot sender/receiver for the result
                let (sender, receiver) = oneshot::channel();

                // Create boxed request that is dropped when the caller sets the response. If the
                // caller does not, this will be a memory leak.
                //
                // We have to cast this to a literal pointer integer because we use spawn_blocking
                // and Rust can't validate things in either of two approaches. The first approach,
                // just moving the *mut to spawn_blocking closure, will not work because it is not
                // send (even if you wrap it in a marked-send struct). The second, approach, moving
                // the box to the closure and into_raw'ing it there won't work because Rust thinks
                // the "req" param to spawn_blocking may outlive this closure even though we're
                // confident in our oneshot use this will never happen.
                let req_ptr = Box::into_raw(Box::new(ClientGrpcOverrideRequest {
                    core: req,
                    built_headers: OnceCell::new(),
                    response_sender: sender,
                })) as usize;

                // We want to make sure it reached user code. If spawn_blocking fails _and_ it
                // didn't reach user code, it is on us to drop the box.
                let reached_user_code = Arc::new(AtomicBool::new(false));

                // Spawn the callback as blocking, failing on join failure. We use spawn_blocking
                // just in case the user is doing something blocking in their closure, but we ask
                // them not to.
                let reached_user_code_clone = reached_user_code.clone();
                let spawn_ret = runtime
                    .core
                    .tokio_handle()
                    .spawn_blocking(move || unsafe {
                        reached_user_code_clone.store(true, Ordering::Relaxed);
                        cb(
                            req_ptr as *mut ClientGrpcOverrideRequest,
                            user_data.clone().0,
                        );
                    })
                    .await;
                if let Err(err) = spawn_ret {
                    // Re-own box so it can be dropped if never reached user code
                    if !reached_user_code.load(Ordering::Relaxed) {
                        let _ = unsafe { Box::from_raw(req_ptr as *mut ClientGrpcOverrideRequest) };
                    }
                    return Err(tonic::Status::internal(format!("{err}")));
                }

                // Wait result and return. The receiver failure in theory can never happen. If it
                // does, it means somehow the sender was dropped, but our code ensures the sender
                // is not dropped until a value is sent. That's why we're panicking here instead
                // of turning this into a Tonic error.
                receiver.await.expect("Unexpected receiver failure")
            }
            .boxed()
        }),
    }
}

#[unsafe(no_mangle)]
pub extern "C" fn temporal_core_client_free(client: *mut Client) {
    unsafe {
        let _ = Box::from_raw(client);
    }
}

#[unsafe(no_mangle)]
pub extern "C" fn temporal_core_client_update_metadata(
    client: *mut Client,
    metadata: ByteArrayRef,
) {
    let client = unsafe { &*client };
    let _result = client
        .core
        .get_client()
        .set_headers(metadata.to_string_map_on_newlines());
}

#[unsafe(no_mangle)]
pub extern "C" fn temporal_core_client_update_api_key(client: *mut Client, api_key: ByteArrayRef) {
    let client = unsafe { &*client };
    client
        .core
        .get_client()
        .set_api_key(api_key.to_option_string());
}

/// Callback that is invoked for every gRPC call if set on the client options.
///
/// Note, temporal_core_client_grpc_override_request_respond is effectively the "free" call for
/// each request. Each request _must_ call that and the request can no longer be valid after that
/// call. However, all of that work and the respond call may be done well after this callback
/// returns. No data lifetime is related to the callback invocation itself.
///
/// Implementers should return as soon as possible and perform the network request in the
/// background.
pub type ClientGrpcOverrideCallback = Option<
    unsafe extern "C" fn(request: *mut ClientGrpcOverrideRequest, user_data: *mut libc::c_void),
>;

/// Representation of gRPC request for the callback.
///
/// Note, temporal_core_client_grpc_override_request_respond is effectively the "free" call for
/// each request. Each request _must_ call that and the request can no longer be valid after that
/// call.
pub struct ClientGrpcOverrideRequest {
    core: callback_based::GrpcRequest,
    built_headers: OnceCell<String>,
    response_sender: oneshot::Sender<Result<callback_based::GrpcSuccessResponse, tonic::Status>>,
}

// Expected to be passed to user thread
unsafe impl Send for ClientGrpcOverrideRequest {}
unsafe impl Sync for ClientGrpcOverrideRequest {}

/// Response provided to temporal_core_client_grpc_override_request_respond. All values referenced
/// inside here must live until that call returns.
#[repr(C)]
pub struct ClientGrpcOverrideResponse {
    /// Numeric gRPC status code, see https://grpc.io/docs/guides/status-codes/. 0 is success, non-0
    /// is failure.
    pub status_code: i32,

    /// Headers for the response if any. Note, this is meant for user-defined metadata/headers, and
    /// not the gRPC system headers (like :status or content-type).
    pub headers: MetadataRef,

    /// Protobuf bytes for a successful response. Ignored if status_code is non-0.
    pub success_proto: ByteArrayRef,

    /// UTF-8 failure message. Ignored if status_code is 0.
    pub fail_message: ByteArrayRef,

    /// Optional details for the gRPC failure. If non-empty, this should be a protobuf-serialized
    /// google.rpc.Status. Ignored if status_code is 0.
    pub fail_details: ByteArrayRef,
}

/// Get a reference to the service name.
///
/// Note, this is only valid until temporal_core_client_grpc_override_request_respond is called.
#[unsafe(no_mangle)]
pub extern "C" fn temporal_core_client_grpc_override_request_service(
    req: *const ClientGrpcOverrideRequest,
) -> ByteArrayRef {
    let req = unsafe { &*req };
    req.core.service.as_str().into()
}

/// Get a reference to the RPC name.
///
/// Note, this is only valid until temporal_core_client_grpc_override_request_respond is called.
#[unsafe(no_mangle)]
pub extern "C" fn temporal_core_client_grpc_override_request_rpc(
    req: *const ClientGrpcOverrideRequest,
) -> ByteArrayRef {
    let req = unsafe { &*req };
    req.core.rpc.as_str().into()
}

/// Get a reference to the service headers.
///
/// Note, this is only valid until temporal_core_client_grpc_override_request_respond is called.
#[unsafe(no_mangle)]
pub extern "C" fn temporal_core_client_grpc_override_request_headers(
    req: *const ClientGrpcOverrideRequest,
) -> MetadataRef {
    let req = unsafe { &*req };
    // Lazily create the headers on first access
    let headers = req.built_headers.get_or_init(|| {
        req.core
            .headers
            .iter()
            .filter_map(|(name, value)| value.to_str().ok().map(|val| (name.as_str(), val)))
            .flat_map(|(k, v)| [k, v])
            .collect::<Vec<_>>()
            .join("\n")
    });
    headers.as_str().into()
}

/// Get a reference to the request protobuf bytes.
///
/// Note, this is only valid until temporal_core_client_grpc_override_request_respond is called.
#[unsafe(no_mangle)]
pub extern "C" fn temporal_core_client_grpc_override_request_proto(
    req: *const ClientGrpcOverrideRequest,
) -> ByteArrayRef {
    let req = unsafe { &*req };
    (&*req.core.proto).into()
}

/// Complete the request, freeing all request data.
///
/// The data referenced in the response must live until this function returns. Once this call is
/// made, none of the request data should be considered valid.
#[unsafe(no_mangle)]
pub extern "C" fn temporal_core_client_grpc_override_request_respond(
    req: *mut ClientGrpcOverrideRequest,
    resp: ClientGrpcOverrideResponse,
) {
    // This will be dropped at the end of this call
    let req = unsafe { Box::from_raw(req) };
    // Ignore failure if receiver no longer around (e.g. maybe a cancellation)
    let _ = req
        .response_sender
        .send(resp.build_grpc_override_response());
}

impl ClientGrpcOverrideResponse {
    #[allow(clippy::result_large_err)] // Tonic status, even though big, is reasonable as an Err
    fn build_grpc_override_response(
        self,
    ) -> Result<callback_based::GrpcSuccessResponse, tonic::Status> {
        let headers = Self::client_headers_from_metadata_ref(self.headers)
            .map_err(tonic::Status::internal)?;
        if self.status_code == 0 {
            Ok(callback_based::GrpcSuccessResponse {
                headers,
                proto: self.success_proto.to_vec(),
            })
        } else {
            Err(tonic::Status::with_details_and_metadata(
                tonic::Code::from_i32(self.status_code),
                self.fail_message.to_string(),
                Bytes::copy_from_slice(self.fail_details.to_slice()),
                tonic::metadata::MetadataMap::from_headers(headers),
            ))
        }
    }

    fn client_headers_from_metadata_ref(headers: MetadataRef) -> Result<http::HeaderMap, String> {
        let key_values = headers.to_str_map_on_newlines();
        let mut header_map = http::HeaderMap::with_capacity(key_values.len());
        for (k, v) in key_values.into_iter() {
            let name = http::HeaderName::try_from(k)
                .map_err(|e| format!("Invalid header name '{k}': {e}"))?;
            let value = http::HeaderValue::from_str(v)
                .map_err(|e| format!("Invalid header value '{v}': {e}"))?;
            header_map.insert(name, value);
        }
        Ok(header_map)
    }
}

#[repr(C)]
pub struct RpcCallOptions {
    pub service: RpcService,
    pub rpc: ByteArrayRef,
    pub req: ByteArrayRef,
    pub retry: bool,
    pub metadata: MetadataRef,
    /// 0 means no timeout
    pub timeout_millis: u32,
    pub cancellation_token: *const CancellationToken,
}

// Expected to outlive all async calls that use it
unsafe impl Send for RpcCallOptions {}
unsafe impl Sync for RpcCallOptions {}

#[repr(C)]
#[derive(Copy, Clone, Debug)]
pub enum RpcService {
    Workflow = 1,
    Operator,
    Cloud,
    Test,
    Health,
}

/// If success or failure byte arrays inside fail are not null, they must be
/// manually freed when done. Either success or failure_message are always
/// present. Status code may still be 0 with a failure message. Failure details
/// represent a protobuf gRPC status message.
pub type ClientRpcCallCallback = unsafe extern "C" fn(
    user_data: *mut libc::c_void,
    success: *const ByteArray,
    status_code: u32,
    failure_message: *const ByteArray,
    failure_details: *const ByteArray,
);

macro_rules! service_call {
    ($service_fn:ident, $client:ident, $options:ident, $cancel_token:ident) => {{
        let call_future = $service_fn(&$client.core, &$options);
        if let Some(cancel_token) = $cancel_token {
            tokio::select! {
                _ = cancel_token.cancelled() => Err(anyhow::anyhow!("Cancelled")),
                v = call_future => v,
            }
        } else {
            call_future.await
        }
    }};
}

/// Client, options, and user data must live through callback.
#[unsafe(no_mangle)]
pub extern "C" fn temporal_core_client_rpc_call(
    client: *mut Client,
    options: *const RpcCallOptions,
    user_data: *mut libc::c_void,
    callback: ClientRpcCallCallback,
) {
    let client = unsafe { &*client };
    let options = unsafe { &*options };
    let cancel_token = unsafe { options.cancellation_token.as_ref() }.map(|v| v.token.clone());
    let user_data = UserDataHandle(user_data);
    client.runtime.core.tokio_handle().spawn(async move {
        let res = match options.service {
            RpcService::Workflow => {
                service_call!(call_workflow_service, client, options, cancel_token)
            }
            RpcService::Cloud => {
                service_call!(call_cloud_service, client, options, cancel_token)
            }
            RpcService::Operator => {
                service_call!(call_operator_service, client, options, cancel_token)
            }
            RpcService::Test => service_call!(call_test_service, client, options, cancel_token),
            RpcService::Health => service_call!(call_health_service, client, options, cancel_token),
        };
        let (success, status_code, failure_message, failure_details) = match res {
            Ok(b) => (
                ByteArray::from_vec(b).into_raw(),
                0,
                std::ptr::null_mut(),
                std::ptr::null_mut(),
            ),
            Err(err) => match err.downcast::<tonic::Status>() {
                Ok(status) => (
                    std::ptr::null_mut(),
                    status.code() as u32,
                    ByteArray::from_utf8(status.message().to_string()).into_raw(),
                    ByteArray::from_vec(status.details().to_owned()).into_raw(),
                ),
                Err(err) => (
                    std::ptr::null_mut(),
                    0,
                    ByteArray::from_utf8(format!("{err}")).into_raw(),
                    std::ptr::null_mut(),
                ),
            },
        };
        unsafe {
            callback(
                user_data.into(),
                success,
                status_code,
                failure_message,
                failure_details,
            );
        }
    });
}

macro_rules! rpc_call_on_trait {
    ($client:ident, $call:ident, $trait:tt, $call_name:ident) => {
        if $call.retry {
            rpc_resp($trait::$call_name(&mut $client, rpc_req($call)?).await)
        } else {
            rpc_resp($trait::$call_name(&mut $client.into_inner(), rpc_req($call)?).await)
        }
    };
}

async fn call_workflow_service(
    client: &CoreClient,
    call: &RpcCallOptions,
) -> anyhow::Result<Vec<u8>> {
    let rpc = call.rpc.to_str();
    let mut client = client.clone();
    match rpc {
        "CountWorkflowExecutions" => {
            rpc_call_on_trait!(client, call, WorkflowService, count_workflow_executions)
        }
        "CreateSchedule" => rpc_call_on_trait!(client, call, WorkflowService, create_schedule),
        "CreateWorkflowRule" => {
            rpc_call_on_trait!(client, call, WorkflowService, create_workflow_rule)
        }
        "DeleteSchedule" => rpc_call_on_trait!(client, call, WorkflowService, delete_schedule),
        "DeleteWorkerDeployment" => {
            rpc_call_on_trait!(client, call, WorkflowService, delete_worker_deployment)
        }
        "DeleteWorkerDeploymentVersion" => {
            rpc_call_on_trait!(
                client,
                call,
                WorkflowService,
                delete_worker_deployment_version
            )
        }
        "DeleteWorkflowExecution" => {
            rpc_call_on_trait!(client, call, WorkflowService, delete_workflow_execution)
        }
        "DeleteWorkflowRule" => {
            rpc_call_on_trait!(client, call, WorkflowService, delete_workflow_rule)
        }
        "DeprecateNamespace" => {
            rpc_call_on_trait!(client, call, WorkflowService, deprecate_namespace)
        }
        "DescribeBatchOperation" => {
            rpc_call_on_trait!(client, call, WorkflowService, describe_batch_operation)
        }
        "DescribeDeployment" => {
            rpc_call_on_trait!(client, call, WorkflowService, describe_deployment)
        }
        "DescribeNamespace" => {
            rpc_call_on_trait!(client, call, WorkflowService, describe_namespace)
        }
        "DescribeSchedule" => rpc_call_on_trait!(client, call, WorkflowService, describe_schedule),
        "DescribeTaskQueue" => {
            rpc_call_on_trait!(client, call, WorkflowService, describe_task_queue)
        }
<<<<<<< HEAD
        "DescribeWorker" => rpc_call_on_trait!(client, call, WorkflowService, describe_worker),
=======
        "DescribeWorker" => {
            rpc_call_on_trait!(client, call, WorkflowService, describe_worker)
        }
>>>>>>> 561ca796
        "DescribeWorkerDeployment" => {
            rpc_call_on_trait!(client, call, WorkflowService, describe_worker_deployment)
        }
        "DescribeWorkerDeploymentVersion" => {
            rpc_call_on_trait!(
                client,
                call,
                WorkflowService,
                describe_worker_deployment_version
            )
        }
        "DescribeWorkflowExecution" => {
            rpc_call_on_trait!(client, call, WorkflowService, describe_workflow_execution)
        }
        "DescribeWorkflowRule" => {
            rpc_call_on_trait!(client, call, WorkflowService, describe_workflow_rule)
        }
        "ExecuteMultiOperation" => {
            rpc_call_on_trait!(client, call, WorkflowService, execute_multi_operation)
        }
        "FetchWorkerConfig" => {
            rpc_call_on_trait!(client, call, WorkflowService, fetch_worker_config)
        }
        "GetClusterInfo" => rpc_call_on_trait!(client, call, WorkflowService, get_cluster_info),
        "GetCurrentDeployment" => {
            rpc_call_on_trait!(client, call, WorkflowService, get_current_deployment)
        }
        "GetDeploymentReachability" => {
            rpc_call_on_trait!(client, call, WorkflowService, get_deployment_reachability)
        }
        "GetSearchAttributes" => {
            rpc_call_on_trait!(client, call, WorkflowService, get_search_attributes)
        }
        "GetSystemInfo" => rpc_call_on_trait!(client, call, WorkflowService, get_system_info),
        "GetWorkerBuildIdCompatibility" => {
            rpc_call_on_trait!(
                client,
                call,
                WorkflowService,
                get_worker_build_id_compatibility
            )
        }
        "GetWorkerTaskReachability" => {
            rpc_call_on_trait!(client, call, WorkflowService, get_worker_task_reachability)
        }
        "GetWorkerVersioningRules" => {
            rpc_call_on_trait!(client, call, WorkflowService, get_worker_versioning_rules)
        }
        "GetWorkflowExecutionHistory" => rpc_call_on_trait!(
            client,
            call,
            WorkflowService,
            get_workflow_execution_history
        ),
        "GetWorkflowExecutionHistoryReverse" => {
            rpc_call_on_trait!(
                client,
                call,
                WorkflowService,
                get_workflow_execution_history_reverse
            )
        }
        "ListArchivedWorkflowExecutions" => {
            rpc_call_on_trait!(
                client,
                call,
                WorkflowService,
                list_archived_workflow_executions
            )
        }
        "ListBatchOperations" => {
            rpc_call_on_trait!(client, call, WorkflowService, list_batch_operations)
        }
        "ListClosedWorkflowExecutions" => rpc_call_on_trait!(
            client,
            call,
            WorkflowService,
            list_closed_workflow_executions
        ),
        "ListDeployments" => rpc_call_on_trait!(client, call, WorkflowService, list_deployments),
        "ListNamespaces" => rpc_call_on_trait!(client, call, WorkflowService, list_namespaces),
        "ListOpenWorkflowExecutions" => {
            rpc_call_on_trait!(client, call, WorkflowService, list_open_workflow_executions)
        }
        "ListScheduleMatchingTimes" => {
            rpc_call_on_trait!(client, call, WorkflowService, list_schedule_matching_times)
        }
        "ListSchedules" => rpc_call_on_trait!(client, call, WorkflowService, list_schedules),
        "ListTaskQueuePartitions" => {
            rpc_call_on_trait!(client, call, WorkflowService, list_task_queue_partitions)
        }
        "ListWorkerDeployments" => {
            rpc_call_on_trait!(client, call, WorkflowService, list_worker_deployments)
        }
        "ListWorkers" => rpc_call_on_trait!(client, call, WorkflowService, list_workers),
        "ListWorkflowExecutions" => {
            rpc_call_on_trait!(client, call, WorkflowService, list_workflow_executions)
        }
        "ListWorkflowRules" => {
            rpc_call_on_trait!(client, call, WorkflowService, list_workflow_rules)
        }
        "PatchSchedule" => rpc_call_on_trait!(client, call, WorkflowService, patch_schedule),
        "PauseActivity" => rpc_call_on_trait!(client, call, WorkflowService, pause_activity),
        "PollActivityTaskQueue" => {
            rpc_call_on_trait!(client, call, WorkflowService, poll_activity_task_queue)
        }
        "PollNexusTaskQueue" => {
            rpc_call_on_trait!(client, call, WorkflowService, poll_nexus_task_queue)
        }
        "PollWorkflowExecutionUpdate" => rpc_call_on_trait!(
            client,
            call,
            WorkflowService,
            poll_workflow_execution_update
        ),
        "PollWorkflowTaskQueue" => {
            rpc_call_on_trait!(client, call, WorkflowService, poll_workflow_task_queue)
        }
        "QueryWorkflow" => rpc_call_on_trait!(client, call, WorkflowService, query_workflow),
        "RecordActivityTaskHeartbeat" => rpc_call_on_trait!(
            client,
            call,
            WorkflowService,
            record_activity_task_heartbeat
        ),
        "RecordActivityTaskHeartbeatById" => {
            rpc_call_on_trait!(
                client,
                call,
                WorkflowService,
                record_activity_task_heartbeat_by_id
            )
        }
        "RecordWorkerHeartbeat" => {
            rpc_call_on_trait!(client, call, WorkflowService, record_worker_heartbeat)
        }
        "RegisterNamespace" => {
            rpc_call_on_trait!(client, call, WorkflowService, register_namespace)
        }
        "RequestCancelWorkflowExecution" => {
            rpc_call_on_trait!(
                client,
                call,
                WorkflowService,
                request_cancel_workflow_execution
            )
        }
        "ResetActivity" => rpc_call_on_trait!(client, call, WorkflowService, reset_activity),
        "ResetStickyTaskQueue" => {
            rpc_call_on_trait!(client, call, WorkflowService, reset_sticky_task_queue)
        }
        "ResetWorkflowExecution" => {
            rpc_call_on_trait!(client, call, WorkflowService, reset_workflow_execution)
        }
        "RespondActivityTaskCanceled" => rpc_call_on_trait!(
            client,
            call,
            WorkflowService,
            respond_activity_task_canceled
        ),
        "RespondActivityTaskCanceledById" => {
            rpc_call_on_trait!(
                client,
                call,
                WorkflowService,
                respond_activity_task_canceled_by_id
            )
        }
        "RespondActivityTaskCompleted" => rpc_call_on_trait!(
            client,
            call,
            WorkflowService,
            respond_activity_task_completed
        ),
        "RespondActivityTaskCompletedById" => {
            rpc_call_on_trait!(
                client,
                call,
                WorkflowService,
                respond_activity_task_completed_by_id
            )
        }
        "RespondActivityTaskFailed" => {
            rpc_call_on_trait!(client, call, WorkflowService, respond_activity_task_failed)
        }
        "RespondActivityTaskFailedById" => {
            rpc_call_on_trait!(
                client,
                call,
                WorkflowService,
                respond_activity_task_failed_by_id
            )
        }
        "RespondNexusTaskCompleted" => {
            rpc_call_on_trait!(client, call, WorkflowService, respond_nexus_task_completed)
        }
        "RespondNexusTaskFailed" => {
            rpc_call_on_trait!(client, call, WorkflowService, respond_nexus_task_failed)
        }
        "RespondQueryTaskCompleted" => {
            rpc_call_on_trait!(client, call, WorkflowService, respond_query_task_completed)
        }
        "RespondWorkflowTaskCompleted" => rpc_call_on_trait!(
            client,
            call,
            WorkflowService,
            respond_workflow_task_completed
        ),
        "RespondWorkflowTaskFailed" => {
            rpc_call_on_trait!(client, call, WorkflowService, respond_workflow_task_failed)
        }
        "ScanWorkflowExecutions" => {
            rpc_call_on_trait!(client, call, WorkflowService, scan_workflow_executions)
        }
        "SetCurrentDeployment" => {
            rpc_call_on_trait!(client, call, WorkflowService, set_current_deployment)
        }
        "SetWorkerDeploymentCurrentVersion" => {
            rpc_call_on_trait!(
                client,
                call,
                WorkflowService,
                set_worker_deployment_current_version
            )
        }
        "SetWorkerDeploymentManager" => {
            rpc_call_on_trait!(client, call, WorkflowService, set_worker_deployment_manager)
        }
        "SetWorkerDeploymentRampingVersion" => {
            rpc_call_on_trait!(
                client,
                call,
                WorkflowService,
                set_worker_deployment_ramping_version
            )
        }
        "ShutdownWorker" => rpc_call_on_trait!(client, call, WorkflowService, shutdown_worker),
        "SignalWithStartWorkflowExecution" => {
            rpc_call_on_trait!(
                client,
                call,
                WorkflowService,
                signal_with_start_workflow_execution
            )
        }
        "SignalWorkflowExecution" => {
            rpc_call_on_trait!(client, call, WorkflowService, signal_workflow_execution)
        }
        "StartWorkflowExecution" => {
            rpc_call_on_trait!(client, call, WorkflowService, start_workflow_execution)
        }
        "StartBatchOperation" => {
            rpc_call_on_trait!(client, call, WorkflowService, start_batch_operation)
        }
        "StopBatchOperation" => {
            rpc_call_on_trait!(client, call, WorkflowService, stop_batch_operation)
        }
        "TerminateWorkflowExecution" => {
            rpc_call_on_trait!(client, call, WorkflowService, terminate_workflow_execution)
        }
        "TriggerWorkflowRule" => {
            rpc_call_on_trait!(client, call, WorkflowService, trigger_workflow_rule)
        }
        "UnpauseActivity" => {
            rpc_call_on_trait!(client, call, WorkflowService, unpause_activity)
        }
        "UpdateActivityOptions" => {
            rpc_call_on_trait!(client, call, WorkflowService, update_activity_options)
        }
        "UpdateNamespace" => rpc_call_on_trait!(client, call, WorkflowService, update_namespace),
        "UpdateSchedule" => rpc_call_on_trait!(client, call, WorkflowService, update_schedule),
        "UpdateTaskQueueConfig" => {
            rpc_call_on_trait!(client, call, WorkflowService, update_task_queue_config)
        }
        "UpdateWorkerConfig" => {
            rpc_call_on_trait!(client, call, WorkflowService, update_worker_config)
        }
        "UpdateWorkerDeploymentVersionMetadata" => {
            rpc_call_on_trait!(
                client,
                call,
                WorkflowService,
                update_worker_deployment_version_metadata
            )
        }
        "UpdateWorkerVersioningRules" => rpc_call_on_trait!(
            client,
            call,
            WorkflowService,
            update_worker_versioning_rules
        ),
        "UpdateWorkflowExecution" => {
            rpc_call_on_trait!(client, call, WorkflowService, update_workflow_execution)
        }
        "UpdateWorkflowExecutionOptions" => {
            rpc_call_on_trait!(
                client,
                call,
                WorkflowService,
                update_workflow_execution_options
            )
        }
        "UpdateWorkerBuildIdCompatibility" => {
            rpc_call_on_trait!(
                client,
                call,
                WorkflowService,
                update_worker_build_id_compatibility
            )
        }
        rpc => Err(anyhow::anyhow!("Unknown RPC call {rpc}")),
    }
}

async fn call_operator_service(
    client: &CoreClient,
    call: &RpcCallOptions,
) -> anyhow::Result<Vec<u8>> {
    let rpc = call.rpc.to_str();
    let mut client = client.clone();
    match rpc {
        "AddOrUpdateRemoteCluster" => {
            rpc_call_on_trait!(client, call, OperatorService, add_or_update_remote_cluster)
        }
        "AddSearchAttributes" => {
            rpc_call_on_trait!(client, call, OperatorService, add_search_attributes)
        }
        "CreateNexusEndpoint" => {
            rpc_call_on_trait!(client, call, OperatorService, create_nexus_endpoint)
        }
        "DeleteNamespace" => rpc_call_on_trait!(client, call, OperatorService, delete_namespace),
        "DeleteNexusEndpoint" => {
            rpc_call_on_trait!(client, call, OperatorService, delete_nexus_endpoint)
        }
        "GetNexusEndpoint" => rpc_call_on_trait!(client, call, OperatorService, get_nexus_endpoint),
        "ListClusters" => rpc_call_on_trait!(client, call, OperatorService, list_clusters),
        "ListNexusEndpoints" => {
            rpc_call_on_trait!(client, call, OperatorService, list_nexus_endpoints)
        }
        "ListSearchAttributes" => {
            rpc_call_on_trait!(client, call, OperatorService, list_search_attributes)
        }
        "RemoveRemoteCluster" => {
            rpc_call_on_trait!(client, call, OperatorService, remove_remote_cluster)
        }
        "RemoveSearchAttributes" => {
            rpc_call_on_trait!(client, call, OperatorService, remove_search_attributes)
        }
        "UpdateNexusEndpoint" => {
            rpc_call_on_trait!(client, call, OperatorService, update_nexus_endpoint)
        }
        rpc => Err(anyhow::anyhow!("Unknown RPC call {rpc}")),
    }
}

async fn call_cloud_service(client: &CoreClient, call: &RpcCallOptions) -> anyhow::Result<Vec<u8>> {
    let rpc = call.rpc.to_str();
    let mut client = client.clone();
    match rpc {
        "AddNamespaceRegion" => {
            rpc_call_on_trait!(client, call, CloudService, add_namespace_region)
        }
        "AddUserGroupMember" => {
            rpc_call_on_trait!(client, call, CloudService, add_user_group_member)
        }
        "CreateApiKey" => rpc_call_on_trait!(client, call, CloudService, create_api_key),
        "CreateNamespace" => rpc_call_on_trait!(client, call, CloudService, create_namespace),
        "CreateNamespaceExportSink" => {
            rpc_call_on_trait!(client, call, CloudService, create_namespace_export_sink)
        }
        "CreateNexusEndpoint" => {
            rpc_call_on_trait!(client, call, CloudService, create_nexus_endpoint)
        }
        "CreateServiceAccount" => {
            rpc_call_on_trait!(client, call, CloudService, create_service_account)
        }
        "CreateUserGroup" => rpc_call_on_trait!(client, call, CloudService, create_user_group),
        "CreateUser" => rpc_call_on_trait!(client, call, CloudService, create_user),
        "DeleteApiKey" => rpc_call_on_trait!(client, call, CloudService, delete_api_key),
        "DeleteNamespace" => rpc_call_on_trait!(client, call, CloudService, delete_namespace),
        "DeleteNamespaceExportSink" => {
            rpc_call_on_trait!(client, call, CloudService, delete_namespace_export_sink)
        }
        "DeleteNamespaceRegion" => {
            rpc_call_on_trait!(client, call, CloudService, delete_namespace_region)
        }
        "DeleteNexusEndpoint" => {
            rpc_call_on_trait!(client, call, CloudService, delete_nexus_endpoint)
        }
        "DeleteServiceAccount" => {
            rpc_call_on_trait!(client, call, CloudService, delete_service_account)
        }
        "DeleteUserGroup" => rpc_call_on_trait!(client, call, CloudService, delete_user_group),
        "DeleteUser" => rpc_call_on_trait!(client, call, CloudService, delete_user),
        "FailoverNamespaceRegion" => {
            rpc_call_on_trait!(client, call, CloudService, failover_namespace_region)
        }
        "GetAccount" => rpc_call_on_trait!(client, call, CloudService, get_account),
        "GetApiKey" => rpc_call_on_trait!(client, call, CloudService, get_api_key),
        "GetApiKeys" => rpc_call_on_trait!(client, call, CloudService, get_api_keys),
        "GetAsyncOperation" => rpc_call_on_trait!(client, call, CloudService, get_async_operation),
        "GetNamespace" => rpc_call_on_trait!(client, call, CloudService, get_namespace),
        "GetNamespaceExportSink" => {
            rpc_call_on_trait!(client, call, CloudService, get_namespace_export_sink)
        }
        "GetNamespaceExportSinks" => {
            rpc_call_on_trait!(client, call, CloudService, get_namespace_export_sinks)
        }
        "GetNamespaces" => rpc_call_on_trait!(client, call, CloudService, get_namespaces),
        "GetNexusEndpoint" => rpc_call_on_trait!(client, call, CloudService, get_nexus_endpoint),
        "GetNexusEndpoints" => rpc_call_on_trait!(client, call, CloudService, get_nexus_endpoints),
        "GetRegion" => rpc_call_on_trait!(client, call, CloudService, get_region),
        "GetRegions" => rpc_call_on_trait!(client, call, CloudService, get_regions),
        "GetServiceAccount" => rpc_call_on_trait!(client, call, CloudService, get_service_account),
        "GetServiceAccounts" => {
            rpc_call_on_trait!(client, call, CloudService, get_service_accounts)
        }
        "GetUsage" => rpc_call_on_trait!(client, call, CloudService, get_usage),
        "GetUserGroup" => rpc_call_on_trait!(client, call, CloudService, get_user_group),
        "GetUserGroupMembers" => {
            rpc_call_on_trait!(client, call, CloudService, get_user_group_members)
        }
        "GetUserGroups" => rpc_call_on_trait!(client, call, CloudService, get_user_groups),
        "GetUser" => rpc_call_on_trait!(client, call, CloudService, get_user),
        "GetUsers" => rpc_call_on_trait!(client, call, CloudService, get_users),
        "RemoveUserGroupMember" => {
            rpc_call_on_trait!(client, call, CloudService, remove_user_group_member)
        }
        "RenameCustomSearchAttribute" => {
            rpc_call_on_trait!(client, call, CloudService, rename_custom_search_attribute)
        }
        "SetUserGroupNamespaceAccess" => {
            rpc_call_on_trait!(client, call, CloudService, set_user_group_namespace_access)
        }
        "SetUserNamespaceAccess" => {
            rpc_call_on_trait!(client, call, CloudService, set_user_namespace_access)
        }
        "UpdateAccount" => rpc_call_on_trait!(client, call, CloudService, update_account),
        "UpdateApiKey" => rpc_call_on_trait!(client, call, CloudService, update_api_key),
        "UpdateNamespace" => rpc_call_on_trait!(client, call, CloudService, update_namespace),
        "UpdateNamespaceExportSink" => {
            rpc_call_on_trait!(client, call, CloudService, update_namespace_export_sink)
        }
        "UpdateNexusEndpoint" => {
            rpc_call_on_trait!(client, call, CloudService, update_nexus_endpoint)
        }
        "UpdateServiceAccount" => {
            rpc_call_on_trait!(client, call, CloudService, update_service_account)
        }
        "UpdateUserGroup" => rpc_call_on_trait!(client, call, CloudService, update_user_group),
        "UpdateUser" => rpc_call_on_trait!(client, call, CloudService, update_user),
        "ValidateNamespaceExportSink" => {
            rpc_call_on_trait!(client, call, CloudService, validate_namespace_export_sink)
        }
        "UpdateNamespaceTags" => {
            rpc_call_on_trait!(client, call, CloudService, update_namespace_tags)
        }
        "CreateConnectivityRule" => {
            rpc_call_on_trait!(client, call, CloudService, create_connectivity_rule)
        }
        "GetConnectivityRule" => {
            rpc_call_on_trait!(client, call, CloudService, get_connectivity_rule)
        }
        "GetConnectivityRules" => {
            rpc_call_on_trait!(client, call, CloudService, get_connectivity_rules)
        }
        "DeleteConnectivityRule" => {
            rpc_call_on_trait!(client, call, CloudService, delete_connectivity_rule)
        }
        rpc => Err(anyhow::anyhow!("Unknown RPC call {rpc}")),
    }
}

async fn call_test_service(client: &CoreClient, call: &RpcCallOptions) -> anyhow::Result<Vec<u8>> {
    let rpc = call.rpc.to_str();
    let mut client = client.clone();
    match rpc {
        "GetCurrentTime" => rpc_call_on_trait!(client, call, TestService, get_current_time),
        "LockTimeSkipping" => rpc_call_on_trait!(client, call, TestService, lock_time_skipping),
        "SleepUntil" => rpc_call_on_trait!(client, call, TestService, sleep_until),
        "Sleep" => rpc_call_on_trait!(client, call, TestService, sleep),
        "UnlockTimeSkippingWithSleep" => {
            rpc_call_on_trait!(client, call, TestService, unlock_time_skipping_with_sleep)
        }
        "UnlockTimeSkipping" => rpc_call_on_trait!(client, call, TestService, unlock_time_skipping),
        rpc => Err(anyhow::anyhow!("Unknown RPC call {rpc}")),
    }
}

async fn call_health_service(
    client: &CoreClient,
    call: &RpcCallOptions,
) -> anyhow::Result<Vec<u8>> {
    let rpc = call.rpc.to_str();
    let mut client = client.clone();
    match rpc {
        "Check" => rpc_call_on_trait!(client, call, HealthService, check),
        "Watch" => Err(anyhow::anyhow!(
            "Health service Watch method is not implemented in C bridge"
        )),
        rpc => Err(anyhow::anyhow!("Unknown RPC call {rpc}")),
    }
}

fn rpc_req<P: prost::Message + Default>(
    call: &RpcCallOptions,
) -> anyhow::Result<tonic::Request<P>> {
    let proto = P::decode(call.req.to_slice())?;
    let mut req = tonic::Request::new(proto);
    if call.metadata.size > 0 {
        for (k, v) in call.metadata.to_str_map_on_newlines() {
            req.metadata_mut()
                .insert(MetadataKey::from_str(k)?, v.parse()?);
        }
    }
    if call.timeout_millis > 0 {
        req.set_timeout(Duration::from_millis(call.timeout_millis.into()));
    }
    Ok(req)
}

fn rpc_resp<P>(res: Result<tonic::Response<P>, tonic::Status>) -> anyhow::Result<Vec<u8>>
where
    P: prost::Message,
    P: Default,
{
    Ok(res?.get_ref().encode_to_vec())
}

impl TryFrom<&ClientOptions> for CoreClientOptions {
    type Error = anyhow::Error;

    fn try_from(opts: &ClientOptions) -> anyhow::Result<Self> {
        let mut opts_builder = ClientOptionsBuilder::default();
        opts_builder
            .target_url(Url::parse(opts.target_url.to_str())?)
            .client_name(opts.client_name.to_string())
            .client_version(opts.client_version.to_string())
            .identity(opts.identity.to_string())
            .retry_config(
                unsafe { opts.retry_options.as_ref() }.map_or(RetryConfig::default(), |c| c.into()),
            )
            .keep_alive(unsafe { opts.keep_alive_options.as_ref() }.map(Into::into))
            .headers(if opts.metadata.size == 0 {
                None
            } else {
                Some(opts.metadata.to_string_map_on_newlines())
            })
            .api_key(opts.api_key.to_option_string())
            .http_connect_proxy(
                unsafe { opts.http_connect_proxy_options.as_ref() }.map(Into::into),
            );
        if let Some(tls_config) = unsafe { opts.tls_options.as_ref() } {
            opts_builder.tls_cfg(tls_config.try_into()?);
        }
        Ok(opts_builder.build()?)
    }
}

impl TryFrom<&ClientTlsOptions> for TlsConfig {
    type Error = anyhow::Error;

    fn try_from(opts: &ClientTlsOptions) -> anyhow::Result<Self> {
        Ok(TlsConfig {
            server_root_ca_cert: opts.server_root_ca_cert.to_option_vec(),
            domain: opts.domain.to_option_string(),
            client_tls_config: match (
                opts.client_cert.to_option_vec(),
                opts.client_private_key.to_option_vec(),
            ) {
                (None, None) => None,
                (Some(client_cert), Some(client_private_key)) => Some(ClientTlsConfig {
                    client_cert,
                    client_private_key,
                }),
                _ => {
                    return Err(anyhow::anyhow!(
                        "Must have both client cert and private key or neither"
                    ));
                }
            },
        })
    }
}

impl From<&ClientRetryOptions> for RetryConfig {
    fn from(opts: &ClientRetryOptions) -> Self {
        RetryConfig {
            initial_interval: Duration::from_millis(opts.initial_interval_millis),
            randomization_factor: opts.randomization_factor,
            multiplier: opts.multiplier,
            max_interval: Duration::from_millis(opts.max_interval_millis),
            max_elapsed_time: if opts.max_elapsed_time_millis == 0 {
                None
            } else {
                Some(Duration::from_millis(opts.max_elapsed_time_millis))
            },
            max_retries: opts.max_retries,
        }
    }
}

impl From<&ClientKeepAliveOptions> for ClientKeepAliveConfig {
    fn from(opts: &ClientKeepAliveOptions) -> Self {
        ClientKeepAliveConfig {
            interval: Duration::from_millis(opts.interval_millis),
            timeout: Duration::from_millis(opts.timeout_millis),
        }
    }
}

impl From<&ClientHttpConnectProxyOptions> for HttpConnectProxyOptions {
    fn from(opts: &ClientHttpConnectProxyOptions) -> Self {
        HttpConnectProxyOptions {
            target_addr: opts.target_host.to_string(),
            basic_auth: if opts.username.size != 0 && opts.password.size != 0 {
                Some((opts.username.to_string(), opts.password.to_string()))
            } else {
                None
            },
        }
    }
}<|MERGE_RESOLUTION|>--- conflicted
+++ resolved
@@ -586,13 +586,9 @@
         "DescribeTaskQueue" => {
             rpc_call_on_trait!(client, call, WorkflowService, describe_task_queue)
         }
-<<<<<<< HEAD
-        "DescribeWorker" => rpc_call_on_trait!(client, call, WorkflowService, describe_worker),
-=======
         "DescribeWorker" => {
             rpc_call_on_trait!(client, call, WorkflowService, describe_worker)
         }
->>>>>>> 561ca796
         "DescribeWorkerDeployment" => {
             rpc_call_on_trait!(client, call, WorkflowService, describe_worker_deployment)
         }
